#!/usr/bin/env perl

# Copyright [1999-2015] Wellcome Trust Sanger Institute and the EMBL-European Bioinformatics Institute
# Copyright [2016] EMBL-European Bioinformatics Institute
# 
# Licensed under the Apache License, Version 2.0 (the "License");
# you may not use this file except in compliance with the License.
# You may obtain a copy of the License at
# 
#      http://www.apache.org/licenses/LICENSE-2.0
# 
# Unless required by applicable law or agreed to in writing, software
# distributed under the License is distributed on an "AS IS" BASIS,
# WITHOUT WARRANTIES OR CONDITIONS OF ANY KIND, either express or implied.
# See the License for the specific language governing permissions and
# limitations under the License.


use strict;
use warnings;

use Test::More;
use Data::Dumper;

BEGIN {
    ## at least it compiles
    use_ok( 'Bio::EnsEMBL::Hive::Utils::Collection' );
}
#########################

my $collection = Bio::EnsEMBL::Hive::Utils::Collection->new(['the']);
ok($collection, 'and creates objects');

my $ref = $collection->listref;
is(@$ref, 1, 'correct size');

my @ref = $collection->list;
is(@ref, 1, 'still correct size');

my $i = 1;
foreach my $member(qw{quick brown fox}) { 
    $collection->add($member);
    is(@$ref, ++$i, 'addition - same object');
    is(@ref, 1, 'no addition as it was a copy');
}

<<<<<<< HEAD
ok($collection->present('fox'), 'present() - There is a fox');
ok(!$collection->present('chickens'), '!present() - The fox is unlucky');

$collection->add_once('fox');
is(@$ref, $i, 'Same size - there can be only 1 fox');
$collection->add_once('human');
is(@$ref, ++$i, 'Addition - Someone comes in');

$collection->forget('fox');
is(@$ref, --$i, 'one less element - the fox is gone: we\'re safe !');
=======
>>>>>>> f4f64d3f

$collection = Bio::EnsEMBL::Hive::Utils::Collection->new([{ foo => undef}]);
$collection->add({ foo => undef });
$collection->add({ bar => 'foobar' });
$collection->add({ foo => undef });

my $listref = $collection->listref;
is(@$listref, 4, '4 elements');

my $result = $collection->find_one_by(bar => 'foobar');
ok(exists($result->{'bar'}), 'got a result');
is($result->{'bar'}, 'foobar', 'we think it is correct');

## The following test's result may look unexpected due to implicit autovivification,
## so I have switched it off -- lg4
#$result = $collection->find_all_by('foo', undef);
#is(@$result, 3, 'sensible');

$collection = Bio::EnsEMBL::Hive::Utils::Collection->new( [
    { 'dbID' => 2, 'name' => 'beta',    'colour' => 'red',      'size' => 10 },
    { 'dbID' => 1, 'name' => 'alpha',   'colour' => 'orange',   'size' =>  5 },
    { 'dbID' => 7, 'name' => 'eta',     'colour' => 'yellow',   'size' =>  2 },
    { 'dbID' => 3, 'name' => 'gamma',   'colour' => 'green',    'size' =>  1 },
    { 'dbID' => 4, 'name' => 'delta',   'colour' => 'yellow',   'size' => 20 },
    { 'dbID' => 5, 'name' => 'epsilon', 'colour' => 'orange',   'size' => 25 },
    { 'dbID' => 6, 'name' => 'zeta',    'colour' => 'red',      'size' =>  0 },
] );

my $missing_element = $collection->find_one_by( 'dbID' => 10 );
is($missing_element, undef, 'Missing element is returned as undef');

my $missing_elements = $collection->find_all_by( 'colour' => 'impossible' );
is_deeply($missing_elements, [ ], 'Missing elements are returned as an empty list');

$result = $collection->find_all_by('foo', undef);
#diag Dumper $result;

#is(@$result, 3, 'sensible');

$collection = Bio::EnsEMBL::Hive::Utils::Collection->new( [
    { 'dbID' => 2, 'name' => 'beta',    'colour' => 'red',      'size' => 10 },
    { 'dbID' => 1, 'name' => 'alpha',   'colour' => 'orange',   'size' =>  5 },
    { 'dbID' => 7, 'name' => 'eta',     'colour' => 'yellow',   'size' =>  2 },
    { 'dbID' => 3, 'name' => 'gamma',   'colour' => 'green',    'size' =>  1 },
    { 'dbID' => 4, 'name' => 'delta',   'colour' => 'yellow',   'size' => 20 },
    { 'dbID' => 5, 'name' => 'epsilon', 'colour' => 'orange',   'size' => 25 },
    { 'dbID' => 6, 'name' => 'zeta',    'colour' => 'red',      'size' =>  0 },
] );

my $odd_elements = $collection->find_all_by( 'dbID', sub { return $_[0] % 2; } );
is(@$odd_elements, 4, '4 odd elements');

my $mix = $collection->find_all_by_pattern( '%-%ta' );
is(@$mix, 3, 'another 3 elements');

$mix = $collection->find_all_by_pattern( '3' );
is(@$mix, 1, 'find_all_by_pattern - single dbID');

$mix = $collection->find_all_by_pattern( '3..5' );
is(@$mix, 3, 'find_all_by_pattern - dbID range');

$mix = $collection->find_all_by_pattern( '4..' );
is(@$mix, 4, 'find_all_by_pattern - open range (right)');

$mix = $collection->find_all_by_pattern( '..3' );
is(@$mix, 3, 'find_all_by_pattern - open range (left)');

$mix = $collection->find_all_by_pattern( 'gamma' );
is(@$mix, 1, 'find_all_by_pattern - single name (no %)');

$mix = $collection->find_all_by_pattern( 'gamma+5' );
is(@$mix, 2, 'find_all_by_pattern - combined patterns (no overlap)');

$mix = $collection->find_all_by_pattern( 'gamma+3' );
is(@$mix, 1, 'find_all_by_pattern - combined patterns (overlap)');

$mix = $collection->find_all_by_pattern( 'colour==yellow' );
is(@$mix, 2, 'find_all_by_pattern - selecting by a fields equality');

$mix = $collection->find_all_by_pattern( 'size<10,colour==orange' );
is(@$mix, 5, 'find_all_by_pattern - selecting by a fields inequality');

done_testing();<|MERGE_RESOLUTION|>--- conflicted
+++ resolved
@@ -44,7 +44,6 @@
     is(@ref, 1, 'no addition as it was a copy');
 }
 
-<<<<<<< HEAD
 ok($collection->present('fox'), 'present() - There is a fox');
 ok(!$collection->present('chickens'), '!present() - The fox is unlucky');
 
@@ -55,8 +54,6 @@
 
 $collection->forget('fox');
 is(@$ref, --$i, 'one less element - the fox is gone: we\'re safe !');
-=======
->>>>>>> f4f64d3f
 
 $collection = Bio::EnsEMBL::Hive::Utils::Collection->new([{ foo => undef}]);
 $collection->add({ foo => undef });

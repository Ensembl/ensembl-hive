#!/usr/bin/env perl

# Copyright [1999-2015] Wellcome Trust Sanger Institute and the EMBL-European Bioinformatics Institute
# Copyright [2016-2018] EMBL-European Bioinformatics Institute
# 
# Licensed under the Apache License, Version 2.0 (the "License");
# you may not use this file except in compliance with the License.
# You may obtain a copy of the License at
# 
#      http://www.apache.org/licenses/LICENSE-2.0
# 
# Unless required by applicable law or agreed to in writing, software
# distributed under the License is distributed on an "AS IS" BASIS,
# WITHOUT WARRANTIES OR CONDITIONS OF ANY KIND, either express or implied.
# See the License for the specific language governing permissions and
# limitations under the License.


use strict;
use warnings;

use Cwd;
use Test::More tests => 4;

BEGIN {
    use_ok( 'Bio::EnsEMBL::Hive::Utils', 'join_command_args' );
}
#########################

<<<<<<< HEAD
=======
my $dir = tempdir CLEANUP => 1;
my $orig = Cwd::getcwd;
chdir $dir;

>>>>>>> 750d384a
subtest 'The command line is given as a string' => sub
{
    plan tests => 3;
    is_deeply([join_command_args("ls")], [0,"ls"], "String: the executable name");
    is_deeply([join_command_args("ls cpanfile")], [0,"ls cpanfile"], "String: the executable name and an argument");
    is_deeply([join_command_args("ls | cat")], [0,"ls | cat"], "String: two executables piped");
};

subtest 'The command line is given as an arrayref' => sub
{
    plan tests => 3;
    is_deeply([join_command_args(["ls"])], [0,"ls"], "Array with 1 element: the executable name");
    is_deeply([join_command_args(["ls", "cpanfile"])], [0,"ls cpanfile"], "Array with 2 elements: the executable and an argument");
    is_deeply([join_command_args(["ls", "file space"])], [0,"ls 'file space'"], "Array with 2 elements: the executable and an argument that contains a space");
};

subtest 'The command line is given as an arrayref and contains redirections / pipes' => sub
{
    plan tests => 3;
    is_deeply([join_command_args(["ls", ">", "file space"])], [1, "ls > 'file space'"], "Array with a redirection");
    is_deeply([join_command_args(["ls", "|", "cat"])], [1, "ls | cat"], "Array with a pipe");
    is_deeply([join_command_args(["ls", "|", "cat", ">", "file space"])], [1, "ls | cat > 'file space'"], "Array with a pipe and a redirection");
};

<<<<<<< HEAD
done_testing();
=======
chdir $orig;

done_testing();
>>>>>>> 750d384a
<|MERGE_RESOLUTION|>--- conflicted
+++ resolved
@@ -21,19 +21,17 @@
 
 use Cwd;
 use Test::More tests => 4;
+use File::Temp qw{tempdir};
 
 BEGIN {
     use_ok( 'Bio::EnsEMBL::Hive::Utils', 'join_command_args' );
 }
 #########################
 
-<<<<<<< HEAD
-=======
 my $dir = tempdir CLEANUP => 1;
 my $orig = Cwd::getcwd;
 chdir $dir;
 
->>>>>>> 750d384a
 subtest 'The command line is given as a string' => sub
 {
     plan tests => 3;
@@ -58,10 +56,6 @@
     is_deeply([join_command_args(["ls", "|", "cat", ">", "file space"])], [1, "ls | cat > 'file space'"], "Array with a pipe and a redirection");
 };
 
-<<<<<<< HEAD
-done_testing();
-=======
 chdir $orig;
 
 done_testing();
->>>>>>> 750d384a

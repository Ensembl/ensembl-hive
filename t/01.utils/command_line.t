--- conflicted
+++ resolved
@@ -1,10 +1,6 @@
-<<<<<<< HEAD
 #!/usr/bin/env perl
 
-# Copyright [1999-2015] Wellcome Trust Sanger Institute and the EMBL-European Bioinformatics Institute
-=======
 # Copyright [1999-2016] Wellcome Trust Sanger Institute and the EMBL-European Bioinformatics Institute
->>>>>>> d9333e28
 # 
 # Licensed under the Apache License, Version 2.0 (the "License");
 # you may not use this file except in compliance with the License.

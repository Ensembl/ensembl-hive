--- conflicted
+++ resolved
@@ -156,11 +156,7 @@
 
 my $expected_bacct = {
     '2581807[1]' => {
-<<<<<<< HEAD
-        'when_died' => '2015-11-26 14:25:12',
-=======
-        'died' => '2020-11-26 14:25:12',
->>>>>>> 05c99e4c
+        'when_died' => '2020-11-26 14:25:12',
         'pending_sec' => '147',
         'exception_status' => 'underrun',
         'cause_of_death' => undef,
@@ -171,11 +167,7 @@
         'swap_megs' => 144
     },
     '2581801[48]' => {
-<<<<<<< HEAD
-        'when_died' => '2015-11-26 14:25:16',
-=======
-        'died' => '2020-11-26 14:25:16',
->>>>>>> 05c99e4c
+        'when_died' => '2020-11-26 14:25:16',
         'pending_sec' => '196',
         'exception_status' => 'underrun',
         'mem_megs' => 50,
@@ -191,11 +183,7 @@
         'pending_sec' => '2',
         'exception_status' => 'underrun',
         'swap_megs' => 218,
-<<<<<<< HEAD
-        'when_died' => '2015-12-02 13:53:29',
-=======
-        'died' => '2020-12-02 13:53:29',
->>>>>>> 05c99e4c
+        'when_died' => '2020-12-02 13:53:29',
         'cause_of_death' => 'MEMLIMIT',
         'exit_status' => 'exit/TERM_MEMLIMIT',
         'mem_megs' => 102

--- conflicted
+++ resolved
@@ -34,14 +34,10 @@
 my $ehive_test_pipeline_urls = $ENV{'EHIVE_TEST_PIPELINE_URLS'} || 'sqlite:///ehive_test_pipeline_db';
 my @pipeline_urls = split( /[\s,]+/, $ehive_test_pipeline_urls ) ;
 
-<<<<<<< HEAD
 foreach my $long_mult_version (qw(LongMult_conf LongMultSt_conf LongMultWf_conf LongMultSt_pyconf)) {
-=======
-foreach my $long_mult_version (qw(LongMult_conf LongMultSt_conf LongMultWf_conf)) {
 
 warn "\nInitializing the $long_mult_version pipeline ...\n\n";
 
->>>>>>> fa49be74
     foreach my $pipeline_url (@pipeline_urls) {
         my $hive_dba = init_pipeline('Bio::EnsEMBL::Hive::PipeConfig::'.$long_mult_version, [-pipeline_url => $pipeline_url, -hive_force_init => 1]);
         my $job_adaptor = $hive_dba->get_AnalysisJobAdaptor;

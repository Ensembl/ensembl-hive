#!/usr/bin/env perl

# Copyright [1999-2015] Wellcome Trust Sanger Institute and the EMBL-European Bioinformatics Institute
# Copyright [2016-2017] EMBL-European Bioinformatics Institute
# 
# Licensed under the Apache License, Version 2.0 (the "License");
# you may not use this file except in compliance with the License.
# You may obtain a copy of the License at
# 
#      http://www.apache.org/licenses/LICENSE-2.0
# 
# Unless required by applicable law or agreed to in writing, software
# distributed under the License is distributed on an "AS IS" BASIS,
# WITHOUT WARRANTIES OR CONDITIONS OF ANY KIND, either express or implied.
# See the License for the specific language governing permissions and
# limitations under the License.


use strict;
use warnings;

use Test::More;
use Data::Dumper;
use File::Temp qw{tempdir};

use Bio::EnsEMBL::Hive::Utils::Test qw(init_pipeline runWorker beekeeper get_test_url_or_die run_sql_on_db);

# eHive needs this to initialize the pipeline (and run db_cmd.pl)
$ENV{'EHIVE_ROOT_DIR'} ||= File::Basename::dirname( File::Basename::dirname( File::Basename::dirname( Cwd::realpath($0) ) ) );

# Fasta file for calculating %GC
my $inputfile = File::Basename::dirname( File::Basename::dirname( Cwd::realpath($0) ) ).'/input_fasta.fa';

my $dir = tempdir CLEANUP => 1;

my $ehive_test_pipeconfigs   = $ENV{'EHIVE_TEST_PIPECONFIGS'} || 'GCPct_conf';

my @pipeline_cfgs = split( /[\s,]+/, $ehive_test_pipeconfigs ) ;
my $sleep_minutes = $ENV{'EHIVE_GCPCT_SLEEP'} || 0.02;

foreach my $gcpct_version ( @pipeline_cfgs ) {

warn "\nInitializing the $gcpct_version pipeline ...\n\n";

        my $pipeline_url = get_test_url_or_die();
            # override the 'take_time' PipelineWideParameter in the loaded HivePipeline object to make the internal test Worker run quicker:
<<<<<<< HEAD
        init_pipeline(
            'Bio::EnsEMBL::Hive::Examples::GC::PipeConfig::'.$gcpct_version,
            $pipeline_url,
            [-inputfile => $inputfile, -output_dir => $dir],
            ['pipeline.param[take_time]=0'],
=======
        my $url         = init_pipeline(
                            'Bio::EnsEMBL::Hive::Examples::GC::PipeConfig::'.$gcpct_version,
                            [ -pipeline_url => $pipeline_url, -hive_force_init => 1 ],
                            [   'pipeline.param[take_time]=0',                              # tweak a pipeline-wide parameter
                                'analysis[chunk_sequences].param[inputfile]='.$inputfile,   # tweak an analysis-wide parameter
                            ],
                        );

        my $pipeline = Bio::EnsEMBL::Hive::HivePipeline->new(
            -url                        => $url,
            -disconnect_when_inactive   => 1,
>>>>>>> 6d1cee03
        );

        # First run a single worker in this process
        runWorker($pipeline_url, [ -can_respecialize => 1 ]);

        my $hive_dba    = Bio::EnsEMBL::Hive::DBSQL::DBAdaptor->new( -url => $pipeline_url );
        my $job_adaptor = $hive_dba->get_AnalysisJobAdaptor;
        is(scalar(@{$job_adaptor->fetch_all("status != 'DONE'")}), 0, 'All the runWorker jobs could be run');

        # Let's now try running a beekeeper
        my @beekeeper_options = (-sleep => $sleep_minutes, '-loop', '-local');
        beekeeper($hive_dba->dbc->url, \@beekeeper_options, 'beekeeper exited with the return code 0');
        is(scalar(@{$job_adaptor->fetch_all("status != 'DONE'")}), 0, 'All the jobs could be run');

        my $final_result_nta = $hive_dba->get_NakedTableAdaptor( 'table_name' => 'final_result' );
        my $final_results = $final_result_nta->fetch_all();

        is(scalar(@$final_results), 1, 'There is exactly 1 final_results');
        my $expected_result = '0.4875';
        foreach ( @$final_results ) {
            my $result_as_str = sprintf("%.4f", $_->{'result'});
            is($expected_result, $result_as_str, 'Got the correct result');
        }

        # check beekeeper registration

        my $beekeeper_check_nta = $hive_dba->get_NakedTableAdaptor( 'table_name' => 'beekeeper' );
        my $beekeeper_entries = $beekeeper_check_nta->fetch_all();

        is(scalar(@$beekeeper_entries), 1, 'Exactly 1 beekeeper registered');
        my $beekeeper_row = $$beekeeper_entries[0];
        is($beekeeper_row->{'beekeeper_id'}, 1, 'beekeeper has a beekeeper_id of 1');
        is($beekeeper_row->{'cause_of_death'},  'NO_WORK', 'beekeeper finished with cause_of_death NO_WORK');
        my $stored_sleep_minutes_str = sprintf("%.3f", $beekeeper_row->{'sleep_minutes'});
        my $given_sleep_minutes_str = sprintf("%.3f", $sleep_minutes);
        is($stored_sleep_minutes_str, $given_sleep_minutes_str, 'beekeeper sleep_minutes recorded correctly');
        is($beekeeper_row->{'loop_limit'}, undef, 'no loop limit recorded');
        is($beekeeper_row->{'loop_until'}, 'ANALYSIS_FAILURE', 'beekeeper stop_when is LOOP_UNTIL');

        # substitute the password-obscured version of the url into the beeekeeper options string
        # for checking - this is how it should be stored in the beekeeper table
        my $beekeeper_options_string = join(' ', '-url', $hive_dba->dbc->url('EHIVE_PASS'), @beekeeper_options);
        is($beekeeper_row->{'options'}, $beekeeper_options_string, 'beekeeper options stored correctly');

        $hive_dba->dbc->disconnect_if_idle();
        run_sql_on_db($pipeline_url, 'DROP DATABASE');
}

done_testing();
<|MERGE_RESOLUTION|>--- conflicted
+++ resolved
@@ -44,25 +44,15 @@
 
         my $pipeline_url = get_test_url_or_die();
             # override the 'take_time' PipelineWideParameter in the loaded HivePipeline object to make the internal test Worker run quicker:
-<<<<<<< HEAD
+
         init_pipeline(
             'Bio::EnsEMBL::Hive::Examples::GC::PipeConfig::'.$gcpct_version,
             $pipeline_url,
-            [-inputfile => $inputfile, -output_dir => $dir],
-            ['pipeline.param[take_time]=0'],
-=======
-        my $url         = init_pipeline(
-                            'Bio::EnsEMBL::Hive::Examples::GC::PipeConfig::'.$gcpct_version,
-                            [ -pipeline_url => $pipeline_url, -hive_force_init => 1 ],
-                            [   'pipeline.param[take_time]=0',                              # tweak a pipeline-wide parameter
-                                'analysis[chunk_sequences].param[inputfile]='.$inputfile,   # tweak an analysis-wide parameter
-                            ],
-                        );
-
-        my $pipeline = Bio::EnsEMBL::Hive::HivePipeline->new(
-            -url                        => $url,
-            -disconnect_when_inactive   => 1,
->>>>>>> 6d1cee03
+            undef,
+            [   'pipeline.param[take_time]=0',                                  # tweak a pipeline-wide parameter
+                'analysis[chunk_sequences].param[output_dir]="'.$dir.'"',       # tweak an analysis-wide parameter
+                'analysis[chunk_sequences].param[inputfile]="'.$inputfile.'"',  # tweak another analysis-wide parameter
+            ],
         );
 
         # First run a single worker in this process

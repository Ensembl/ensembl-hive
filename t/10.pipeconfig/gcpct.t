--- conflicted
+++ resolved
@@ -38,11 +38,6 @@
 my $inputfile = File::Basename::dirname( File::Basename::dirname( Cwd::realpath($0) ) ).'/input_fasta.fa';
 
 my $dir = tempdir CLEANUP => 1;
-<<<<<<< HEAD
-=======
-my $original = Cwd::getcwd;
-chdir $dir;
->>>>>>> 63595be1
 
 my $ehive_test_pipeconfigs   = $ENV{'EHIVE_TEST_PIPECONFIGS'} || 'GCPct_conf';
 

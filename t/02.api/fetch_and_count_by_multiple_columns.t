#!/usr/bin/env perl
# Copyright [1999-2015] Wellcome Trust Sanger Institute and the EMBL-European Bioinformatics Institute
# Copyright [2016] EMBL-European Bioinformatics Institute
# 
# Licensed under the Apache License, Version 2.0 (the "License");
# you may not use this file except in compliance with the License.
# You may obtain a copy of the License at
# 
#      http://www.apache.org/licenses/LICENSE-2.0
# 
# Unless required by applicable law or agreed to in writing, software
# distributed under the License is distributed on an "AS IS" BASIS,
# WITHOUT WARRANTIES OR CONDITIONS OF ANY KIND, either express or implied.
# See the License for the specific language governing permissions and
# limitations under the License.


use strict;
use warnings;

use Data::Dumper;
use File::Temp qw{tempdir};

<<<<<<< HEAD
use Test::More tests => 17;
=======
use Test::More;
>>>>>>> 6a5b0f93

use Bio::EnsEMBL::Hive::AnalysisJob;
use Bio::EnsEMBL::Hive::DBSQL::DBAdaptor;

use Bio::EnsEMBL::Hive::Utils::Test qw(init_pipeline);

# eHive needs this to initialize the pipeline (and run db_cmd.pl)
use Cwd            ();
use File::Basename ();
$ENV{'EHIVE_ROOT_DIR'} ||= File::Basename::dirname( File::Basename::dirname( File::Basename::dirname( Cwd::realpath($0) ) ) );

my $dir = tempdir CLEANUP => 1;

<<<<<<< HEAD
my $pipeline_url      = "sqlite:///${dir}/ehive_test_pipeline_db";
=======
my $ehive_test_pipeline_urls = $ENV{'EHIVE_TEST_PIPELINE_URLS'} || 'sqlite:///ehive_test_pipeline_db';

foreach my $pipeline_url (split( /[\s,]+/, $ehive_test_pipeline_urls )) {

subtest 'Test on '.$pipeline_url, sub {
    plan tests => 18;
>>>>>>> 6a5b0f93

my $url         = init_pipeline('Bio::EnsEMBL::Hive::Examples::LongMult::PipeConfig::LongMult_conf', [-pipeline_url => $pipeline_url, -hive_force_init => 1]);

my $pipeline = Bio::EnsEMBL::Hive::HivePipeline->new(
    -url                        => $url,
    -disconnect_when_inactive   => 1,
);

my $hive_dba    = $pipeline->hive_dba;
my $ana_a       = $hive_dba->get_AnalysisAdaptor;
my $job_a       = $hive_dba->get_AnalysisJobAdaptor;
my $dfr_a       = $hive_dba->get_DataflowRuleAdaptor;
my $ada_a       = $hive_dba->get_AnalysisDataAdaptor;

is($ana_a->count_all(), 3, 'There are 3 analyses in the pipeline');
is($ana_a->count_all_by_logic_name('take_b_apart'), 1, 'But only 1 "take_b_apart"');
my $take_b_apart_analysis = $ana_a->fetch_by_logic_name('take_b_apart');

my $n_from_1 = $dfr_a->count_all_by_from_analysis_id($take_b_apart_analysis->dbID);
is($n_from_1, 2, '2 dataflow-rules starting from this analysis_id');
my $matching_analyses = $dfr_a->fetch_all_by_from_analysis_id($take_b_apart_analysis->dbID);
is(scalar(@$matching_analyses), 2, '2 dataflow-rules starting from this analysis_id');

my $n_from_1_on_2 = $dfr_a->count_all_by_from_analysis_id_AND_branch_code($take_b_apart_analysis->dbID, 2);
is($n_from_1_on_2, 1, '1 dataflow-rule starting from this analysis_id on this branch');
$matching_analyses = $dfr_a->fetch_all_by_from_analysis_id_AND_branch_code($take_b_apart_analysis->dbID, 2);
is(scalar(@$matching_analyses), 1, '1 dataflow-rule starting from this analysis_id on this branch');

is($dfr_a->count_all_by_branch_code(1), 3, 'There are 2 #1 branches in the pipeline');

is_deeply($job_a->count_all_HASHED_FROM_status(), { 'READY' => 2 }, 'There are two jobs and both are READY');
is_deeply($job_a->count_all_HASHED_FROM_status_AND_job_id(), { 'READY' => { '1' => 1, '2' => 1 } }, 'They have dbIDs 1 and 2');
is_deeply($job_a->count_all_by_analysis_id_HASHED_FROM_status(1), { 'READY' => 2 }, 'They both belong to the analysis with dbID=1');

my $long_input_id = sprintf('{ "long_param" => "%s" }', 'tmp' x 1000);
my $new_job = Bio::EnsEMBL::Hive::AnalysisJob->new(
    'input_id'      => $long_input_id,
    'analysis_id'   => 1,
);

# Test the overflow to the analysis_data table
is($ada_a->count_all(), 0, "Nothing in the analysis_data table (yet)");
$job_a->store($new_job);
is($ada_a->count_all(), 1, "1 entry in the analysis_data table");

is($ada_a->fetch_by_data_to_analysis_data_id('unmatched input_id'), undef, 'fetch_by_data_to_analysis_data_id() returns undef when it cannot find the input_id');
my $ext_data_id = $ada_a->fetch_by_data_to_analysis_data_id($long_input_id);
is($ext_data_id, 1, 'analysis_data_id starts at 1');

my $another_job = Bio::EnsEMBL::Hive::AnalysisJob->new(
    'input_id'      => $long_input_id,
    'analysis_id'   => 2,
);

$job_a->store($another_job);
is($ada_a->count_all(), 1, "still 1 entry in the analysis_data table");

}
}

done_testing();
<|MERGE_RESOLUTION|>--- conflicted
+++ resolved
@@ -21,11 +21,7 @@
 use Data::Dumper;
 use File::Temp qw{tempdir};
 
-<<<<<<< HEAD
-use Test::More tests => 17;
-=======
 use Test::More;
->>>>>>> 6a5b0f93
 
 use Bio::EnsEMBL::Hive::AnalysisJob;
 use Bio::EnsEMBL::Hive::DBSQL::DBAdaptor;
@@ -39,16 +35,12 @@
 
 my $dir = tempdir CLEANUP => 1;
 
-<<<<<<< HEAD
-my $pipeline_url      = "sqlite:///${dir}/ehive_test_pipeline_db";
-=======
-my $ehive_test_pipeline_urls = $ENV{'EHIVE_TEST_PIPELINE_URLS'} || 'sqlite:///ehive_test_pipeline_db';
+my $ehive_test_pipeline_urls = $ENV{'EHIVE_TEST_PIPELINE_URLS'} || "sqlite:///${dir}/ehive_test_pipeline_db";
 
 foreach my $pipeline_url (split( /[\s,]+/, $ehive_test_pipeline_urls )) {
 
 subtest 'Test on '.$pipeline_url, sub {
-    plan tests => 18;
->>>>>>> 6a5b0f93
+    plan tests => 17;
 
 my $url         = init_pipeline('Bio::EnsEMBL::Hive::Examples::LongMult::PipeConfig::LongMult_conf', [-pipeline_url => $pipeline_url, -hive_force_init => 1]);
 

--- conflicted
+++ resolved
@@ -28,35 +28,19 @@
 $ENV{'EHIVE_ROOT_DIR'} ||= File::Basename::dirname( File::Basename::dirname( File::Basename::dirname( Cwd::realpath($0) ) ) );
 
 use Bio::EnsEMBL::Hive::DBSQL::DBAdaptor;
-use Bio::EnsEMBL::Hive::Utils::Test qw(get_test_url_or_die);
+use Bio::EnsEMBL::Hive::Utils::Test qw(get_test_urls);
 
-<<<<<<< HEAD
-my $test_url = get_test_url_or_die();
+my $ehive_test_pipeline_urls = get_test_urls();
+
+foreach my $test_url (@$ehive_test_pipeline_urls) {
+
 # -no_sql_schema_version_check is needed because the database does not have the eHive schema
 my $hive_dba = Bio::EnsEMBL::Hive::DBSQL::DBAdaptor->new(-url => $test_url, -no_sql_schema_version_check => 1);
 my $dbc = $hive_dba->dbc();
 system(@{ $dbc->to_cmd(undef, undef, undef, 'DROP DATABASE IF EXISTS') });
 system(@{ $dbc->to_cmd(undef, undef, undef, 'CREATE DATABASE') });
-$dbc->do('CREATE TABLE final_result (a_multiplier char(40) NOT NULL, b_multiplier char(40) NOT NULL, result char(80) NOT NULL, PRIMARY KEY (a_multiplier, b_multiplier))'),
+$dbc->do('CREATE TABLE final_result (a_multiplier varchar(40) NOT NULL, b_multiplier varchar(40) NOT NULL, result varchar(80) NOT NULL, PRIMARY KEY (a_multiplier, b_multiplier))'),
 $dbc->do('CREATE TABLE analysis_base (name char(40) NOT NULL)'),
-=======
-my $dir = tempdir CLEANUP => 1;
-my $orig = chdir $dir;
-
-
-my $ehive_test_pipeline_urls = $ENV{'EHIVE_TEST_PIPELINE_URLS'} || "sqlite:///${dir}/test_db";
-
-foreach my $pipeline_url (split( /[\s,]+/, $ehive_test_pipeline_urls )) {
-
-
-# -no_sql_schema_version_check is needed because the database does not have the eHive schema
-my $hive_dba = Bio::EnsEMBL::Hive::DBSQL::DBAdaptor->new(-url => $pipeline_url, -no_sql_schema_version_check => 1);
-my $dbc = $hive_dba->dbc();
-system(@{ $dbc->to_cmd(undef, undef, undef, 'DROP DATABASE') });
-system(@{ $dbc->to_cmd(undef, undef, undef, 'CREATE DATABASE') });
-$dbc->do('CREATE TABLE final_result (a_multiplier varchar(40) NOT NULL, b_multiplier varchar(40) NOT NULL, result varchar(80) NOT NULL, PRIMARY KEY (a_multiplier, b_multiplier))'),
-$dbc->do('CREATE TABLE analysis_base (analysis_id INT NOT NULL)');
->>>>>>> e25d5b5c
 
 my $final_result_nta    = $hive_dba->get_NakedTableAdaptor( 'table_name' => 'final_result' );
 my $analysis_nta        = $hive_dba->get_NakedTableAdaptor( 'table_name' => 'analysis_base' );
@@ -82,12 +66,8 @@
 is_deeply($final_result_nta->count_all_by_a_multiplier_HASHED_FROM_b_multiplier($first_hash->{a_multiplier}), {$first_hash->{b_multiplier} => 1, $third_hash->{b_multiplier} => 1}, '2 different b_multiplier for this a_multiplier');
 
 system( @{ $dbc->to_cmd(undef, undef, undef, 'DROP DATABASE') } );
-<<<<<<< HEAD
-=======
 
 }
 
-chdir $orig;
->>>>>>> e25d5b5c
 
 done_testing();
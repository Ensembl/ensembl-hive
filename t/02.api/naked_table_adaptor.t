--- conflicted
+++ resolved
@@ -33,29 +33,19 @@
 my $dir = tempdir CLEANUP => 1;
 my $orig = chdir $dir;
 
-<<<<<<< HEAD
-my $sqlite_url = "sqlite:///${dir}/test_db";
-=======
 
-my $ehive_test_pipeline_urls = $ENV{'EHIVE_TEST_PIPELINE_URLS'} || 'sqlite:///ehive_test_pipeline_db';
+my $ehive_test_pipeline_urls = $ENV{'EHIVE_TEST_PIPELINE_URLS'} || "sqlite:///${dir}/test_db";
 
 foreach my $pipeline_url (split( /[\s,]+/, $ehive_test_pipeline_urls )) {
 
 
->>>>>>> 6a5b0f93
 # -no_sql_schema_version_check is needed because the database does not have the eHive schema
 my $hive_dba = Bio::EnsEMBL::Hive::DBSQL::DBAdaptor->new(-url => $pipeline_url, -no_sql_schema_version_check => 1);
 my $dbc = $hive_dba->dbc();
-<<<<<<< HEAD
+system(@{ $dbc->to_cmd(undef, undef, undef, 'DROP DATABASE') });
 system(@{ $dbc->to_cmd(undef, undef, undef, 'CREATE DATABASE') });
-$dbc->do('CREATE TABLE final_result (a_multiplier char(40) NOT NULL, b_multiplier char(40) NOT NULL, result char(80) NOT NULL, PRIMARY KEY (a_multiplier, b_multiplier))'),
-=======
-
-system( $ENV{'EHIVE_ROOT_DIR'}.'/scripts/db_cmd.pl', '-url', $pipeline_url, '-sql', 'DROP DATABASE' );
-system( $ENV{'EHIVE_ROOT_DIR'}.'/scripts/db_cmd.pl', '-url', $pipeline_url, '-sql', 'CREATE DATABASE' );
 $dbc->do('CREATE TABLE final_result (a_multiplier varchar(40) NOT NULL, b_multiplier varchar(40) NOT NULL, result varchar(80) NOT NULL, PRIMARY KEY (a_multiplier, b_multiplier))'),
 $dbc->do('CREATE TABLE analysis_base (analysis_id INT NOT NULL)');
->>>>>>> 6a5b0f93
 
 my $final_result_nta    = $hive_dba->get_NakedTableAdaptor( 'table_name' => 'final_result' );
 my $analysis_nta        = $hive_dba->get_NakedTableAdaptor( 'table_name' => 'analysis_base' );
@@ -80,14 +70,10 @@
 is($final_result_nta->count_all_by_a_multiplier($first_hash->{a_multiplier}), 2, '2 result for this a_multiplier');
 is_deeply($final_result_nta->count_all_by_a_multiplier_HASHED_FROM_b_multiplier($first_hash->{a_multiplier}), {$first_hash->{b_multiplier} => 1, $third_hash->{b_multiplier} => 1}, '2 different b_multiplier for this a_multiplier');
 
-<<<<<<< HEAD
 system( @{ $dbc->to_cmd(undef, undef, undef, 'DROP DATABASE') } );
-=======
-system( $ENV{'EHIVE_ROOT_DIR'}.'/scripts/db_cmd.pl', '-url', $pipeline_url, '-sql', 'DROP DATABASE' );
 
 }
 
->>>>>>> 6a5b0f93
 chdir $orig;
 
 done_testing();
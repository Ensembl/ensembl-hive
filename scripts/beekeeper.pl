--- conflicted
+++ resolved
@@ -276,13 +276,8 @@
 
     if( $self->{'analyses_pattern'} ) {
         if( @$list_of_analyses ) {
-<<<<<<< HEAD
-            print "Beekeeper : the following Analyses matched your -analysis_pattern '".$self->{'analyses_pattern'}."' : "
+            print "Beekeeper : the following Analyses matched your -analyses_pattern '".$self->{'analyses_pattern'}."' : "
                 .join(', ', map { $_->logic_name.'('.$_->dbID.')' } sort {$a->dbID <=> $b->dbID} @$list_of_analyses)."\n\n";
-=======
-            print "Beekeeper : the following Analyses matched your -analyses_pattern '".$self->{'analyses_pattern'}."' : "
-                .join(', ', map { $_->logic_name.'('.$_->dbID.')' } @$list_of_analyses)."\n\n";
->>>>>>> 344df601
         } else {
             die "Beekeeper : the -analyses_pattern '".$self->{'analyses_pattern'}."' did not match any Analyses.\n"
         }

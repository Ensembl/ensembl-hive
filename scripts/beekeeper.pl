#!/usr/bin/env perl

use strict;
use warnings;

    # Finding out own path in order to reference own components (including own modules):
use Cwd            ();
use File::Basename ();
BEGIN {
    $ENV{'EHIVE_ROOT_DIR'} ||= File::Basename::dirname( File::Basename::dirname( Cwd::realpath($0) ) );
    unshift @INC, $ENV{'EHIVE_ROOT_DIR'}.'/modules';
}


use Getopt::Long;
use File::Path 'make_path';
use Bio::EnsEMBL::Hive::Utils ('script_usage', 'destringify', 'report_versions');
use Bio::EnsEMBL::Hive::Utils::Config;
use Bio::EnsEMBL::Hive::DBSQL::DBAdaptor;
use Bio::EnsEMBL::Hive::Queen;
use Bio::EnsEMBL::Hive::Valley;
use Bio::EnsEMBL::Hive::Scheduler;


main();


sub main {
    $| = 1;

        # ok this is a hack, but I'm going to pretend I've got an object here
        # by creating a hash ref and passing it around like an object
        # this is to avoid using global variables in functions, and to consolidate
        # the globals into a nice '$self' package
    my $self = {};

    my $help                        = 0;
    my $report_versions             = 0;
    my $loopit                      = 0;
    my $sync                        = 0;
    my $local                       = 0;
    my $show_failed_jobs            = 0;
    my $default_meadow_type         = undef;
    my $submit_workers_max          = undef;
    my $total_running_workers_max   = undef;
    my $submission_options          = undef;
    my $run                         = 0;
    my $max_loops                   = 0; # not running by default
    my $run_job_id                  = undef;
    my $force                       = undef;
    my $keep_alive                  = 0; # ==1 means run even when there is nothing to do
    my $check_for_dead              = 0;
    my $bury_unkwn_workers          = 0;
    my $all_dead                    = 0;
    my $balance_semaphores          = 0;
    my $job_id_for_output           = 0;
    my $show_worker_stats           = 0;
    my $kill_worker_id              = 0;
    my $reset_job_id                = 0;
    my $reset_all_jobs_for_analysis = 0;        # DEPRECATED
    my $reset_failed_jobs_for_analysis = 0;     # DEPRECATED
    my $reset_all_jobs              = 0;
    my $reset_failed_jobs           = 0;

    $self->{'url'}                  = undef;
    $self->{'reg_conf'}             = undef;
    $self->{'reg_type'}             = undef;
    $self->{'reg_alias'}            = undef;
    $self->{'nosqlvc'}              = undef;

    $self->{'config_files'}         = [];

    $self->{'sleep_minutes'}        = 1;
    $self->{'retry_throwing_jobs'}  = undef;
    $self->{'can_respecialize'}     = undef;
    $self->{'hive_log_dir'}         = undef;
    $self->{'submit_log_dir'}       = undef;

    GetOptions(
                    # connection parameters
               'url=s'              => \$self->{'url'},
               'reg_conf|regfile=s' => \$self->{'reg_conf'},
               'reg_type=s'         => \$self->{'reg_type'},
               'reg_alias|regname=s'=> \$self->{'reg_alias'},
               'nosqlvc=i'          => \$self->{'nosqlvc'},     # can't use the binary "!" as it is a propagated option

                    # json config files
               'config_file=s@'     => $self->{'config_files'},

                    # loop control
               'run'                => \$run,
               'loop'               => \$loopit,
               'max_loops=i'        => \$max_loops,
               'keep_alive'         => \$keep_alive,
               'job_id|run_job_id=i'=> \$run_job_id,
               'force=i'            => \$force,
               'sleep=f'            => \$self->{'sleep_minutes'},

                    # meadow control
               'local!'                         => \$local,
               'meadow_type=s'                  => \$default_meadow_type,
               'total_running_workers_max=i'    => \$total_running_workers_max,
               'submit_workers_max=i'           => \$submit_workers_max,
               'submission_options=s'           => \$submission_options,

                    # worker control
               'job_limit=i'            => \$self->{'job_limit'},
               'life_span|lifespan=i'   => \$self->{'life_span'},
               'logic_name=s'           => \$self->{'logic_name'},
               'analyses_pattern=s'     => \$self->{'analyses_pattern'},
               'hive_log_dir|hive_output_dir=s'      => \$self->{'hive_log_dir'},
               'retry_throwing_jobs=i'  => \$self->{'retry_throwing_jobs'},
               'can_respecialize=i'     => \$self->{'can_respecialize'},
               'debug=i'                => \$self->{'debug'},
               'submit_log_dir=s'       => \$self->{'submit_log_dir'},

                    # other commands/options
               'h|help!'           => \$help,
               'v|versions!'       => \$report_versions,
               'sync!'             => \$sync,
               'dead!'             => \$check_for_dead,
               'unkwn!'            => \$bury_unkwn_workers,
               'killworker=i'      => \$kill_worker_id,
               'alldead!'          => \$all_dead,
               'balance_semaphores'=> \$balance_semaphores,
               'no_analysis_stats' => \$self->{'no_analysis_stats'},
               'worker_stats'      => \$show_worker_stats,
               'failed_jobs'       => \$show_failed_jobs,
               'reset_job_id=i'    => \$reset_job_id,
               'reset_failed_jobs_for_analysis=s' => \$reset_failed_jobs_for_analysis,
               'reset_all_jobs_for_analysis=s' => \$reset_all_jobs_for_analysis,
               'reset_failed_jobs' => \$reset_failed_jobs,
               'reset_all_jobs'    => \$reset_all_jobs,
               'job_output=i'      => \$job_id_for_output,
    );

    if ($help) { script_usage(0); }

    if($report_versions) {
        report_versions();
        exit(0);
    }

    my $config = Bio::EnsEMBL::Hive::Utils::Config->new(@{$self->{'config_files'}});

    if($run or $run_job_id) {
        $max_loops = 1;
    } elsif ($loopit or $keep_alive) {
        unless($max_loops) {
            $max_loops = -1; # unlimited
        }
    }

    if($self->{'url'} or $self->{'reg_alias'}) {
        $self->{'dba'} = Bio::EnsEMBL::Hive::DBSQL::DBAdaptor->new(
            -url                            => $self->{'url'},
            -reg_conf                       => $self->{'reg_conf'},
            -reg_type                       => $self->{'reg_type'},
            -reg_alias                      => $self->{'reg_alias'},
            -no_sql_schema_version_check    => $self->{'nosqlvc'},
        );
    } else {
        print "\nERROR : Connection parameters (url or reg_conf+reg_alias) need to be specified\n\n";
        script_usage(1);
    }

    if( $self->{'url'} ) {    # protect the URL that we pass to Workers by hiding the password in %ENV:
        $self->{'url'} = "'". $self->{'dba'}->dbc->url('EHIVE_PASS') ."'";
    }

    my $queen = $self->{'dba'}->get_Queen;

    my $pipeline_name = $self->{'dba'}->get_MetaAdaptor->get_value_by_key( 'hive_pipeline_name' );

    if($pipeline_name) {
        warn "Pipeline name: $pipeline_name\n";
    } else {
        print STDERR "+---------------------------------------------------------------------+\n";
        print STDERR "!                                                                     !\n";
        print STDERR "!                  WARNING:                                           !\n";
        print STDERR "!                                                                     !\n";
        print STDERR "! At the moment your pipeline doesn't have 'pipeline_name' defined.   !\n";
        print STDERR "! This may seriously impair your beekeeping experience unless you are !\n";
        print STDERR "! the only farm user. The name should be set in your PipeConfig file, !\n";
        print STDERR "! or if you are running an old pipeline you can just set it by hand   !\n";
        print STDERR "! in the 'meta' table.                                                !\n";
        print STDERR "!                                                                     !\n";
        print STDERR "+---------------------------------------------------------------------+\n";
    }

    if($run_job_id) {
        $submit_workers_max = 1;
    }

    $default_meadow_type = 'LOCAL' if($local);
    my $valley = Bio::EnsEMBL::Hive::Valley->new( $config, $default_meadow_type, $pipeline_name );

    my ($beekeeper_meadow_type, $beekeeper_meadow_name) = $valley->whereami();
    unless($beekeeper_meadow_type eq 'LOCAL') {
        die "beekeeper.pl detected it has been itself submitted to '$beekeeper_meadow_type/$beekeeper_meadow_name', but this mode of operation is not supported.\n"
           ."Please just run beekeeper.pl on a farm head node, preferably from under a 'screen' session.\n";
    }

    $valley->config_set('SubmitWorkersMax', $submit_workers_max) if(defined $submit_workers_max);

    my $default_meadow = $valley->get_default_meadow();
    warn "Default meadow: ".$default_meadow->signature."\n\n";

    $default_meadow->config_set('TotalRunningWorkersMax', $total_running_workers_max) if(defined $total_running_workers_max);
    $default_meadow->config_set('SubmissionOptions', $submission_options) if(defined $submission_options);

    if($reset_job_id) { $queen->reset_job_by_dbID_and_sync($reset_job_id); }

    if($job_id_for_output) {
        printf("===== job output\n");
        my $job = $self->{'dba'}->get_AnalysisJobAdaptor->fetch_by_dbID($job_id_for_output);
        print $job->toString. "\n";
    }

    if($reset_all_jobs_for_analysis) {
        die "Deprecated option -reset_all_jobs_for_analysis. Please use -reset_all_jobs in combination with -analyses_pattern <pattern>";
    }
    if($reset_failed_jobs_for_analysis) {
        die "Deprecated option -reset_failed_jobs_for_analysis. Please use -reset_failed_jobs in combination with -analyses_pattern <pattern>";
    }

    if ($kill_worker_id) {
        my $kill_worker = $queen->fetch_by_dbID($kill_worker_id)
            or die "Could not fetch worker with dbID='$kill_worker_id' to kill";

        unless( $kill_worker->cause_of_death() ) {
            if( my $meadow = $valley->find_available_meadow_responsible_for_worker( $kill_worker ) ) {

                if( $meadow->check_worker_is_alive_and_mine($kill_worker) ) {
<<<<<<< HEAD
                    printf("Killing worker: %10d %35s %15s  %20s(%d) : ", 
                            $kill_worker->dbID, $kill_worker->meadow_host, $kill_worker->process_id,
                            $kill_worker->analysis->logic_name, $kill_worker->analysis_id);
=======
                    printf("Killing worker: %10d %35s %15s : ",
                            $kill_worker->dbID, $kill_worker->host, $kill_worker->process_id);
>>>>>>> 520cb9ec

                    $meadow->kill_worker($kill_worker);
                    $kill_worker->cause_of_death('KILLED_BY_USER');
                    $queen->register_worker_death($kill_worker);
                         # what about clean-up? Should we do it here or not?
                } else {
                    die "According to the Meadow, the Worker (dbID=$kill_worker_id) is not running, so cannot kill";
                }
            } else {
                die "Cannot access the Meadow responsible for the Worker (dbID=$kill_worker_id), so cannot kill";
            }
        } else {
            die "According to the Queen, the Worker (dbID=$kill_worker_id) is not running, so cannot kill";
        }
    }

    if( $self->{'logic_name'} ) {   # FIXME: for now, logic_name will override analysis_pattern quietly
        warn "-logic_name is now deprecated, please use -analyses_pattern that extends the functionality of -logic_name .\n";
        $self->{'analyses_pattern'} = $self->{'logic_name'};
    }

    my $run_job;
    if($run_job_id) {
        $run_job = $self->{'dba'}->get_AnalysisJobAdaptor->fetch_by_dbID( $run_job_id )
            or die "Could not fetch Job with dbID=$run_job_id.\n";
    }

    my $list_of_analyses = $run_job
        ? [ $run_job->analysis ]
        : $self->{'dba'}->get_AnalysisAdaptor->fetch_all_by_pattern( $self->{'analyses_pattern'} );

    if( $self->{'analyses_pattern'} ) {
        if( @$list_of_analyses ) {
            print "Beekeeper : the following Analyses matched your -analysis_pattern '".$self->{'analyses_pattern'}."' : "
                .join(', ', map { $_->logic_name.'('.$_->dbID.')' } @$list_of_analyses)."\n\n";
        } else {
            die "Beekeeper : the -analyses_pattern '".$self->{'analyses_pattern'}."' did not match any Analyses.\n"
        }
    }

    if($reset_all_jobs || $reset_failed_jobs) {
        if ($reset_all_jobs and not $self->{'analyses_pattern'}) {
            die "Beekeeper : do you really want to reset *all* the jobs ? If yes, add \"-analyses_pattern '%'\" to the command line\n";
        }
        $self->{'dba'}->get_AnalysisJobAdaptor->reset_jobs_for_analysis_id( $list_of_analyses, $reset_all_jobs ); 
        $self->{'dba'}->get_Queen->synchronize_hive( $list_of_analyses );
    }

    if($all_dead)           { $queen->register_all_workers_dead(); }
    if($check_for_dead)     { $queen->check_for_dead_workers($valley, 1); }
    if($bury_unkwn_workers) { $queen->check_for_dead_workers($valley, 1, 1); }
    if($balance_semaphores) { $self->{'dba'}->get_AnalysisJobAdaptor->balance_semaphores( $list_of_analyses ); }

    if ($max_loops) { # positive $max_loop means limited, negative means unlimited

        run_autonomously($self, $max_loops, $keep_alive, $queen, $valley, $list_of_analyses, $self->{'analyses_pattern'}, $run_job_id, $force);

    } else {
            # the output of several methods will look differently depending on $analysis being [un]defined

        if($sync) {
            $queen->synchronize_hive( $list_of_analyses );
        }
        print $queen->print_status_and_return_reasons_to_exit( $list_of_analyses, !$self->{'no_analysis_stats'} );

        if($show_worker_stats) {
            print "\n===== List of live Workers according to the Queen: ======\n";
            foreach my $worker (@{ $queen->fetch_overdue_workers(0) }) {
                print $worker->toString(1)."\n";
            }
        }
        $self->{'dba'}->get_RoleAdaptor->print_active_role_counts;

        Bio::EnsEMBL::Hive::Scheduler::schedule_workers_resync_if_necessary($queen, $valley, $list_of_analyses);   # show what would be submitted, but do not actually submit

        if($show_failed_jobs) {
            print("===== failed jobs\n");
            my $failed_job_list = $self->{'dba'}->get_AnalysisJobAdaptor->fetch_all_by_analysis_id_status( $self->{'logic_name'} and $list_of_analyses , 'FAILED');

            foreach my $job (@{$failed_job_list}) {
                print $job->toString. "\n";
            }
        }
    }

    exit(0);
}

#######################
#
# subroutines
#
#######################


sub generate_worker_cmd {
    my ($self, $analyses_pattern, $run_job_id, $force) = @_;

    my $worker_cmd = $ENV{'EHIVE_ROOT_DIR'}.'/scripts/runWorker.pl';

    unless(-x $worker_cmd) {
        print("Can't run '$worker_cmd' script for some reason, please investigate.\n");
        exit(1);
    }

    foreach my $worker_option ('url', 'reg_conf', 'reg_type', 'reg_alias', 'nosqlvc', 'job_limit', 'life_span', 'retry_throwing_jobs', 'can_respecialize', 'hive_log_dir', 'debug') {
        if(defined(my $value = $self->{$worker_option})) {
            $worker_cmd .= " -${worker_option} $value";
        }
    }

        # special task:
    if ($run_job_id) {
        $worker_cmd .= " -job_id $run_job_id";
    } elsif ($analyses_pattern) {
        $worker_cmd .= " -analyses_pattern '".$analyses_pattern."'";
    }

    if (defined($force)) {
        $worker_cmd .= " -force $force";
    }

    return $worker_cmd;
}


sub run_autonomously {
    my ($self, $max_loops, $keep_alive, $queen, $valley, $list_of_analyses, $analyses_pattern, $run_job_id, $force) = @_;

    my $resourceless_worker_cmd = generate_worker_cmd($self, $analyses_pattern, $run_job_id, $force);

    my $beekeeper_pid = $$;

    my $iteration=0;
    my $reasons_to_exit;

    BKLOOP: while( ($iteration++ != $max_loops) or $keep_alive ) {  # NB: the order of conditions is important!

        print("\nBeekeeper : loop #$iteration ======================================================\n");

        $queen->check_for_dead_workers($valley, 0);

        if( $reasons_to_exit = $queen->print_status_and_return_reasons_to_exit( $list_of_analyses, !$self->{'no_analysis_stats'} )) {
            if($keep_alive) {
                print "Beekeeper : detected exit condition, but staying alive because of -keep_alive : ".$reasons_to_exit;
            } else {
                last BKLOOP;
            }
        }

        $self->{'dba'}->get_RoleAdaptor->print_active_role_counts;

        my $workers_to_submit_by_meadow_type_rc_name
            = Bio::EnsEMBL::Hive::Scheduler::schedule_workers_resync_if_necessary($queen, $valley, $list_of_analyses);

        if( keys %$workers_to_submit_by_meadow_type_rc_name ) {

            my $submit_log_subdir;

            if( $self->{'submit_log_dir'} ) {
                $submit_log_subdir = $self->{'submit_log_dir'}."/submit_bk${beekeeper_pid}_iter${iteration}";
                make_path( $submit_log_subdir );
            }

                # make sure the Resources are loaded fresh every time we need them:
            my $rc_id2name  = $self->{'dba'}->get_ResourceClassAdaptor->fetch_HASHED_FROM_resource_class_id_TO_name();
            my %meadow_type_rc_name2resource_param_list = ();
            foreach my $rd (@{ $self->{'dba'}->get_ResourceDescriptionAdaptor->fetch_all() }) {
                $meadow_type_rc_name2resource_param_list{ $rd->meadow_type() }{ $rc_id2name->{$rd->resource_class_id} } = [ $rd->submission_cmd_args, $rd->worker_cmd_args ];
            }

            foreach my $meadow_type (keys %$workers_to_submit_by_meadow_type_rc_name) {

                my $this_meadow = $valley->available_meadow_hash->{$meadow_type};

                foreach my $rc_name (keys %{ $workers_to_submit_by_meadow_type_rc_name->{$meadow_type} }) {
                    my $this_meadow_rc_worker_count = $workers_to_submit_by_meadow_type_rc_name->{$meadow_type}{$rc_name};

                    print "\nBeekeeper : submitting $this_meadow_rc_worker_count workers (rc_name=$rc_name) to ".$this_meadow->signature()."\n";

                    my ($submission_cmd_args, $worker_cmd_args) = @{ $meadow_type_rc_name2resource_param_list{ $meadow_type }{ $rc_name } || [] };

                    my $specific_worker_cmd = $resourceless_worker_cmd
                                            . " -rc_name $rc_name"
                                            . (defined($worker_cmd_args) ? " $worker_cmd_args" : '');

                    $this_meadow->submit_workers($specific_worker_cmd, $this_meadow_rc_worker_count, $iteration,
                                                    $rc_name, $submission_cmd_args || '', $submit_log_subdir);
                }
            }
        } else {
            print "\nBeekeeper : not submitting any workers this iteration\n";
        }

        if( $iteration != $max_loops ) {    # skip the last sleep
            $self->{'dba'}->dbc->disconnect_if_idle;
            printf("Beekeeper : going to sleep for %.2f minute(s). Expect next iteration at %s\n", $self->{'sleep_minutes'}, scalar localtime(time+$self->{'sleep_minutes'}*60));
            sleep($self->{'sleep_minutes'}*60);  

            unless($run_job_id) {   # refresh the data from analysis_base table
                $list_of_analyses = $self->{'dba'}->get_AnalysisAdaptor->fetch_all_by_pattern( $analyses_pattern );
            }
        }
    }

    print "Beekeeper : stopped looping because ".( $reasons_to_exit || "the number of loops was limited by $max_loops and this limit expired\n");

    printf("Beekeeper: dbc %d disconnect cycles\n", $self->{'dba'}->dbc->disconnect_count);
}


__DATA__

=pod

=head1 NAME

    beekeeper.pl [options]

=head1 DESCRIPTION

    The Beekeeper is in charge of interfacing between the Queen and a compute resource or 'compute farm'.
    Its job is to initialize/sync the eHive database (via the Queen), query the Queen if it needs any workers
    and to send the requested number of workers to open machines via the runWorker.pl script.

    It is also responsible for interfacing with the Queen to identify workers which died
    unexpectedly so that she can free the dead workers and reclaim unfinished jobs.

=head1 USAGE EXAMPLES

        # Usually run after the pipeline has been created to calculate the internal statistics necessary for eHive functioning
    beekeeper.pl -url mysql://username:secret@hostname:port/ehive_dbname -sync

        # Do not run any additional Workers, just check for the current status of the pipeline:
    beekeeper.pl -url mysql://username:secret@hostname:port/ehive_dbname

        # Run the pipeline in automatic mode (-loop), run all the workers locally (-meadow_type LOCAL) and allow for 3 parallel workers (-total_running_workers_max 3)
    beekeeper.pl -url mysql://username:secret@hostname:port/long_mult_test -meadow_type LOCAL -total_running_workers_max 3 -loop

        # Run in automatic mode, but only restrict to running blast-related analyses with the exception of analyses 4..6
    beekeeper.pl -url mysql://username:secret@hostname:port/long_mult_test -analyses_pattern 'blast%-4..6' -loop

        # Restrict the normal execution to one iteration only - can be used for testing a newly set up pipeline
    beekeeper.pl -url mysql://username:secret@hostname:port/long_mult_test -run

        # Reset failed 'buggy_analysis' jobs to 'READY' state, so that they can be run again
    beekeeper.pl -url mysql://username:secret@hostname:port/long_mult_test -analyses_pattern buggy_analysis -reset_failed_jobs

        # Do a cleanup: find and bury dead workers, reclaim their jobs
    beekeeper.pl -url mysql://username:secret@hostname:port/long_mult_test -dead

=head1 OPTIONS

=head2 Connection parameters

    -reg_conf <path>       : path to a Registry configuration file
    -reg_type <string>     : type of the registry entry ('hive', 'core', 'compara', etc - defaults to 'hive')
    -reg_alias <string>    : species/alias name for the Hive DBAdaptor
    -url <url string>      : url defining where hive database is located

=head2 Configs overriding

    -config_file <string>  : json file (with absolute path) to override the default configurations (could be multiple)

=head2 Looping control

    -loop                  : run autonomously, loops and sleeps
    -max_loops <num>       : perform max this # of loops in autonomous mode
    -keep_alive            : do not stop when there are no more jobs to do - carry on looping
    -job_id <job_id>       : run 1 iteration for this job_id
    -run                   : run 1 iteration of automation loop
    -sleep <num>           : when looping, sleep <num> minutes (default 1 min)

=head2 Current Meadow control

    -meadow_type <string>               : the desired Meadow class name, such as 'LSF' or 'LOCAL'
    -total_running_workers_max <num>    : max # workers to be running in parallel
    -submit_workers_max <num>           : max # workers to create per loop iteration
    -submission_options <string>        : passes <string> to the Meadow submission command as <options> (formerly lsf_options)
    -submit_log_dir <dir>               : record submission output+error streams into files under the given directory (to see why some workers fail after submission)

=head2 Worker control

    -analyses_pattern <string>  : restrict the sync operation, printing of stats or looping of the beekeeper to the specified subset of analyses
    -can_respecialize <0|1>     : allow workers to re-specialize into another analysis (within resource_class) after their previous analysis was exhausted
    -life_span <num>            : number of minutes each worker is allowed to run
    -job_limit <num>            : #jobs to run before worker can die naturally
    -retry_throwing_jobs 0|1    : if a job dies *knowingly*, should we retry it by default?
    -hive_log_dir <path>        : directory where stdout/stderr of the hive is redirected
    -debug <debug_level>        : set debug level of the workers

=head2 Other commands/options

    -help                  : print this help
    -versions              : report both Hive code version and Hive database schema version
    -dead                  : detect all unaccounted dead workers and reset their jobs for resubmission
    -unkwn                 : detect all workers in UNKWN state and reset their jobs for resubmission (careful, they *may* reincarnate!)
    -alldead               : tell the database all workers are dead (no checks are performed in this mode, so be very careful!)
    -balance_semaphores    : set all semaphore_counts to the numbers of unDONE fan jobs (emergency use only)
    -no_analysis_stats     : don't show status of each analysis
    -worker_stats          : show status of each running worker
    -failed_jobs           : show all failed jobs
    -reset_job_id <num>    : reset a job back to READY so it can be rerun
    -reset_failed_jobs     : reset FAILED jobs of -analyses_filter'ed ones back to READY so they can be rerun
    -reset_all_jobs        : reset ALL jobs of -analyses_filter'ed ones back to READY so they can be rerun

=head1 LICENSE

    Copyright [1999-2015] Wellcome Trust Sanger Institute and the EMBL-European Bioinformatics Institute
    Copyright [2016] EMBL-European Bioinformatics Institute

    Licensed under the Apache License, Version 2.0 (the "License"); you may not use this file except in compliance with the License.
    You may obtain a copy of the License at

         http://www.apache.org/licenses/LICENSE-2.0

    Unless required by applicable law or agreed to in writing, software distributed under the License
    is distributed on an "AS IS" BASIS, WITHOUT WARRANTIES OR CONDITIONS OF ANY KIND, either express or implied.
    See the License for the specific language governing permissions and limitations under the License.

=head1 CONTACT

    Please subscribe to the Hive mailing list:  http://listserver.ebi.ac.uk/mailman/listinfo/ehive-users  to discuss Hive-related questions or to be notified of our updates

=cut
<|MERGE_RESOLUTION|>--- conflicted
+++ resolved
@@ -232,14 +232,8 @@
             if( my $meadow = $valley->find_available_meadow_responsible_for_worker( $kill_worker ) ) {
 
                 if( $meadow->check_worker_is_alive_and_mine($kill_worker) ) {
-<<<<<<< HEAD
-                    printf("Killing worker: %10d %35s %15s  %20s(%d) : ", 
-                            $kill_worker->dbID, $kill_worker->meadow_host, $kill_worker->process_id,
-                            $kill_worker->analysis->logic_name, $kill_worker->analysis_id);
-=======
                     printf("Killing worker: %10d %35s %15s : ",
                             $kill_worker->dbID, $kill_worker->host, $kill_worker->process_id);
->>>>>>> 520cb9ec
 
                     $meadow->kill_worker($kill_worker);
                     $kill_worker->cause_of_death('KILLED_BY_USER');

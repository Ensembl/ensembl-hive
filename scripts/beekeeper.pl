#!/usr/bin/env perl

use strict;
use warnings;

    # Finding out own path in order to reference own components (including own modules):
use Cwd            ();
use File::Basename ();
BEGIN {
    $ENV{'EHIVE_ROOT_DIR'} ||= File::Basename::dirname( File::Basename::dirname( Cwd::realpath($0) ) );
    unshift @INC, $ENV{'EHIVE_ROOT_DIR'}.'/modules';
}


use File::Path 'make_path';
use Getopt::Long qw(:config no_auto_abbrev);
use Pod::Usage;

use Bio::EnsEMBL::Hive::DBSQL::LogMessageAdaptor ('store_beekeeper_message');
use Bio::EnsEMBL::Hive::Utils ('destringify');
use Bio::EnsEMBL::Hive::Utils::Slack ('send_beekeeper_message_to_slack');
use Bio::EnsEMBL::Hive::Utils::Config;
use Bio::EnsEMBL::Hive::Version ('report_versions');
use Bio::EnsEMBL::Hive::HivePipeline;
use Bio::EnsEMBL::Hive::Valley;
use Bio::EnsEMBL::Hive::Beekeeper;
use Bio::EnsEMBL::Hive::Scheduler;


main();


sub main {
    $|=1;   # make STDOUT unbuffered (STDERR is unbuffered anyway)

        # ok this is a hack, but I'm going to pretend I've got an object here
        # by creating a hash ref and passing it around like an object
        # this is to avoid using global variables in functions, and to consolidate
        # the globals into a nice '$self' package
    my $self = {};

    my $help                        = 0;
    my $report_versions             = 0;
    my $loopit                      = 0;
    my $sync                        = 0;
    my $local                       = 0;
    my $show_failed_jobs            = 0;
    my $default_meadow_type         = undef;
    my $submit_workers_max          = undef;
    my $total_running_workers_max   = undef;
    my $submission_options          = undef;
    my $run                         = 0;
    my $run_job_id                  = undef;
    my $force                       = undef;
    my $check_for_dead              = 0;
    my $bury_unkwn_workers          = 0;
    my $all_dead                    = 0;
    my $balance_semaphores          = 0;
    my $job_id_for_output           = 0;
    my $show_worker_stats           = 0;
    my $kill_worker_id              = 0;
    my $keep_alive                  = 0;        # DEPRECATED
    my $reset_job_id                = 0;
    my $reset_all_jobs_for_analysis = 0;        # DEPRECATED
    my $reset_failed_jobs_for_analysis = 0;     # DEPRECATED
    my $reset_all_jobs              = 0;    # Mark DONE, PASSED_ON and FAILED jobs to READY
    my $reset_failed_jobs           = 0;    # Mark FAILED jobs to READY
    my $reset_done_jobs             = 0;    # Mark DONE and PASSED_ON jobs to READY
    my $unblock_semaphored_jobs     = 0;    # Mark SEMAPHORED jobs to READY
    my $forgive_failed_jobs         = 0;    # Mark FAILED jobs to DONE
    my $discard_ready_jobs          = 0;    # Mark READY jobs to DONE

    $self->{'url'}                  = undef;
    $self->{'reg_conf'}             = undef;
    $self->{'reg_type'}             = undef;
    $self->{'reg_alias'}            = undef;
    $self->{'nosqlvc'}              = undef;

    $self->{'config_files'}         = [];

    $self->{'sleep_minutes'}        = 1;
    $self->{'max_loops'}            = 0;
    $self->{'retry_throwing_jobs'}  = undef;
    $self->{'loop_until'}           = undef;
    $self->{'can_respecialize'}     = undef;
    $self->{'hive_log_dir'}         = undef;
    $self->{'submit_log_dir'}       = undef;
    $self->{'worker_delay_startup_seconds'} = undef;
    $self->{'worker_crash_on_startup_prob'} = undef;

    # store all the options passed on the command line for registration
    # we re-create this a bit later, so that we can protect any passwords
    # that might be passed in a URL
    my @original_argv = @ARGV;

    GetOptions(
                    # connection parameters
               'url=s'                        => \$self->{'url'},
               'reg_conf|regfile|reg_file=s'  => \$self->{'reg_conf'},
               'reg_type=s'                   => \$self->{'reg_type'},
               'reg_alias|regname|reg_name=s' => \$self->{'reg_alias'},
               'nosqlvc=i'                    => \$self->{'nosqlvc'},     # can't use the binary "!" as it is a propagated option

                    # json config files
               'config_file=s@'     => $self->{'config_files'},

                    # loop control
               'run'                => \$run,
               'loop'               => \$loopit,
               'max_loops=i'        => \$self->{'max_loops'},
               'loop_until=s'       => \$self->{'loop_until'},
               'keep_alive'         => \$keep_alive,
               'job_id|run_job_id=i'=> \$run_job_id,
               'force=i'            => \$force,
               'sleep=f'            => \$self->{'sleep_minutes'},

                    # meadow control
               'local!'                         => \$local,
               'meadow_type=s'                  => \$default_meadow_type,
               'total_running_workers_max=i'    => \$total_running_workers_max,
               'submit_workers_max=i'           => \$submit_workers_max,
               'submission_options=s'           => \$submission_options,

                    # worker control
               'job_limit=i'                    => \$self->{'job_limit'},
               'life_span|lifespan=i'           => \$self->{'life_span'},
               'logic_name=s'                   => \$self->{'logic_name'},
               'analyses_pattern=s'             => \$self->{'analyses_pattern'},
               'hive_log_dir|hive_output_dir=s' => \$self->{'hive_log_dir'},
               'retry_throwing_jobs=i'          => \$self->{'retry_throwing_jobs'},
               'can_respecialize=i'             => \$self->{'can_respecialize'},
               'debug=i'                        => \$self->{'debug'},
               'submit_log_dir=s'               => \$self->{'submit_log_dir'},
               'worker_delay_startup_seconds=i' => \$self->{'worker_delay_startup_seconds'},
               'worker_crash_on_startup_prob=f' => \$self->{'worker_crash_on_startup_prob'},

                    # other commands/options
               'h|help!'           => \$help,
               'v|version|versions!'    => \$report_versions,
               'sync!'             => \$sync,
               'dead!'             => \$check_for_dead,
               'unkwn!'            => \$bury_unkwn_workers,
               'killworker=i'      => \$kill_worker_id,
               'alldead!'          => \$all_dead,
               'balance_semaphores'=> \$balance_semaphores,
               'worker_stats'      => \$show_worker_stats,
               'failed_jobs'       => \$show_failed_jobs,
               'reset_job_id=i'    => \$reset_job_id,
               'reset_failed_jobs_for_analysis=s' => \$reset_failed_jobs_for_analysis,
               'reset_all_jobs_for_analysis=s' => \$reset_all_jobs_for_analysis,
               'reset_failed_jobs' => \$reset_failed_jobs,
               'reset_all_jobs'    => \$reset_all_jobs,
               'reset_done_jobs'   => \$reset_done_jobs,
               'discard_ready_jobs'     => \$discard_ready_jobs,
               'forgive_failed_jobs'    => \$forgive_failed_jobs,
               'unblock_semaphored_jobs'    => \$unblock_semaphored_jobs,
               'job_output=i'      => \$job_id_for_output,
    ) or die "Error in command line arguments\n";

    if (@ARGV) {
        die "ERROR: There are invalid arguments on the command-line: ". join(" ", @ARGV). "\n";
    }

    if ($help) {
        pod2usage({-exitvalue => 0, -verbose => 2});
    }

    if($report_versions) {
        report_versions();
        exit(0);
    }

    my $config = Bio::EnsEMBL::Hive::Utils::Config->new(@{$self->{'config_files'}});

    # if -keep_alive passed, ensure looping is on and loop_until is forever
    if ($keep_alive) {
        $self->{'loop_until'} = 'FOREVER';
        $loopit = 1;
    }

    # if user has specified -loop_until, ensure looping is turned on
    if ($self->{'loop_until'}) {
        $loopit = 1;
    }

    # if loop_until hasn't been set by the user, or defaulted by a flag,
    # set it to ANALYSIS_FAILURE
    unless ($self->{'loop_until'}) {
        $self->{'loop_until'} = 'ANALYSIS_FAILURE';
    }

    if($run or $run_job_id) {
        $self->{'max_loops'} = 1;
    } elsif ($loopit) {
        unless($self->{'max_loops'}) {
            $self->{'max_loops'} = -1; # unlimited
        }
    }

    if($self->{'url'} or $self->{'reg_alias'}) {

        $self->{'pipeline'} = Bio::EnsEMBL::Hive::HivePipeline->new(
            -url                            => $self->{'url'},
            -reg_conf                       => $self->{'reg_conf'},
            -reg_type                       => $self->{'reg_type'},
            -reg_alias                      => $self->{'reg_alias'},
            -no_sql_schema_version_check    => $self->{'nosqlvc'},
        );

        $self->{'dba'} = $self->{'pipeline'}->hive_dba();

    } else {
        die "\nERROR: Connection parameters (url or reg_conf+reg_alias) need to be specified\n";
    }

    if( $self->{'url'} ) {    # protect the URL that we pass to Workers by hiding the password in %ENV:
        $self->{'url'} = "'". $self->{'dba'}->dbc->url('EHIVE_PASS') ."'";

    # find the url in the original @argv, remove it, then replace with the new, protected url
        my ($url_flag_index) = grep {$original_argv[$_] eq '-url'} (0..(scalar(@original_argv) - 1));
        $original_argv[$url_flag_index + 1] = $self->{'dba'}->dbc->url('EHIVE_PASS');
    }
    $self->{'options'} = join(" ", @original_argv);

    # make -loop_until case insensitive
    $self->{'loop_until'} = uc($self->{'loop_until'});

    my @allowed_loop_until_values = qw(ANALYSIS_FAILURE FOREVER JOB_FAILURE NO_WORK);
    unless (grep {$_ eq $self->{'loop_until'}} @allowed_loop_until_values) {
        die sprintf('"%s" is not a recognized value for -loop_until. Use one of %s', $self->{'loop_until'}, join('/', @allowed_loop_until_values));
    }

    my $pipeline_name = $self->{'pipeline'}->hive_pipeline_name;

    if($pipeline_name) {
        warn "Pipeline name: $pipeline_name\n";
    } else {
        print STDERR "+---------------------------------------------------------------------+\n";
        print STDERR "!                                                                     !\n";
        print STDERR "!                  WARNING:                                           !\n";
        print STDERR "!                                                                     !\n";
        print STDERR "! At the moment your pipeline doesn't have 'pipeline_name' defined.   !\n";
        print STDERR "! This may seriously impair your beekeeping experience unless you are !\n";
        print STDERR "! the only farm user. The name should be set in your PipeConfig file, !\n";
        print STDERR "! or if you are running an old pipeline you can just set it by hand   !\n";
        print STDERR "! in the 'meta' table.                                                !\n";
        print STDERR "!                                                                     !\n";
        print STDERR "+---------------------------------------------------------------------+\n";
    }

    if($run_job_id) {
        $submit_workers_max = 1;
    }

    $default_meadow_type = 'LOCAL' if($local);
    my $valley = Bio::EnsEMBL::Hive::Valley->new( $config, $default_meadow_type, $pipeline_name );
    $self->{'available_meadow_list'} = $valley->get_available_meadow_list();

    $valley->config_set('SubmitWorkersMax', $submit_workers_max) if(defined $submit_workers_max);

    my $default_meadow = $valley->get_default_meadow();
    warn "Default meadow: ".$default_meadow->signature."\n\n";

    $default_meadow->config_set('TotalRunningWorkersMax', $total_running_workers_max) if(defined $total_running_workers_max);
    $default_meadow->config_set('SubmissionOptions', $submission_options) if(defined $submission_options);

    my $queen = $self->{'dba'}->get_Queen;

    if($reset_job_id) { $queen->reset_job_by_dbID_and_sync($reset_job_id); }

    if($job_id_for_output) {
        printf("===== job output\n");
        my $job = $self->{'dba'}->get_AnalysisJobAdaptor->fetch_by_dbID($job_id_for_output);
        print $job->toString. "\n";
    }

    if($reset_all_jobs_for_analysis) {
        die "Deprecated option -reset_all_jobs_for_analysis. Please use -reset_all_jobs in combination with -analyses_pattern <pattern>";
    }
    if($reset_failed_jobs_for_analysis) {
        die "Deprecated option -reset_failed_jobs_for_analysis. Please use -reset_failed_jobs in combination with -analyses_pattern <pattern>";
    }

    if( $self->{'logic_name'} ) {   # FIXME: for now, logic_name will override analyses_pattern quietly
        warn "-logic_name is now deprecated, please use -analyses_pattern that extends the functionality of -logic_name .\n";
        $self->{'analyses_pattern'} = $self->{'logic_name'};
    }

    # May die if running within a non-LOCAL meadow
    $self->{'beekeeper'} = register_beekeeper($valley, $self);
    $self->{'logmessage_adaptor'} = $self->{'dba'}->get_LogMessageAdaptor();

    # Check other beekeepers in our meadow to see if they are still alive
    $self->{'beekeeper'}->adaptor->bury_other_beekeepers($self->{'beekeeper'});

    if ($kill_worker_id) {
        my $kill_worker;
        eval {$kill_worker = $queen->fetch_by_dbID($kill_worker_id) or die};
        if ($@) {
            log_and_die($self, "Could not fetch worker with dbID='$kill_worker_id' to kill");
        }

        unless( $kill_worker->cause_of_death() ) {
            if( my $meadow = $valley->find_available_meadow_responsible_for_worker( $kill_worker ) ) {

                if( $meadow->check_worker_is_alive_and_mine($kill_worker) ) {
                    printf("Killing worker: %10d %35s %15s : ",
                            $kill_worker->dbID, $kill_worker->meadow_host, $kill_worker->process_id);

                    $meadow->kill_worker($kill_worker);
                    $kill_worker->cause_of_death('KILLED_BY_USER');
                    $queen->register_worker_death($kill_worker);
                    # what about clean-up? Should we do it here or not?
                } else {
                    log_and_die($self, "According to the Meadow, the Worker (dbID=$kill_worker_id) is not running, so cannot kill");
                }
            } else {
                log_and_die($self, "Cannot access the Meadow responsible for the Worker (dbID=$kill_worker_id), so cannot kill");
            }
        } else {
            log_and_die($self, "According to the Queen, the Worker (dbID=$kill_worker_id) is not running, so cannot kill");
        }
    }

    my $run_job;
    if($run_job_id) {
        eval {$run_job = $self->{'dba'}->get_AnalysisJobAdaptor->fetch_by_dbID( $run_job_id ) or die};
        if ($@) {
            log_and_die($self, "Could not fetch Job with dbID=$run_job_id.\n");
        }
    }

    my $list_of_analyses = $run_job
        ? [ $run_job->analysis ]
        : $self->{'pipeline'}->collection_of('Analysis')->find_all_by_pattern( $self->{'analyses_pattern'} );

    if( $self->{'analyses_pattern'} ) {
        if( @$list_of_analyses ) {
            print "Beekeeper : the following Analyses matched your -analyses_pattern '".$self->{'analyses_pattern'}."' : "
                . join(', ', map { $_->logic_name.'('.$_->dbID.')' } sort {$a->dbID <=> $b->dbID} @$list_of_analyses)
                . "\nBeekeeper : ", scalar($self->{'pipeline'}->collection_of('Analysis')->list())-scalar(@$list_of_analyses), " Analyses are not shown\n\n";
        } else {
            log_and_die($self, "Beekeeper : the -analyses_pattern '".$self->{'analyses_pattern'}."' did not match any Analyses.\n");
        }
    }

    my $has_task = ($reset_all_jobs || $reset_failed_jobs || $reset_done_jobs || $unblock_semaphored_jobs || $forgive_failed_jobs || $discard_ready_jobs);
    if($reset_all_jobs || $reset_failed_jobs || $reset_done_jobs) {
        if (($reset_all_jobs || $reset_done_jobs) and not $self->{'analyses_pattern'}) {
            log_and_die($self, "Beekeeper : do you really want to reset *all* the jobs ? If yes, add \"-analyses_pattern '%'\" to the command line\n");
        }
        my $statuses_to_reset = $reset_failed_jobs ? [ 'FAILED' ] : ($reset_done_jobs ? [ 'DONE', 'PASSED_ON' ] : [ 'DONE', 'FAILED', 'PASSED_ON' ]);
        $self->{'dba'}->get_AnalysisJobAdaptor->reset_jobs_for_analysis_id( $list_of_analyses, $statuses_to_reset );
    }

    if ($unblock_semaphored_jobs) {
        $self->{'dba'}->get_AnalysisJobAdaptor->unblock_jobs_for_analysis_id( $list_of_analyses );
    }

    if ($discard_ready_jobs) {
        $self->{'dba'}->get_AnalysisJobAdaptor->discard_jobs_for_analysis_id( $list_of_analyses, 'READY' );
    }

    if ($forgive_failed_jobs) {
        $self->{'dba'}->get_AnalysisJobAdaptor->discard_jobs_for_analysis_id( $list_of_analyses, 'FAILED' );
    }

    $queen->synchronize_hive( $list_of_analyses ) if $has_task;

    if($all_dead)           { $queen->register_all_workers_dead(); }
    if($check_for_dead)     { $queen->check_for_dead_workers($valley, 1); }
    if($bury_unkwn_workers) { $queen->check_for_dead_workers($valley, 1, 1); }
    if($balance_semaphores) { $self->{'dba'}->get_AnalysisJobAdaptor->balance_semaphores( $list_of_analyses ); }

    my $has_error = 0;
    if ($self->{'max_loops'}) { # positive $max_loop means limited, negative means unlimited

        $has_error = run_autonomously($self, $self->{'pipeline'}, $self->{'max_loops'}, $self->{'loop_until'}, $valley, $list_of_analyses, $self->{'analyses_pattern'}, $run_job_id, $force);

    } else {
        # the output of several methods will look differently depending on $analysis being [un]defined

        if($sync) {
            $queen->synchronize_hive( $list_of_analyses );
        }
        my $reasons_to_exit =  $queen->print_status_and_return_reasons_to_exit( $list_of_analyses, $self->{'debug'} );

        if($show_worker_stats) {
            print "\n===== List of live Workers according to the Queen: ======\n";
            foreach my $worker (@{ $queen->fetch_overdue_workers(0) }) {
                print $worker->toString(1)."\n";
            }
        }
        $self->{'dba'}->get_RoleAdaptor->print_active_role_counts;

        Bio::EnsEMBL::Hive::Scheduler::schedule_workers_resync_if_necessary($queen, $valley, $list_of_analyses);   # show what would be submitted, but do not actually submit

        if($show_failed_jobs) {
            print("===== failed jobs\n");
            my $failed_job_list = $self->{'dba'}->get_AnalysisJobAdaptor->fetch_all_by_analysis_id_status( $list_of_analyses , 'FAILED');

            foreach my $job (@{$failed_job_list}) {
                print $job->toString. "\n";
            }
        }
        $self->{'beekeeper'}->set_cause_of_death('LOOP_LIMIT');
    }
    exit($has_error);
}

#######################
#
# subroutines
#
#######################

sub log_and_die {
    my ($self, $message) = @_;

    my $beekeeper = $self->{'beekeeper'};
    $self->{'logmessage_adaptor'}->store_beekeeper_message($beekeeper->dbID, $message, 'PIPELINE_ERROR', 'TASK_FAILED');
    $beekeeper->set_cause_of_death('TASK_FAILED');
    die $message;
}

sub generate_worker_cmd {
    my ($self, $analyses_pattern, $run_job_id, $force) = @_;

    my $worker_cmd = $ENV{'EHIVE_ROOT_DIR'}.'/scripts/runWorker.pl';

    unless(-x $worker_cmd) {
        print("Can't run '$worker_cmd' script for some reason, please investigate.\n");
        exit(1);
    }

    foreach my $worker_option ('url', 'reg_conf', 'reg_type', 'reg_alias', 'nosqlvc', 'job_limit', 'life_span', 'retry_throwing_jobs', 'can_respecialize',
                               'worker_delay_startup_seconds', 'worker_crash_on_startup_prob', 'hive_log_dir', 'debug') {
        if(defined(my $value = $self->{$worker_option})) {
            $worker_cmd .= " -${worker_option} $value";
        }
    }

        # special task:
    if ($run_job_id) {
        $worker_cmd .= " -job_id $run_job_id";
    } elsif ($analyses_pattern) {
        $worker_cmd .= " -analyses_pattern '".$analyses_pattern."'";
    }

    if (defined($force)) {
        $worker_cmd .= " -force $force";
    }

    return $worker_cmd;
}

sub register_beekeeper {
    my ($valley, $self) = @_;

    my $loop_limit = undef;
    if ($self->{'max_loops'} > -1) {
        $loop_limit = $self->{'max_loops'};
    }

    my $meadow_signatures = join(",",
        map {$_->signature} @{$self->{'available_meadow_list'}});

    # The new instance is partly initalized with the output of Valley::whereami()
    my $beekeeper = Bio::EnsEMBL::Hive::Beekeeper->new_from_Valley($valley,
        'sleep_minutes'     => $self->{'sleep_minutes'},
        'analyses_pattern'  => $self->{'analyses_pattern'},
        'loop_limit'        => $loop_limit,
        'loop_until'        => $self->{'loop_until'},
        'options'           => $self->{'options'},
        'meadow_signatures' => $meadow_signatures,
    );

    $self->{'dba'}->get_BeekeeperAdaptor->store($beekeeper);
    unless ($self->{'beekeeper_id'} = $beekeeper->dbID) {
        die "There was a problem registering this beekeeper with the hive database.";
    }
    return $beekeeper;
}

sub run_autonomously {
    my ($self, $pipeline, $max_loops, $loop_until, $valley, $list_of_analyses, $analyses_pattern, $run_job_id, $force) = @_;

    my $hive_dba    = $pipeline->hive_dba;
    my $queen       = $hive_dba->get_Queen;
    my $meadow_user = $self->{'beekeeper'}->meadow_user;

    my $resourceless_worker_cmd = generate_worker_cmd($self, $analyses_pattern, $run_job_id, $force);

    my $iteration=0;
    my $reasons_to_exit;

    BKLOOP: while( ($iteration++ != $max_loops) or ($loop_until eq 'FOREVER') ) {  # NB: the order of conditions is important!

        print("\nBeekeeper : loop #$iteration ======================================================\n");

        $queen->check_for_dead_workers($valley, 0);

        # this section is where the beekeeper decides whether or not to stop looping
        $reasons_to_exit = $queen->print_status_and_return_reasons_to_exit( $list_of_analyses, $self->{'debug'});
        my @job_fail_statuses = grep({$_->{'exit_status'} eq 'JOB_FAILED'} @$reasons_to_exit);
        my @analysis_fail_statuses = grep({$_->{'exit_status'} eq 'ANALYSIS_FAILED'} @$reasons_to_exit);
        my @no_work_statuses = grep({$_->{'exit_status'} eq 'NO_WORK'} @$reasons_to_exit);

        my $found_reason_to_exit = 0;

        if (($loop_until eq 'JOB_FAILURE') &&
            (scalar(@job_fail_statuses)) > 0) {
            print "Beekeeper : last loop because at least one job failed and loop-until mode is '$loop_until'\n";
            print "Beekeeper : details from analyses with failed jobs:\n";
            print join("\n", map {$_->{'message'}} @job_fail_statuses) . "\n";
            $found_reason_to_exit = 1;
            last BKLOOP;
        }

        if (scalar(@analysis_fail_statuses > 0)) {
            # at least one analysis has hit its fault tolerance
            if (($loop_until eq 'FOREVER') ||
                ($loop_until eq 'NO_WORK')) {
                if (scalar(@no_work_statuses) == 0) {
                    print "Beekeeper : detected the following exit condition(s), but staying alive because loop-until mode is set to '$loop_until' :\n" .
                        join(", ", map {$_->{'message'}} @analysis_fail_statuses) . "\n";
                }
            } else {
                # loop_until_mode is either job_failure or analysis_failure, and both of these exit on analysis failure
                unless ($found_reason_to_exit) {
                    print "Beekeeper : last loop because at least one analysis failed and loop-until mode is '$loop_until'\n";
                    print "Beekeeper : details from analyses with failed jobs:\n";
                    print join("\n", map {$_->{'message'}} @analysis_fail_statuses) . "\n";
                    $found_reason_to_exit = 1;
                    last BKLOOP;
                }
            }
        }

        if ((scalar(@no_work_statuses) > 0) &&
            ($loop_until ne 'FOREVER')) {
            print "Beekeeper : last loop because there is no more work and loop-until mode is '$loop_until'\n"
                unless ($found_reason_to_exit);
            last BKLOOP;
        }

        # end of testing for loop end conditions

        $hive_dba->get_RoleAdaptor->print_active_role_counts;

        my $workers_to_submit_by_meadow_type_rc_name
            = Bio::EnsEMBL::Hive::Scheduler::schedule_workers_resync_if_necessary($queen, $valley, $list_of_analyses);

        if( keys %$workers_to_submit_by_meadow_type_rc_name ) {

            my $submit_log_subdir;

            if( $self->{'submit_log_dir'} ) {
                $submit_log_subdir = $self->{'submit_log_dir'}."/submit_bk".$self->{'beekeeper_id'}."_iter${iteration}";
                make_path( $submit_log_subdir );
            }

                # create an "index" over the freshly loaded RC/RD collections:
            my %meadow_type_rc_name2resource_param_list = ();
            foreach my $rd ( $pipeline->collection_of('ResourceDescription')->list ) {
                my $rc_name = $rd->resource_class->name;
                $meadow_type_rc_name2resource_param_list{ $rd->meadow_type }{ $rc_name } = [ $rd->submission_cmd_args, $rd->worker_cmd_args ];
            }

            foreach my $meadow_type (keys %$workers_to_submit_by_meadow_type_rc_name) {

                my $this_meadow = $valley->available_meadow_hash->{$meadow_type};

                foreach my $rc_name (keys %{ $workers_to_submit_by_meadow_type_rc_name->{$meadow_type} }) {
                    my $this_meadow_rc_worker_count = $workers_to_submit_by_meadow_type_rc_name->{$meadow_type}{$rc_name};

                    my $submission_message = "submitting $this_meadow_rc_worker_count workers (rc_name=$rc_name) to ".$this_meadow->signature();
                    print "\nBeekeeper : $submission_message\n";
                    $self->{'logmessage_adaptor'}->store_beekeeper_message($self->{'beekeeper_id'},
                        "loop iteration $iteration, $submission_message",
                        'INFO', 'ALIVE');

                    my ($submission_cmd_args, $worker_cmd_args) = @{ $meadow_type_rc_name2resource_param_list{ $meadow_type }{ $rc_name } || [] };

                    my $specific_worker_cmd = $resourceless_worker_cmd
                                            . (defined($worker_cmd_args) ? " $worker_cmd_args" : '')
                                            . ' -preregistered';

                    my $meadow_process_ids = [];
                    if ($this_meadow_rc_worker_count > 1 and !$this_meadow->config_get('CanSubmitJobArrays')) {
                        foreach my $i (1..$this_meadow_rc_worker_count) {
                            my $submitted_process_id = $this_meadow->submit_workers_return_meadow_pids($specific_worker_cmd, 1, "$iteration.$i", $rc_name, $submission_cmd_args || '', $submit_log_subdir);
                            push @$meadow_process_ids, $submitted_process_id->[0];
                        }
                    } else {
                        $meadow_process_ids = $this_meadow->submit_workers_return_meadow_pids($specific_worker_cmd, $this_meadow_rc_worker_count, $iteration, $rc_name, $submission_cmd_args || '', $submit_log_subdir);
                    }

                    warn "Submitted the following process_ids to ".$this_meadow->signature.": ".join(', ', @$meadow_process_ids)."\n";

                    my $resource_class  = $pipeline->collection_of('ResourceClass')->find_one_by('name', $rc_name);
                    my $meadow_name     = $this_meadow->cached_name;

                    my @pre_allocated_workers = map {
                            Bio::EnsEMBL::Hive::Worker->new(
                                'meadow_type'       => $meadow_type,                # non-unique key components
                                'meadow_name'       => $meadow_name,
                                'meadow_user'       => $meadow_user,
                                'process_id'        => $_,

                                'resource_class'    => $resource_class,             # non-key, but known at the time of pre-allocation
                                'beekeeper_id'      => $self->{'beekeeper_id'},

                                'status'            => 'SUBMITTED',
                            )
                    } @$meadow_process_ids;

                    $queen->store( \@pre_allocated_workers );
                }
            }
        } else {
            print "\nBeekeeper : not submitting any workers this iteration\n";
            $self->{'logmessage_adaptor'}->store_beekeeper_message($self->{'beekeeper_id'},
                "loop iteration $iteration, 0 workers submitted",
                'INFO', 'ALIVE');
        }

        if( $iteration != $max_loops ) {    # skip the last sleep
            while (1) {
                $hive_dba->dbc->disconnect_if_idle;
                printf("Beekeeper : going to sleep for %.2f minute(s). Expect next iteration at %s\n", $self->{'sleep_minutes'}, scalar localtime(time+$self->{'sleep_minutes'}*60));
                sleep($self->{'sleep_minutes'}*60);
                # this is a good time to check up on other beekeepers as well:
                $self->{'beekeeper'}->adaptor->bury_other_beekeepers($self->{'beekeeper'});
                if ($self->{'beekeeper'}->check_if_blocked()) {
                    print "Beekeeper : We have been blocked !\n".
                          "This can happen if a job has explicitly required beekeeper to stop (have a look at log_message).\n".
                          "It may also happen if someone has set is_blocked=1 in the beekeeper table for beekeeper_id=".$self->{'beekeeper_id'}.".\n";
                } else {
                    last;
                }
            }

            # after waking up reload Resources and Analyses to stay current.
            unless($run_job_id) {
                # reset all the collections so that fresher data will be used at this iteration:
                $pipeline->invalidate_collections();
                $pipeline->invalidate_hive_current_load();

                $list_of_analyses = $pipeline->collection_of('Analysis')->find_all_by_pattern( $analyses_pattern );
            }
        }
    }

    # in this section, the beekeeper determines why it exited, sets an appropriate cause of death,
    # and prints/logs an appropriate message
    my @stringified_reasons_builder;
    my $beekeeper_cause_of_death;
    my $cause_of_death_is_error;
    my %exit_statuses; # keep a set of unique exit statuses seen
    if ($reasons_to_exit) {
        foreach my $reason_to_exit (@$reasons_to_exit) {
            $exit_statuses{$reason_to_exit->{'exit_status'}} = 1;
            push(@stringified_reasons_builder, $reason_to_exit->{'message'});
        }
    }

    my $stringified_reasons = join(", ", @stringified_reasons_builder);

    if (($loop_until eq 'JOB_FAILURE') &&
        (grep(/JOB_FAILED/, keys(%exit_statuses)))) {
        $beekeeper_cause_of_death = 'JOB_FAILED';
        $cause_of_death_is_error = 1;
    }

    if (($loop_until eq 'ANALYSIS_FAILURE') &&
        (grep(/ANALYSIS_FAILED/, keys(%exit_statuses)))) {
        $beekeeper_cause_of_death = 'ANALYSIS_FAILED';
        $cause_of_death_is_error = 1;
    }

    if (!$beekeeper_cause_of_death) {
        if (grep(/NO_WORK/, keys(%exit_statuses))) {
            $beekeeper_cause_of_death = 'NO_WORK';
        } else {
            $beekeeper_cause_of_death = 'LOOP_LIMIT';
        }
        $cause_of_death_is_error = 0;
    }

    $self->{'logmessage_adaptor'}->store_beekeeper_message($self->{'beekeeper_id'},
        "stopped looping because of $stringified_reasons",
        $cause_of_death_is_error ? 'PIPELINE_ERROR' : 'INFO',
        $beekeeper_cause_of_death);

    if ($reasons_to_exit and $ENV{EHIVE_SLACK_WEBHOOK}) {
        send_beekeeper_message_to_slack($ENV{EHIVE_SLACK_WEBHOOK}, $self->{'pipeline'}, $cause_of_death_is_error, 1, $stringified_reasons, $loop_until);
    }

    $self->{'beekeeper'}->set_cause_of_death($beekeeper_cause_of_death);
    printf("Beekeeper: dbc %d disconnect cycles\n", $hive_dba->dbc->disconnect_count);
    return $cause_of_death_is_error;
}


__DATA__

=pod

=head1 NAME

beekeeper.pl [options]

=head1 DESCRIPTION

The Beekeeper is in charge of interfacing between the Queen and a compute resource or 'compute farm'.
Its job is to initialize/sync the eHive database (via the Queen), query the Queen if it needs any workers
and to send the requested number of workers to open machines via the runWorker.pl script.

It is also responsible for interfacing with the Queen to identify workers which died
unexpectedly so that she can free the dead workers and reclaim unfinished jobs.

=head1 USAGE EXAMPLES

        # Usually run after the pipeline has been created to calculate the internal statistics necessary for eHive functioning
    beekeeper.pl -url mysql://username:secret@hostname:port/ehive_dbname -sync

        # Do not run any additional Workers, just check for the current status of the pipeline:
    beekeeper.pl -url mysql://username:secret@hostname:port/ehive_dbname

        # Run the pipeline in automatic mode (-loop), run all the workers locally (-meadow_type LOCAL) and allow for 3 parallel workers (-total_running_workers_max 3)
    beekeeper.pl -url mysql://username:secret@hostname:port/long_mult_test -meadow_type LOCAL -total_running_workers_max 3 -loop

        # Run in automatic mode, but only restrict to running blast-related analyses with the exception of analyses 4..6
    beekeeper.pl -url mysql://username:secret@hostname:port/long_mult_test -analyses_pattern 'blast%-4..6' -loop

        # Restrict the normal execution to one iteration only - can be used for testing a newly set up pipeline
    beekeeper.pl -url mysql://username:secret@hostname:port/long_mult_test -run

        # Reset failed 'buggy_analysis' jobs to 'READY' state, so that they can be run again
    beekeeper.pl -url mysql://username:secret@hostname:port/long_mult_test -analyses_pattern buggy_analysis -reset_failed_jobs

        # Do a cleanup: find and bury dead workers, reclaim their jobs
    beekeeper.pl -url mysql://username:secret@hostname:port/long_mult_test -dead

=head1 OPTIONS

=head2 Connection parameters

=over

=item --reg_conf <path>

Path to a Registry configuration file

=item --reg_type <string>

Type of the registry entry ('hive', 'core', 'compara', etc. - defaults to 'hive')

=item --reg_alias <string>

Species / alias name for the Hive DBAdaptor

=item --url <url string>

URL defining where hive database is located

=item --nosqlvc <0|1>

Skip sql version check if 1

=back

=head2 Configs overriding

=over

=item --config_file <string>

JSON file (with absolute path) to override the default configurations (could be multiple)

=back

=head2 Looping control

=over

=item --loop

run autonomously, loops and sleeps. Equivalent to -loop_until ANALYSIS_FAILURE

=item --loop_until

sets the level of event that will cause the beekeeper to stop looping:

=over

=item JOB_FAILURE

stop looping if any job fails

=item ANALYSIS_FAILURE

stop looping if any analysis has job failures exceeding its fault tolerance

=item NO_WORK

ignore job and analysis faliures, keep looping until there is no work

=item FOREVER

ignore failures and no work, keep looping

=back

=item --keep_alive

(Deprecated) alias for -loop_until FOREVER

=item --max_loops <num>

perform max this # of loops in autonomous mode. The beekeeper will stop when
it has performed max_loops loops, even in FOREVER mode

=item --job_id <job_id>

run 1 iteration for this job_id

=item --run

run 1 iteration of automation loop

=item --sleep <num>

when looping, sleep <num> minutes (default 1 min)

=back

=head2 Current Meadow control

=over

=item --meadow_type <string>

the desired Meadow class name, such as 'LSF' or 'LOCAL'

=item --total_running_workers_max <num>

max # workers to be running in parallel

=item --submit_workers_max <num>

max # workers to create per loop iteration

=item --submission_options <string>

passes <string> to the Meadow submission command as <options> (formerly lsf_options)

=item --submit_log_dir <dir>

record submission output+error streams into files under the given directory (to see why some workers fail after submission)

=back

=head2 Worker control

=over

=item --analyses_pattern <string>

restrict the sync operation, printing of stats or looping of the beekeeper to the specified subset of analyses

=item --can_respecialize <0|1>

allow workers to re-specialize into another analysis (within resource_class) after their previous analysis was exhausted

=item --force

run all workers with -force (see runWorker.pl)

=item --killworker <worker_id>

kill worker by worker_id

=item --life_span <num>

number of minutes each worker is allowed to run

=item --job_limit <num>

#jobs to run before worker can die naturally

=item --retry_throwing_jobs <0|1>

if a job dies *knowingly*, should we retry it by default?

=item --hive_log_dir <path>

directory where stdout/stderr of the hive is redirected

=item --worker_delay_startup_seconds <number>

number of seconds each worker has to wait before first talking to the database (0 by default, useful for debugging)

=item --worker_crash_on_startup_prob <float>

probability of each worker failing at startup (0 by default, useful for debugging)

=item --debug <debug_level>

set debug level of the workers

=back

=head2 Other commands/options

<<<<<<< HEAD
=over

=item --help

print this help

=item --versions

report both Hive code version and Hive database schema version

=item --dead

detect all unaccounted dead workers and reset their jobs for resubmission

=item --sync

re-synchronize the hive

=item --unkwn

detect all workers in UNKWN state and reset their jobs for resubmission (careful, they *may* reincarnate!)

=item --alldead

tell the database all workers are dead (no checks are performed in this mode, so be very careful!)

=item --balance_semaphores

set all semaphore_counts to the numbers of unDONE fan jobs (emergency use only)

=item --worker_stats

show status of each running worker

=item --failed_jobs

show all failed jobs

=item --job_output <job_id>

print details for one job

=item --reset_job_id <num>

reset a job back to READY so it can be rerun

=item --reset_failed_jobs

reset FAILED jobs of -analyses_filter'ed ones back to READY so they can be rerun

=item --reset_done_jobs

reset DONE and PASSED_ON jobs of -analyses_filter'ed ones back to READY so they can be rerun

=item --reset_all_jobs

reset FAILED, DONE and PASSED_ON jobs of -analyses_filter'ed ones back to READY so they can be rerun

=item --forgive_failed_jobs

mark FAILED jobs of -analyses_filter'ed ones as DONE, and update their semaphores. NOTE: This does not make them dataflow

=item --discard_ready_jobs

mark READY jobs of -analyses_filter'ed ones as DONE, and update their semaphores. NOTE: This does not make them dataflow

=item --unblock_semaphored_jobs

set SEMAPHORED jobs of -analyses_filter'ed ones to READY so they can start

=back
=======
    -help                  : print this help
    -versions              : report both Hive code version and Hive database schema version
    -dead                  : detect all unaccounted dead workers and reset their jobs for resubmission
    -sync                  : re-synchronize the hive
    -unkwn                 : detect all workers in UNKWN state and reset their jobs for resubmission (careful, they *may* reincarnate!)
    -alldead               : tell the database all workers are dead (no checks are performed in this mode, so be very careful!)
    -balance_semaphores    : set all semaphore_counts to the numbers of unDONE fan jobs (emergency use only)
    -worker_stats          : show status of each running worker
    -failed_jobs           : show all failed jobs
    -job_output <job_id>   : print details for one job
    -reset_job_id <num>    : reset a job back to READY so it can be rerun
    -reset_failed_jobs     : reset FAILED jobs of analyses matching -analyses_pattern back to READY so they can be rerun
    -reset_all_jobs        : reset ALL jobs of analyses matching -analyses_pattern back to READY so they can be rerun
>>>>>>> cb0d29a6

=head1 LICENSE

    Copyright [1999-2015] Wellcome Trust Sanger Institute and the EMBL-European Bioinformatics Institute
    Copyright [2016-2017] EMBL-European Bioinformatics Institute

    Licensed under the Apache License, Version 2.0 (the "License"); you may not use this file except in compliance with the License.
    You may obtain a copy of the License at

         http://www.apache.org/licenses/LICENSE-2.0

    Unless required by applicable law or agreed to in writing, software distributed under the License
    is distributed on an "AS IS" BASIS, WITHOUT WARRANTIES OR CONDITIONS OF ANY KIND, either express or implied.
    See the License for the specific language governing permissions and limitations under the License.

=head1 CONTACT

Please subscribe to the Hive mailing list:  http://listserver.ebi.ac.uk/mailman/listinfo/ehive-users  to discuss Hive-related questions or to be notified of our updates

=cut
<|MERGE_RESOLUTION|>--- conflicted
+++ resolved
@@ -914,7 +914,6 @@
 
 =head2 Other commands/options
 
-<<<<<<< HEAD
 =over
 
 =item --help
@@ -963,44 +962,29 @@
 
 =item --reset_failed_jobs
 
-reset FAILED jobs of -analyses_filter'ed ones back to READY so they can be rerun
+reset FAILED jobs of analyses matching -analyses_pattern back to READY so they can be rerun
 
 =item --reset_done_jobs
 
-reset DONE and PASSED_ON jobs of -analyses_filter'ed ones back to READY so they can be rerun
+reset DONE and PASSED_ON jobs of analyses matching -analyses_pattern back to READY so they can be rerun
 
 =item --reset_all_jobs
 
-reset FAILED, DONE and PASSED_ON jobs of -analyses_filter'ed ones back to READY so they can be rerun
+reset FAILED, DONE and PASSED_ON jobs of analyses matching -analyses_pattern back to READY so they can be rerun
 
 =item --forgive_failed_jobs
 
-mark FAILED jobs of -analyses_filter'ed ones as DONE, and update their semaphores. NOTE: This does not make them dataflow
+mark FAILED jobs of analyses matching -analyses_pattern as DONE, and update their semaphores. NOTE: This does not make them dataflow
 
 =item --discard_ready_jobs
 
-mark READY jobs of -analyses_filter'ed ones as DONE, and update their semaphores. NOTE: This does not make them dataflow
+mark READY jobs of analyses matching -analyses_pattern as DONE, and update their semaphores. NOTE: This does not make them dataflow
 
 =item --unblock_semaphored_jobs
 
-set SEMAPHORED jobs of -analyses_filter'ed ones to READY so they can start
+set SEMAPHORED jobs of analyses matching -analyses_pattern to READY so they can start
 
 =back
-=======
-    -help                  : print this help
-    -versions              : report both Hive code version and Hive database schema version
-    -dead                  : detect all unaccounted dead workers and reset their jobs for resubmission
-    -sync                  : re-synchronize the hive
-    -unkwn                 : detect all workers in UNKWN state and reset their jobs for resubmission (careful, they *may* reincarnate!)
-    -alldead               : tell the database all workers are dead (no checks are performed in this mode, so be very careful!)
-    -balance_semaphores    : set all semaphore_counts to the numbers of unDONE fan jobs (emergency use only)
-    -worker_stats          : show status of each running worker
-    -failed_jobs           : show all failed jobs
-    -job_output <job_id>   : print details for one job
-    -reset_job_id <num>    : reset a job back to READY so it can be rerun
-    -reset_failed_jobs     : reset FAILED jobs of analyses matching -analyses_pattern back to READY so they can be rerun
-    -reset_all_jobs        : reset ALL jobs of analyses matching -analyses_pattern back to READY so they can be rerun
->>>>>>> cb0d29a6
 
 =head1 LICENSE
 

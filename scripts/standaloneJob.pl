#!/usr/bin/env perl

use strict;
use warnings;

    # Finding out own path in order to reference own components (including own modules):
use Cwd            ();
use File::Basename ();
BEGIN {
    $ENV{'EHIVE_ROOT_DIR'} ||= File::Basename::dirname( File::Basename::dirname( Cwd::realpath($0) ) );
    unshift @INC, $ENV{'EHIVE_ROOT_DIR'}.'/modules';
}


<<<<<<< HEAD
use Getopt::Long qw(:config pass_through);

use Bio::EnsEMBL::Hive::HivePipeline;
=======
use Getopt::Long qw(:config pass_through no_auto_abbrev);
use Bio::EnsEMBL::Hive::Process;
use Bio::EnsEMBL::Hive::AnalysisJob;
>>>>>>> 56c8e181
use Bio::EnsEMBL::Hive::Utils ('script_usage', 'load_file_or_module', 'parse_cmdline_options', 'stringify', 'destringify');
use Bio::EnsEMBL::Hive::Scripts::StandaloneJob;


main();


sub main {
    my ($reg_conf,
	$url,
	$job_id,
	$input_id,
	$flow_into,
	$no_write,
	$no_cleanup,
	$debug,
	$language,
	$help);

    GetOptions (
		   # connection parameters
		'reg_conf|regfile|reg_file=s'    => \$reg_conf,

                   # Seed options
		'input_id=s'        => \$input_id,
		'url=s'             => \$url,
		'job_id=i'          => \$job_id,

                   # flow control
                'flow_into|flow=s'  => \$flow_into,

                   # debugging
		'no_write'      => \$no_write,
		'no_cleanup'    => \$no_cleanup,
		'debug=i'       => \$debug,

                  # other commands/options
                'language=s'    => \$language,
		'h|help!'       => \$help,
	       );

    if ($help) { script_usage(0); }

    my $module_or_file;

    if ($help) {
        script_usage(1);
    }

    if($reg_conf) {
        require Bio::EnsEMBL::Registry;
        Bio::EnsEMBL::Registry->load_all($reg_conf);
    }

<<<<<<< HEAD
    if ($input_id && ($job_id || $url)) {
        die "Error: -input_id cannot be given at the same time as -job_id or -url\n";

    } elsif ($job_id && $url) {
        my $pipeline = Bio::EnsEMBL::Hive::HivePipeline->new( -url => $url );
        unless($pipeline->hive_dba) {
            die "ERROR : no database connection\n\n";
        }
        my $job = $pipeline->hive_dba->get_AnalysisJobAdaptor->fetch_by_dbID($job_id)
                    || die "ERROR: No job with jo_id=$job_id\n";
        $job->load_parameters();
        my ($param_hash, $param_list) = parse_cmdline_options();
        $input_id = stringify( {%{$job->{'_unsubstituted_param_hash'}}, %$param_hash} );
        $module_or_file = $job->analysis->module;
        my $status = $job->status;
        warn "\nTaken parameters from job_id $job_id (status $status) @ $url\n";
        warn "Will now disconnect from it. Be aware that the original job will NOT be updated with the outcome of this standalone. Use runWorker.pl if you want to register your run.\n";

    } elsif (!$input_id) {
=======
    if(!$input_id) {
>>>>>>> 56c8e181
        my ($param_hash, $param_list) = parse_cmdline_options();
        if (@$param_list) {
            die "ERROR: There are invalid arguments on the command-line: ". join(" ", @$param_list). "\n";
        }
        $input_id = stringify($param_hash);
    } elsif (@ARGV) {
        die "ERROR: There are invalid arguments on the command-line: ". join(" ", @ARGV). "\n";
    }

    $module_or_file ||= shift @ARGV;

    if (!$module_or_file) {
        script_usage(1);
    }

    warn "\nRunning '$module_or_file' with input_id='$input_id' :\n";

    my %flags = (
        no_write    => $no_write,
        no_cleanup  => $no_cleanup,
        debug       => $debug,
    );
    my $job_successful = Bio::EnsEMBL::Hive::Scripts::StandaloneJob::standaloneJob($module_or_file, $input_id, \%flags, $flow_into, $language);
    exit(1) unless $job_successful;
}


__DATA__

=pod

=head1 NAME

    standaloneJob.pl

=head1 DESCRIPTION

    standaloneJob.pl is an eHive component script that
        1. takes in a RunnableDB module,
        2. creates a standalone job outside an eHive database by initializing parameters from command line arguments
        3. and runs that job outside of any eHive database. WARNING: the RunnableDB code may still access databases
           provided as arguments and even harm them !
        4. can optionally dataflow into tables fully defined by URLs
    Naturally, only certain RunnableDB modules can be run using this script, and some database-related functionality will be lost.

    There are several ways of initializing the job parameters:
        1. Module::Name -input_id. The simplest one: just provide a stringified hash
        2. Module::Name -param1 value1 -param2 value2 (...). Enumerate all the arguments on the command-line. ARRAY- and HASH-
           arguments can be passed+parsed too!
        3. -url $ehive_url job_id XXX. The reference to an existing job from which the parameters will be pulled. It is
           a convenient way of gathering all the parameters (the job's input_id, the job's accu, the analysis parameters
           and the pipeline-wide parameters).  Further parameters can be added with -param1 value1 -param2 value2 (...)
           and they take priority over the existing job's parameters. The RunnableDB is also found in the database.
           NOTE: the standaloneJob will *not* interact any further with this eHive database. There won't be any updates
                 to the job, worker, log_message etc tables.

=head1 USAGE EXAMPLES

        # Run a job with default parameters, specify module by its package name:
    standaloneJob.pl Bio::EnsEMBL::Hive::RunnableDB::FailureTest

        # Run the same job with default parameters, but specify module by its relative filename:
    standaloneJob.pl RunnableDB/FailureTest.pm

        # Run a job and re-define some of the default parameters:
    standaloneJob.pl Bio::EnsEMBL::Hive::RunnableDB::FailureTest -time_RUN=2 -time_WRITE_OUTPUT=3 -state=WRITE_OUTPUT -value=2
    standaloneJob.pl Bio::EnsEMBL::Hive::RunnableDB::SystemCmd -cmd 'ls -l'
    standaloneJob.pl Bio::EnsEMBL::Hive::RunnableDB::SystemCmd -input_id "{ 'cmd' => 'ls -l' }"

        # Run a job and re-define its 'db_conn' parameter to allow it to perform some database-related operations:
    standaloneJob.pl RunnableDB/SqlCmd.pm -db_conn mysql://ensadmin:xxxxxxx@127.0.0.1:2912/lg4_compara_families_63 -sql 'INSERT INTO meta (meta_key,meta_value) VALUES ("hello", "world2")'

        # Run a job initialized from the parameters of an existing job topped-up with extra ones.
        # In this particular example the RunnableDB needs a "compara_db" parameter which defaults to the eHive database.
        # Since there is no eHive database here we need to define -compara_db on the command-line
    standaloneJob.pl -url mysql://ensro@compara1.internal.sanger.ac.uk:3306/mm14_pecan_24way_86b -job_id 16781 -compara_db mysql://ensro@compara1.internal.sanger.ac.uk:3306/mm14_pecan_24way_86b

        # Run a job with given parameters, but skip the write_output() step:
    standaloneJob.pl Bio::EnsEMBL::Hive::RunnableDB::FailureTest -no_write -time_RUN=2 -time_WRITE_OUTPUT=3 -state=WRITE_OUTPUT -value=2

        # Run a job and re-direct its dataflow into tables:
    standaloneJob.pl Bio::EnsEMBL::Hive::RunnableDB::JobFactory -inputfile foo.txt -delimiter '\t' -column_names "[ 'name', 'age' ]" \
                        -flow_into "{ 2 => ['mysql://ensadmin:xxxxxxx@127.0.0.1:2914/lg4_triggers/foo', 'mysql://ensadmin:xxxxxxx@127.0.0.1:2914/lg4_triggers/bar'] }"

        # Run a Compara job that needs a connection to Compara database:
    standaloneJob.pl Bio::EnsEMBL::Compara::RunnableDB::ObjectFactory -compara_db 'mysql://ensadmin:xxxxxxx@127.0.0.1:2911/sf5_ensembl_compara_master' \
                        -adaptor_name MethodLinkSpeciesSetAdaptor -adaptor_method fetch_all_by_method_link_type -method_param_list "[ 'ENSEMBL_ORTHOLOGUES' ]" \
                        -column_names2getters "{ 'name' => 'name', 'mlss_id' => 'dbID' }" -flow_into "{ 2 => 'mysql://ensadmin:xxxxxxx@127.0.0.1:2914/lg4_triggers/baz' }"

        # Create a new job in a database using automatic dataflow from a database-less Dummy job:
    standaloneJob.pl Bio::EnsEMBL::Hive::RunnableDB::Dummy -a_multiplier 1234567 -b_multiplier 9876543 \
                        -flow_into "{ 1 => 'mysql://ensadmin:xxxxxxx@127.0.0.1/lg4_long_mult/analysis?logic_name=start' }"

        # Produce a semaphore group of jobs from a database-less DigitFactory job:
    standaloneJob.pl Bio::EnsEMBL::Hive::Examples::LongMult::RunnableDB::DigitFactory -input_id "{ 'a_multiplier' => '2222222222', 'b_multiplier' => '3434343434'}" \
        -flow_into "{ '2->A' => 'mysql://ensadmin:${ENSADMIN_PSW}@127.0.0.1/lg4_long_mult/analysis?logic_name=part_multiply', 'A->1' => 'mysql://ensadmin:${ENSADMIN_PSW}@127.0.0.1/lg4_long_mult/analysis?logic_name=add_together' }" 


=head1 SCRIPT-SPECIFIC OPTIONS

    -help               : print this help
    -debug <level>      : turn on debug messages at <level>
    -no_write           : skip the execution of write_output() step this time
    -no_cleanup         : do not cleanup temporary files
    -reg_conf <path>    : load registry entries from the given file (these entries may be needed by the RunnableDB itself)
    -input_id "<hash>"  : specify the whole input_id parameter in one stringified hash
    -flow_out "<hash>"  : defines the dataflow re-direction rules in a format similar to PipeConfig's - see the last example
    -language           : language in which the runnable is written

    NB: all other options will be passed to the runnable (leading dashes removed) and will constitute the parameters for the job.

=head1 LICENSE

    Copyright [1999-2015] Wellcome Trust Sanger Institute and the EMBL-European Bioinformatics Institute
    Copyright [2016] EMBL-European Bioinformatics Institute

    Licensed under the Apache License, Version 2.0 (the "License"); you may not use this file except in compliance with the License.
    You may obtain a copy of the License at

         http://www.apache.org/licenses/LICENSE-2.0

    Unless required by applicable law or agreed to in writing, software distributed under the License
    is distributed on an "AS IS" BASIS, WITHOUT WARRANTIES OR CONDITIONS OF ANY KIND, either express or implied.
    See the License for the specific language governing permissions and limitations under the License.

=head1 CONTACT

    Please subscribe to the Hive mailing list:  http://listserver.ebi.ac.uk/mailman/listinfo/ehive-users  to discuss Hive-related questions or to be notified of our updates

=cut
<|MERGE_RESOLUTION|>--- conflicted
+++ resolved
@@ -12,15 +12,9 @@
 }
 
 
-<<<<<<< HEAD
-use Getopt::Long qw(:config pass_through);
+use Getopt::Long qw(:config pass_through no_auto_abbrev);
 
 use Bio::EnsEMBL::Hive::HivePipeline;
-=======
-use Getopt::Long qw(:config pass_through no_auto_abbrev);
-use Bio::EnsEMBL::Hive::Process;
-use Bio::EnsEMBL::Hive::AnalysisJob;
->>>>>>> 56c8e181
 use Bio::EnsEMBL::Hive::Utils ('script_usage', 'load_file_or_module', 'parse_cmdline_options', 'stringify', 'destringify');
 use Bio::EnsEMBL::Hive::Scripts::StandaloneJob;
 
@@ -75,7 +69,6 @@
         Bio::EnsEMBL::Registry->load_all($reg_conf);
     }
 
-<<<<<<< HEAD
     if ($input_id && ($job_id || $url)) {
         die "Error: -input_id cannot be given at the same time as -job_id or -url\n";
 
@@ -88,6 +81,9 @@
                     || die "ERROR: No job with jo_id=$job_id\n";
         $job->load_parameters();
         my ($param_hash, $param_list) = parse_cmdline_options();
+        if (@$param_list) {
+            die "ERROR: There are invalid arguments on the command-line: ". join(" ", @$param_list). "\n";
+        }
         $input_id = stringify( {%{$job->{'_unsubstituted_param_hash'}}, %$param_hash} );
         $module_or_file = $job->analysis->module;
         my $status = $job->status;
@@ -95,9 +91,6 @@
         warn "Will now disconnect from it. Be aware that the original job will NOT be updated with the outcome of this standalone. Use runWorker.pl if you want to register your run.\n";
 
     } elsif (!$input_id) {
-=======
-    if(!$input_id) {
->>>>>>> 56c8e181
         my ($param_hash, $param_list) = parse_cmdline_options();
         if (@$param_list) {
             die "ERROR: There are invalid arguments on the command-line: ". join(" ", @$param_list). "\n";

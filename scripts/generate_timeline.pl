#!/usr/bin/env perl

# Gets the activity of each analysis along time, in a CSV file or in an image (see list of formats supported by GNUplot)

use strict;
use warnings;

    # Finding out own path in order to reference own components (including own modules):
use Cwd            ();
use File::Basename ();
BEGIN {
    $ENV{'EHIVE_ROOT_DIR'} ||= File::Basename::dirname( File::Basename::dirname( Cwd::realpath($0) ) );
    unshift @INC, $ENV{'EHIVE_ROOT_DIR'}.'/modules';
}


use Getopt::Long;
use List::Util qw(sum);
use POSIX;
use Data::Dumper;
use Time::Piece;
use Time::Seconds;  # not sure if seconds-only arithmetic also needs it

use Bio::EnsEMBL::Hive::DBSQL::DBAdaptor;
use Bio::EnsEMBL::Hive::Utils ('script_usage');

no warnings qw{qw};

main();
exit(0);

sub main {

    my ($url, $reg_conf, $reg_type, $reg_alias, $nosqlvc, $help, $verbose, $mode, $start_date, $end_date, $output, $top, $default_memory, $default_cores, $key);

    GetOptions(
                # connect to the database:
            'url=s'                      => \$url,
            'reg_conf|regfile=s'         => \$reg_conf,
            'reg_type=s'                 => \$reg_type,
            'reg_alias|regname=s'        => \$reg_alias,
            'nosqlvc=i'                  => \$nosqlvc,      # using "=i" instead of "!" for consistency with scripts where it is a propagated option

            'verbose!'                   => \$verbose,
            'h|help'                     => \$help,

            'start_date=s'               => \$start_date,
            'end_date=s'                 => \$end_date,
            'mode=s'                     => \$mode,
            'key=s'                      => \$key,
            'top=f'                      => \$top,
            'mem=i'                      => \$default_memory,
            'n_core=i'                   => \$default_cores,
            'output=s'                   => \$output,
    );

    if ($help) { script_usage(0); }

    my $hive_dba;
    if($url or $reg_alias) {
        $hive_dba = Bio::EnsEMBL::Hive::DBSQL::DBAdaptor->new(
                -url                            => $url,
                -reg_conf                       => $reg_conf,
                -reg_type                       => $reg_type,
                -reg_alias                      => $reg_alias,
                -no_sql_schema_version_check    => $nosqlvc,
        );
    } else {
        warn "\nERROR: Connection parameters (url or reg_conf+reg_alias) need to be specified\n";
        script_usage(1);
    }

    # Check whether $mode is valid
    my %allowed_modes = (
        workers => 'Number of workers',
        memory => 'Memory asked / unused (Gb)',
        cores => 'Number of CPU cores asked / unused',
        pending_workers => 'Number of pending workers',
        pending_time => 'Average instantaneous pending time (min.)',
    );
    if ($mode) {
        die "Unknown mode '$mode'. Allowed modes are: ".join(", ", keys %allowed_modes) unless exists $allowed_modes{$mode};
        $default_memory = 100 unless $default_memory;
        $default_cores = 1 unless $default_cores;
    } else {
        $mode = 'workers';
    }

    my %allowed_keys = (
        analysis => 'Analysis',
        resource_class => 'Resource class',
    );
    if ($key) {
        die "Unknown key '$key'. Allowed keys are: ".join(", ", keys %allowed_keys) unless exists $allowed_keys{$key};
    } else {
        $key = 'analysis';
    }

    # Palette generated with R: c(brewer.pal(9, "Set1"), brewer.pal(12, "Set3")). #FFFFB3 is removed because it is too close to white
    my @palette = qw(#E41A1C #377EB8 #4DAF4A #984EA3 #FF7F00 #FFFF33 #A65628 #F781BF #999999     #8DD3C7 #BEBADA #FB8072 #80B1D3 #FDB462 #B3DE69 #FCCDE5 #D9D9D9 #BC80BD #CCEBC5 #FFED6F    #2F4F4F);

    my %terminal_mapping = (
        'emf' => 'emf',
        'png' => 'png',
        'svg' => 'svg',
        'jpg' => 'jpeg',
        'gif' => 'gif',
        'ps'  => 'postscript eps enhanced color',
        'pdf' => 'pdf color enhanced',
    );
    my $gnuplot_terminal = undef;
    if ($output and $output =~ /\.(\w+)$/) {
        $gnuplot_terminal = $1;
        die "The format '$gnuplot_terminal' is not currently supported." if not exists $terminal_mapping{$gnuplot_terminal};
        require Chart::Gnuplot;

    }


    my $dbh = $hive_dba->dbc->db_handle();

    # Get the memory usage from each resource_class
    my %mem_resources = ();
    my %cpu_resources = ();
    {
        foreach my $rd (@{$hive_dba->get_ResourceDescriptionAdaptor->fetch_all()}) {
            if ($rd->meadow_type eq 'LSF') {
                $mem_resources{$rd->resource_class_id} = $1 if $rd->submission_cmd_args =~ m/mem=(\d+)/;
                $cpu_resources{$rd->resource_class_id} = $1 if $rd->submission_cmd_args =~ m/-n\s*(\d+)/;
            }
        }
    }
    warn "mem_resources: ", Dumper \%mem_resources if $verbose;
    warn "cpu_resources: ", Dumper \%cpu_resources if $verbose;

    my $additive_layer = (($mode eq 'memory') or ($mode eq 'cores')) ? 1 : 0;

    # Get the resource usage information of each worker
    my %used_res = ();
    if (($mode eq 'memory') or ($mode eq 'cores') or ($mode eq 'pending_workers') or ($mode eq 'pending_time')) {
        my $sql_used_res = 'SELECT worker_id, mem_megs, cpu_sec/lifespan_sec, pending_sec FROM worker_resource_usage';
        foreach my $db_entry (@{$dbh->selectall_arrayref($sql_used_res)}) {
            my $worker_id = shift @$db_entry;
            $used_res{$worker_id} = $db_entry;
        }
        warn scalar(keys %used_res), " worker info loaded from worker_resource_usage\n" if $verbose;
    }

    # Get the info about the analysis
    my $analysis_adaptor        = $hive_dba->get_AnalysisAdaptor;
    my %default_resource_class  = %{ $analysis_adaptor->fetch_HASHED_FROM_analysis_id_TO_resource_class_id() };
    my $rc_adaptor              = $hive_dba->get_ResourceClassAdaptor;
    warn "default_resource_class: ", Dumper \%default_resource_class if $verbose;
    my %key_name = %{$key eq 'analysis'
        ? $analysis_adaptor->fetch_HASHED_FROM_analysis_id_TO_logic_name()
        : $rc_adaptor->fetch_HASHED_FROM_resource_class_id_TO_name()
    };
    $key_name{-1} = 'UNSPECIALIZED';
    warn scalar(keys %key_name), " keys: ", Dumper \%key_name if $verbose;

    # Get the events from the database
    my %events = ();
    my %layers = ();
    {
        my $sql = $key eq 'analysis'
            ? 'SELECT born, died, worker_id, resource_class_id, analysis_id FROM worker LEFT JOIN role USING (worker_id)'
            : 'SELECT born, died, worker_id, resource_class_id FROM worker';
        my @tmp_dates = @{$dbh->selectall_arrayref($sql)};
        warn scalar(@tmp_dates), " rows\n" if $verbose;

        foreach my $db_entry (@tmp_dates) {
            my ($born, $died, $worker_id, $resource_class_id, $analysis_id) = @$db_entry;

            # In case $resource_class_id is undef
            next unless $resource_class_id or $analysis_id;
            $resource_class_id  //= $default_resource_class{$analysis_id};
            my $key_value = $key eq 'analysis' ? $analysis_id : $resource_class_id;
            $key_value = -1 if not defined $key_value;

            if ($mode eq 'workers') {
                add_event(\%events, $key_value, $born, $died, 1);

            } elsif ($mode eq 'memory') {
                my $offset = ($mem_resources{$resource_class_id} || $default_memory) / 1024.;
                add_event(\%events, $key_value, $born, $died, $offset);
                $offset = ($used_res{$worker_id}->[0]) / 1024. if exists $used_res{$worker_id} and $used_res{$worker_id}->[0];
                add_event(\%layers, $key_value, $born, $died, $offset);

            } elsif ($mode eq 'cores') {
                my $offset = ($cpu_resources{$resource_class_id} || $default_cores);
                add_event(\%events, $key_value, $born, $died, $offset);
                $offset = $used_res{$worker_id}->[1] if exists $used_res{$worker_id} and $used_res{$worker_id}->[1];
                add_event(\%layers, $key_value, $born, $died, $offset);
            } else {
                if (exists $used_res{$worker_id} and $used_res{$worker_id}->[2]) {
                    my $pending_sec = $used_res{$worker_id}->[2];
                    add_event(\%events, $key_value, -$pending_sec, $born, 1);
                    add_event(\%layers, $key_value, -$pending_sec, $born, $pending_sec/60);
                }
            }
        }
    }
    warn "Events recorded: ", scalar(keys %events), " ", scalar(keys %layers), "\n" if $verbose;

    my @event_dates = sort {$a cmp $b} (keys %events);

    my $time_samples_data = cumulate_events(\%events, [keys %key_name], $start_date, $end_date, \%events, $verbose);
    my %tot_analysis = %{$time_samples_data->[0]};
    my @xdata        = map {$_->[0]} @{$time_samples_data->[1]};
    my @data_timings = map {$_->[1]} @{$time_samples_data->[1]};
    my $max_workers  =   $time_samples_data->[2];

    my $total_total = sum(values %tot_analysis);

    my @sorted_key_ids = sort {($tot_analysis{$b} <=> $tot_analysis{$a}) || (lc $key_name{$a} cmp lc $key_name{$b})} (grep {$tot_analysis{$_}} keys %tot_analysis);
    warn "Sorted key_ids: ", Dumper \@sorted_key_ids if $verbose;
    warn Dumper([map {$key_name{$_}} @sorted_key_ids]) if $verbose;

    if (not $gnuplot_terminal) {
        print join("\t", 'date', "OVERALL_$mode", map {$key_name{$_}} @sorted_key_ids), "\n";
        print join("\t", 'total', $total_total, map {$tot_analysis{$_}} @sorted_key_ids), "\n";
        print join("\t", 'proportion', 'NA', map {$tot_analysis{$_}/$total_total} @sorted_key_ids), "\n";
        my $s = 0;
        print join("\t", 'cum_proportion', 'NA', map {$s+=$tot_analysis{$_}/$total_total} @sorted_key_ids), "\n";

        foreach my $row (@{$time_samples_data->[1]}) {
            print join("\t", $row->[0], sum(values %{$row->[1]}), map {$row->[1]->{$_}} @sorted_key_ids)."\n";
        }
        return;
    }

    my $layer_samples_data = cumulate_events(\%layers, [keys %key_name], $start_date, $end_date, \%events, $verbose);
    my @layer_timings = map {$_->[1]} @{$layer_samples_data->[1]};

    if ($mode eq 'pending_time') {
        foreach my $j (1..(scalar(@data_timings))) {
            foreach my $i (@sorted_key_ids) {
                next if $data_timings[$j-1]->{$i} == 0;
                $data_timings[$j-1]->{$i} = $layer_timings[$j-1]->{$i} / $data_timings[$j-1]->{$i};
            }
        }
    }

    my ($n_relevant_analysis, $need_other_analysis, $real_top) = count_number_relevant_sets(\@sorted_key_ids, \%tot_analysis, $total_total, $top, scalar(@palette), $verbose);

    my @datasets = ();

    my $pseudo_zero_value = -$max_workers / 50;

    # The background plot: the sum of all the analysis
    if ($need_other_analysis) {
        add_dataset(\@datasets, \@data_timings, \@layer_timings, \@xdata,
            \@sorted_key_ids, 'OTHER', $palette[$n_relevant_analysis], $pseudo_zero_value, $additive_layer ? [@sorted_key_ids[$n_relevant_analysis..(scalar(@sorted_key_ids)-1)]] : undef);
    }

    # Each analysis is plotted as the sum of itself and the top ones
    foreach my $i (reverse 1..$n_relevant_analysis) {
        add_dataset(\@datasets, \@data_timings, \@layer_timings, \@xdata,
            [@sorted_key_ids[0..($i-1)]], $key_name{$sorted_key_ids[$i-1]}, $palette[$i-1], $pseudo_zero_value, $additive_layer ? [$sorted_key_ids[$i-1]] : undef);
    }

<<<<<<< HEAD
    # The main Gnuplot object
    my $chart = Chart::Gnuplot->new(
        title => sprintf('Profile of %s%s', $n_relevant_analysis < scalar(@sorted_key_ids) ? sprintf('the %s top-analysis of ', $real_top ? ($real_top < 1 ? sprintf('%.1f%%', 100*$real_top) : $real_top) : $n_relevant_analysis) : '', $url)
                 .($start_date ? " from $start_date" : "").($end_date ? " to $end_date" : ""),
=======
    my $safe_database_location = sprintf('%s@%s', $hive_dba->dbc->dbname, $hive_dba->dbc->host || '-');
    my $plotted_analyses_desc = '';
    if ($n_relevant_analysis < scalar(@sorted_analysis_ids)) {
        if ($top < 1) {
            $plotted_analyses_desc = sprintf('the top %.1f%% of ', 100*$top);
        } else {
            $plotted_analyses_desc = "the top $top analyses of ";
        }
    }
    my $title = "Profile of ${plotted_analyses_desc}${safe_database_location}";
    $title .= " from $start_date" if $start_date;
    $title .= " to $end_date" if $end_date;

    my $chart = Chart::Gnuplot->new(
        title => $title,
>>>>>>> 24462d5d
        timeaxis => 'x',
        legend => {
            position => 'outside right',
            align => 'left',
        },
        xtics => {
            labelfmt => '%b %d\n %H:%M',
            along => 'out nomirror',
        },
        bg => {
            color => 'white',
        },
        grid => 'on',
        imagesize => '1400, 800',
        output => $output,
        terminal => $terminal_mapping{$gnuplot_terminal},
        ylabel => $allowed_modes{$mode},
        yrange => [$pseudo_zero_value, undef],
    );
    $chart->plot2d(@datasets);

}


#####
# Function to add a new Gnuplot dataset
# It needs a list of key IDs to represent (i.e. to sum) and optionally some
# key IDs to substract (represented as hashed)
#####

sub add_dataset {
    my ($datasets, $data_timings, $layer_timings, $xdata, $key_ids_to_sum, $title, $color, $pseudo_zero_value, $analysis_ids_pattern) = @_;

    my @ydata;
    foreach my $row (@$data_timings) {
        my $y = sum(map {$row->{$_} || 0} @$key_ids_to_sum) || $pseudo_zero_value;
        # Due to rounding errors, values are not always decreased to 0
        push @ydata, $y < 0.05 ? $pseudo_zero_value : $y;
    }
    my $dataset = Chart::Gnuplot::DataSet->new(
        xdata => $xdata,
        ydata => \@ydata,
        timefmt => '%Y-%m-%dT%H:%M:%S',
        style => 'filledcurves x1',
        linewidth => '0',
        color => $color,
    );
    push @$datasets, $dataset;

    if (defined $analysis_ids_pattern) {
        $dataset->{fill} = {pattern => 1};
        my @ydatal = @ydata;
        foreach my $j (1..(scalar(@$data_timings))) {
            my $y = $ydata[$j-1];
            next if $y == $pseudo_zero_value;
            my $dt = $data_timings->[$j-1];
            my $lt = $layer_timings->[$j-1];
            foreach my $i (@$analysis_ids_pattern) {
                $y += ($lt->{$i} || 0) - ($dt->{$i} || 0);
            }
            $ydatal[$j-1] = $y < 0.05 ? $pseudo_zero_value : $y;
        }
        $dataset = Chart::Gnuplot::DataSet->new(
            xdata => $xdata,
            ydata => \@ydatal,
            timefmt => '%Y-%m-%dT%H:%M:%S',
            style => 'filledcurves x1',
            linewidth => '0',
            color => $color,
        );
        push @$datasets, $dataset;
    }
    $dataset->{title} = $title;
}


#####
# Function to store add a new event to the hash.
# Events are defined with birth and death dates (the birth can be defined
# relatively to the death)
# NB: The dates are truncated to the minute: seconds are not recorded
# NB: Does not add anything if birth and death are identical (after
# truncation)
#####

sub add_event {
    my ($events, $key, $born, $died, $offset) = @_;

    return if $offset <= 0;

        # temporary Time::Piece values
    my $death_datetime = Time::Piece->strptime( $died , '%Y-%m-%d %H:%M:%S');
    my $birth_datetime = ($born =~ /^-[0-9]/) ? $death_datetime + $born : Time::Piece->strptime( $born , '%Y-%m-%d %H:%M:%S');

    # We don't need to draw things at the resolution of 1 second; 1 minute is enough
    $death_datetime->[0] = 0;
    $birth_datetime->[0] = 0;

        # string values:
    my $birth_date = $birth_datetime->date . 'T' . $birth_datetime->hms;
    my $death_date = $death_datetime->date . 'T' . $death_datetime->hms;
    return if $died and ($birth_date eq $death_date);

    $events->{$birth_date}{$key} += $offset;
    $events->{$death_date}{$key} -= $offset if $died;
}


#####
# Cumulate all the events between start_date and end_date
# A reference list of events can be passed to handle the layered
# information
#####

sub cumulate_events {
    my ($events, $key_names, $start_date, $end_date, $ref_events, $verbose) = @_;

    my @event_dates = sort {$a cmp $b} (keys %$ref_events);
    warn scalar(@event_dates), " dates\n" if $verbose;

    my $max_workers = 0;
    my @data_timings = ();
    my %tot_area = ();

    my $num_curr_workers = 0;
    my %hash_curr_workers = (map {$_ => 0 } @$key_names);

    foreach my $event_date (@event_dates) {

        last if $end_date and ($event_date gt $end_date);
        next unless exists $events->{$event_date};

        my $topup_hash = $events->{$event_date};
        foreach my $key_id (keys %$topup_hash) {
            $hash_curr_workers{$key_id} += $topup_hash->{$key_id};
            $num_curr_workers += $topup_hash->{$key_id};
        }
        # Due to rounding errors, the sums may be slightly different
        die sum(values %hash_curr_workers)."!=$num_curr_workers" if abs(sum(values %hash_curr_workers) - $num_curr_workers) > 0.05;

        next if $start_date and ($event_date lt $start_date);

        my %hash_interval = %hash_curr_workers;
        #FIXME It should be normalised by the length of the time interval
        map {$tot_area{$_} += $hash_interval{$_}} keys %hash_interval;

        $max_workers = $num_curr_workers if ($num_curr_workers > $max_workers);

        # We need to repeat the previous value to have an histogram shape
        push @data_timings, [$event_date, { %{$data_timings[-1]->[1]} }] if @data_timings;
        push @data_timings, [$event_date, \%hash_interval];
    }
    warn "Last timing: ", Dumper $data_timings[-1] if $verbose and @data_timings;
    warn "Highest y value: ", $max_workers, "\n" if $verbose;
    warn "Total area: ", Dumper \%tot_area if $verbose;

    return [\%tot_area, \@data_timings, $max_workers];
}



#####
# Function to translate $top (which can be an integer or a float between 0
# and 1) to the number of keys that should be displayed in the legend.
# This is done in accordance to the numbers of available colors in the
# palette, and the relative importance of each category (the most present
# ones are selected first)
#####

sub count_number_relevant_sets {
    my ($sorted_key_ids, $tot_analysis, $total_total, $top, $n_colors_in_palette, $verbose) = @_;

    # Get the number of analysis we want to display
    my $n_relevant_analysis = scalar(@$sorted_key_ids);
    if ($top and ($top > 0)) {
        if ($top < 1) {
            my $s = 0;
            $n_relevant_analysis = 0;
            map {my $pre_s = $s; $s += $tot_analysis->{$_}/$total_total; $pre_s < $top && $n_relevant_analysis++} @$sorted_key_ids;
        } elsif ($top < scalar(@$sorted_key_ids)) {
            $n_relevant_analysis = $top;
        }
    }
    # cap based on the length of the palette
    my $need_other_analysis = $n_relevant_analysis < scalar(@$sorted_key_ids) ? 1 : 0;
    if (($n_relevant_analysis+$need_other_analysis) > $n_colors_in_palette) {
        $n_relevant_analysis = $n_colors_in_palette - 1;
        $need_other_analysis = 1;
    }

    warn "$n_relevant_analysis relevant analysis\n" if $verbose;
    return ($n_relevant_analysis, $need_other_analysis, $top);
}

__DATA__

=pod

=head1 NAME

generate_timeline.pl

=head1 SYNOPSIS

    generate_timeline.pl {-url <url> | [-reg_conf <reg_conf>] -reg_alias <reg_alias> [-reg_type <reg_type>] }
                         [-start_date <start_date>] [-end_date <end_date>]
                         [-top <float>]
                         [-mode [workers | memory | cores | pending_workers | pending_time]]
                         [-key [analysis | resource_class]]
                         [-n_core <int>] [-mem <int>]

=head1 DESCRIPTION

This script is used for offline examination of the allocation of workers.

Based on the command-line parameters 'start_date' and 'end_date', or on the start time of the first
worker and end time of the last worker (as recorded in pipeline DB), it pulls the relevant data out
of the 'worker' table for accurate timing.
By default, the output is in CSV format, to allow extra analysis to be carried.

You can optionally ask the script to generate an image with Gnuplot.


=head1 USAGE EXAMPLES

        # Just run it the usual way: only the top 20 analysis will be reported in CSV format
    generate_timeline.pl -url mysql://username:secret@hostname:port/database > timeline.csv

        # The same, but getting the analysis that fill 99.5% of the global activity in a PNG file
    generate_timeline.pl -url mysql://username:secret@hostname:port/database -top .995 -output timeline_top995.png

        # Assuming you are only interested in a precise interval (in a PNG file)
    generate_timeline.pl -url mysql://username:secret@hostname:port/database -start_date 2013-06-15T10:34 -end_date 2013-06-15T16:58 -output timeline_June15.png

        # Get the required memory instead of the number of workers
    generate_timeline.pl -url mysql://username:secret@hostname:port/database -mode memory -output timeline_memory.png


=head1 OPTIONS

    -help                   : print this help
    -url <url string>       : url defining where hive database is located
    -reg_cong, -reg_type, -reg_alias    : alternative connection details
    -nosqlvc                : Do not restrict the usage of this script to the current version of eHive
                              Be aware that generate_timeline.pl uses raw SQL queries that may break on different schema versions
    -verbose                : Print some info about the data loaded from the database

    -start_date <date>      : minimal start date of a worker (the format is ISO8601, e.g. '2012-01-25T13:46')
    -end_date <date>        : maximal end date of a worker (the format is ISO8601, e.g. '2012-01-25T13:46')
    -top <float>            : maximum number (> 1) or fraction (< 1) of analysis to report (default: 20)
    -output <string>        : output file: its extension must match one of the Gnuplot terminals. Otherwise, the CSV output is produced on stdout
    -mode <string>          : what should be displayed on the y-axis. Allowed values are 'workers' (default), 'memory', 'cores', 'pending_workers', or 'pending_time'
    -key                    : 'analysis' (default) or 'resource_class': how to bin the workers

    -n_core <int>           : the default number of cores allocated to a worker (default: 1)
    -mem <int>              : the default memory allocated to a worker (default: 100Mb)

=head1 EXTERNAL DEPENDENCIES

    Chart::Gnuplot

=head1 LICENSE

Copyright [1999-2014] Wellcome Trust Sanger Institute and the EMBL-European Bioinformatics Institute

Licensed under the Apache License, Version 2.0 (the "License"); you may not use this file except in compliance with the License.
You may obtain a copy of the License at

    http://www.apache.org/licenses/LICENSE-2.0

Unless required by applicable law or agreed to in writing, software distributed under the License
is distributed on an "AS IS" BASIS, WITHOUT WARRANTIES OR CONDITIONS OF ANY KIND, either express or implied.
See the License for the specific language governing permissions and limitations under the License.

=head1 CONTACT

Please subscribe to the Hive mailing list:  http://listserver.ebi.ac.uk/mailman/listinfo/ehive-users  to discuss Hive-related questions or to be notified of our updates

=cut
<|MERGE_RESOLUTION|>--- conflicted
+++ resolved
@@ -259,28 +259,26 @@
             [@sorted_key_ids[0..($i-1)]], $key_name{$sorted_key_ids[$i-1]}, $palette[$i-1], $pseudo_zero_value, $additive_layer ? [$sorted_key_ids[$i-1]] : undef);
     }
 
-<<<<<<< HEAD
-    # The main Gnuplot object
-    my $chart = Chart::Gnuplot->new(
-        title => sprintf('Profile of %s%s', $n_relevant_analysis < scalar(@sorted_key_ids) ? sprintf('the %s top-analysis of ', $real_top ? ($real_top < 1 ? sprintf('%.1f%%', 100*$real_top) : $real_top) : $n_relevant_analysis) : '', $url)
-                 .($start_date ? " from $start_date" : "").($end_date ? " to $end_date" : ""),
-=======
     my $safe_database_location = sprintf('%s@%s', $hive_dba->dbc->dbname, $hive_dba->dbc->host || '-');
     my $plotted_analyses_desc = '';
-    if ($n_relevant_analysis < scalar(@sorted_analysis_ids)) {
-        if ($top < 1) {
-            $plotted_analyses_desc = sprintf('the top %.1f%% of ', 100*$top);
+    if ($n_relevant_analysis < scalar(@sorted_key_ids)) {
+        if ($real_top) {
+            if ($real_top < 1) {
+                $plotted_analyses_desc = sprintf('the top %.1f%% of ', 100*$real_top);
+            } else {
+                $plotted_analyses_desc = "the top $real_top analyses of ";
+            }
         } else {
-            $plotted_analyses_desc = "the top $top analyses of ";
+            $plotted_analyses_desc = "the top $n_relevant_analysis analyses of ";
         }
     }
     my $title = "Profile of ${plotted_analyses_desc}${safe_database_location}";
     $title .= " from $start_date" if $start_date;
     $title .= " to $end_date" if $end_date;
 
+    # The main Gnuplot object
     my $chart = Chart::Gnuplot->new(
         title => $title,
->>>>>>> 24462d5d
         timeaxis => 'x',
         legend => {
             position => 'outside right',

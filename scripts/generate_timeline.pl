#!/usr/bin/env perl

# Gets the activity of each analysis along time, in a CSV file or in an image (see list of formats supported by GNUplot)

use strict;
use warnings;

    # Finding out own path in order to reference own components (including own modules):
use Cwd            ();
use File::Basename ();
BEGIN {
    $ENV{'EHIVE_ROOT_DIR'} ||= File::Basename::dirname( File::Basename::dirname( Cwd::realpath($0) ) );
    unshift @INC, $ENV{'EHIVE_ROOT_DIR'}.'/modules';
}


use Getopt::Long qw(:config no_auto_abbrev);
use List::Util qw(sum);
use POSIX;
use Data::Dumper;
use Time::Piece;
use Time::Seconds;  # not sure if seconds-only arithmetic also needs it

use Bio::EnsEMBL::Hive::HivePipeline;
use Bio::EnsEMBL::Hive::Utils ('script_usage');

no warnings qw{qw};

# This replaces "when_died" when a role is still active
my $now = localtime;
# To compare things to 0
my $rounding_error_threshold = 0.005;

main();
exit(0);

sub main {

    my ($url, $reg_conf, $reg_type, $reg_alias, $nosqlvc, $help, $verbose, $mode, $start_date, $end_date, $output, $top, $default_memory, $default_cores, $key);

    GetOptions(
                # connect to the database:
            'url=s'                               => \$url,
            'reg_conf|regfile|reg_file=s'         => \$reg_conf,
            'reg_type=s'                          => \$reg_type,
            'reg_alias|regname|reg_name=s'        => \$reg_alias,
            'nosqlvc=i'                           => \$nosqlvc,      # using "=i" instead of "!" for consistency with scripts where it is a propagated option

                # miscellaneous options
            'verbose!'                   => \$verbose,
            'h|help'                     => \$help,

                # output control
            'start_date=s'               => \$start_date,
            'end_date=s'                 => \$end_date,
            'mode=s'                     => \$mode,
            'key=s'                      => \$key,
            'top=f'                      => \$top,
            'mem=i'                      => \$default_memory,
            'n_core=i'                   => \$default_cores,
            'output=s'                   => \$output,
    ) or die "Error in command line arguments\n";

    if (@ARGV) {
        die "ERROR: There are invalid arguments on the command-line: ". join(" ", @ARGV). "\n";
    }

    if ($help) { script_usage(0); }

    my $pipeline;
    if($url or $reg_alias) {
        $pipeline = Bio::EnsEMBL::Hive::HivePipeline->new(
                -url                            => $url,
                -reg_conf                       => $reg_conf,
                -reg_type                       => $reg_type,
                -reg_alias                      => $reg_alias,
                -no_sql_schema_version_check    => $nosqlvc,
        );
    } else {
        warn "\nERROR: Connection parameters (url or reg_conf+reg_alias) need to be specified\n";
        script_usage(1);
    }

    # Check whether $mode is valid
    my %allowed_modes = (
        workers => 'Number of workers',
        memory => 'Memory asked / unused (Gb)',
        cores => 'Number of CPU cores asked / unused',
        pending_workers => 'Number of pending workers',
        pending_time => 'Average instantaneous pending time (min.)',
    );
    if ($mode) {
        die "Unknown mode '$mode'. Allowed modes are: ".join(", ", keys %allowed_modes) unless exists $allowed_modes{$mode};
        $default_memory = 100 unless $default_memory;
        $default_cores = 1 unless $default_cores;
    } else {
        $mode = 'workers';
    }

    my %allowed_keys = (
        analysis => 'Analysis',
        resource_class => 'Resource class',
    );
    if ($key) {
        die "Unknown key '$key'. Allowed keys are: ".join(", ", keys %allowed_keys) unless exists $allowed_keys{$key};
    } else {
        $key = 'analysis';
    }

    # Palette generated with R: c(brewer.pal(9, "Set1"), brewer.pal(12, "Set3")). #FFFFB3 is removed because it is too close to white
    my @palette = qw(#E41A1C #377EB8 #4DAF4A #984EA3 #FF7F00 #FFFF33 #A65628 #F781BF #999999     #8DD3C7 #BEBADA #FB8072 #80B1D3 #FDB462 #B3DE69 #FCCDE5 #D9D9D9 #BC80BD #CCEBC5 #FFED6F    #2F4F4F);

    my %terminal_mapping = (
<<<<<<< HEAD
        'emf' => 'emf',
        'png' => 'png',
        'svg' => 'svg',
        'jpg' => 'jpeg',
        'gif' => 'gif',
        'ps'  => 'postscript eps enhanced colour',
        'pdf' => 'pdf colour enhanced',
=======
        'emf' => 'emf noenhanced',
        'png' => 'png noenhanced',
        'svg' => 'svg noenhanced',
        'jpg' => 'jpeg noenhanced',
        'gif' => 'gif noenhanced',
        'ps'  => 'postscript eps noenhanced color',
        'pdf' => 'pdf color noenhanced',
>>>>>>> 3b842e05
    );
    my $gnuplot_terminal = undef;
    if ($output and $output =~ /\.(\w+)$/) {
        $gnuplot_terminal = $1;
        die "The format '$gnuplot_terminal' is not currently supported." if not exists $terminal_mapping{$gnuplot_terminal};
        require Chart::Gnuplot;

    }

    my $hive_dbc = $pipeline->hive_dba->dbc;
    my $dbh = $hive_dbc->db_handle();

    # Get the memory usage from each resource_class
    my %mem_resources = ();
    my %cpu_resources = ();
    {
        foreach my $rd ($pipeline->collection_of('ResourceDescription')->list) {
            if ($rd->meadow_type eq 'LSF') {
                $mem_resources{$rd->resource_class_id} = $1 if $rd->submission_cmd_args =~ m/mem=(\d+)/;
                $cpu_resources{$rd->resource_class_id} = $1 if $rd->submission_cmd_args =~ m/-n\s*(\d+)/;
            }
        }
    }
    warn "mem_resources: ", Dumper \%mem_resources if $verbose;
    warn "cpu_resources: ", Dumper \%cpu_resources if $verbose;

    my $additive_layer = (($mode eq 'memory') or ($mode eq 'cores')) ? 1 : 0;

    # Get the resource usage information of each worker
    my %used_res = ();
    if (($mode eq 'memory') or ($mode eq 'cores') or ($mode eq 'pending_workers') or ($mode eq 'pending_time')) {
        my $sql_used_res = 'SELECT worker_id, mem_megs, cpu_sec/lifespan_sec, pending_sec FROM worker_resource_usage';
        foreach my $db_entry (@{$dbh->selectall_arrayref($sql_used_res)}) {
            my $worker_id = shift @$db_entry;
            $used_res{$worker_id} = $db_entry;
        }
        warn scalar(keys %used_res), " worker info loaded from worker_resource_usage\n" if $verbose;
    }

    # Get the info about the analysis
    my %default_resource_class  = map {$_->dbID => $_->resource_class_id} $pipeline->collection_of('Analysis')->list;
    warn "default_resource_class: ", Dumper \%default_resource_class if $verbose;
    my %key_name = map {$_->dbID => $_->display_name} $pipeline->collection_of($key eq 'analysis' ? 'Analysis' : 'ResourceClass')->list;
    $key_name{-1} = 'UNSPECIALIZED';
    warn scalar(keys %key_name), " keys: ", Dumper \%key_name if $verbose;

    # Get the events from the database
    my %events = ();
    my %layers = ();
    {
        my $sql = $key eq 'analysis'
            ? 'SELECT when_born, when_died, worker_id, resource_class_id, analysis_id FROM worker LEFT JOIN role USING (worker_id)'
            : 'SELECT when_born, when_died, worker_id, resource_class_id FROM worker';
        my @tmp_dates = @{$dbh->selectall_arrayref($sql)};
        warn scalar(@tmp_dates), " rows\n" if $verbose;

        foreach my $db_entry (@tmp_dates) {
            my ($when_born, $when_died, $worker_id, $resource_class_id, $analysis_id) = @$db_entry;

            # In case $resource_class_id is undef
            next unless $resource_class_id or $analysis_id;
            $resource_class_id  //= $default_resource_class{$analysis_id};
            my $key_value = $key eq 'analysis' ? $analysis_id : $resource_class_id;
            $key_value = -1 if not defined $key_value;

            if ($mode eq 'workers') {
                add_event(\%events, $key_value, $when_born, $when_died, 1);

            } elsif ($mode eq 'memory') {
                my $offset = ($mem_resources{$resource_class_id} || $default_memory) / 1024.;
                add_event(\%events, $key_value, $when_born, $when_died, $offset);
                $offset = ($used_res{$worker_id}->[0]) / 1024. if exists $used_res{$worker_id} and $used_res{$worker_id}->[0];
                add_event(\%layers, $key_value, $when_born, $when_died, $offset);

            } elsif ($mode eq 'cores') {
                my $offset = ($cpu_resources{$resource_class_id} || $default_cores);
                add_event(\%events, $key_value, $when_born, $when_died, $offset);
                $offset = $used_res{$worker_id}->[1] if exists $used_res{$worker_id} and $used_res{$worker_id}->[1];
                add_event(\%layers, $key_value, $when_born, $when_died, $offset);
            } else {
                if (exists $used_res{$worker_id} and $used_res{$worker_id}->[2]) {
                    my $pending_sec = $used_res{$worker_id}->[2];
                    add_event(\%events, $key_value, -$pending_sec, $when_born, 1);
                    add_event(\%layers, $key_value, -$pending_sec, $when_born, $pending_sec/60);
                }
            }
        }
    }
    warn "Events recorded: ", scalar(keys %events), " ", scalar(keys %layers), "\n" if $verbose;

    my @event_dates = sort {$a cmp $b} (keys %events);

    my $time_samples_data = cumulate_events(\%events, [keys %key_name], $start_date, $end_date, \%events, $verbose);
    my %tot_analysis = %{$time_samples_data->[0]};
    my @xdata        = map {$_->[0]} @{$time_samples_data->[1]};
    my @data_timings = map {$_->[1]} @{$time_samples_data->[1]};
    my $max_workers  =   $time_samples_data->[2];

    my $total_total = sum(values %tot_analysis);

    my @sorted_key_ids = sort {($tot_analysis{$b} <=> $tot_analysis{$a}) || (lc $key_name{$a} cmp lc $key_name{$b})} (grep {$tot_analysis{$_}} keys %tot_analysis);
    warn "Sorted key_ids: ", Dumper \@sorted_key_ids if $verbose;
    warn Dumper([map {$key_name{$_}} @sorted_key_ids]) if $verbose;

    if (not $gnuplot_terminal) {
        print join("\t", 'date', "OVERALL_$mode", map {$key_name{$_}} @sorted_key_ids), "\n";
        print join("\t", 'total', $total_total, map {$tot_analysis{$_}} @sorted_key_ids), "\n";
        print join("\t", 'proportion', 'NA', map {$tot_analysis{$_}/$total_total} @sorted_key_ids), "\n";
        my $s = 0;
        print join("\t", 'cum_proportion', 'NA', map {$s+=$tot_analysis{$_}/$total_total} @sorted_key_ids), "\n";

        foreach my $row (@{$time_samples_data->[1]}) {
            print join("\t", $row->[0], sum(values %{$row->[1]}), map {$row->[1]->{$_}} @sorted_key_ids)."\n";
        }
        return;
    }

    my $layer_samples_data = cumulate_events(\%layers, [keys %key_name], $start_date, $end_date, \%events, $verbose);
    my @layer_timings = map {$_->[1]} @{$layer_samples_data->[1]};

    if ($mode eq 'pending_time') {
        foreach my $j (1..(scalar(@data_timings))) {
            foreach my $i (@sorted_key_ids) {
                next if $data_timings[$j-1]->{$i} == 0;
                $data_timings[$j-1]->{$i} = $layer_timings[$j-1]->{$i} / $data_timings[$j-1]->{$i};
            }
        }
    }

    my ($n_relevant_analysis, $need_other_analysis, $real_top) = count_number_relevant_sets(\@sorted_key_ids, \%tot_analysis, $total_total, $top, scalar(@palette), $verbose);

    my @datasets = ();

    my $pseudo_zero_value = -$max_workers / 50;

    # The background plot: the sum of all the analysis
    if ($need_other_analysis) {
        add_dataset(\@datasets, \@data_timings, \@layer_timings, \@xdata,
            \@sorted_key_ids, 'OTHER', $palette[$n_relevant_analysis], $pseudo_zero_value, $additive_layer ? [@sorted_key_ids[$n_relevant_analysis..(scalar(@sorted_key_ids)-1)]] : undef);
    }

    # Each analysis is plotted as the sum of itself and the top ones
    foreach my $i (reverse 1..$n_relevant_analysis) {
        add_dataset(\@datasets, \@data_timings, \@layer_timings, \@xdata,
            [@sorted_key_ids[0..($i-1)]], $key_name{$sorted_key_ids[$i-1]}, $palette[$i-1], $pseudo_zero_value, $additive_layer ? [$sorted_key_ids[$i-1]] : undef);
    }

    my $safe_database_location = sprintf('%s@%s', $hive_dbc->dbname, $hive_dbc->host || '-');
    my $plotted_analyses_desc = '';
    if ($n_relevant_analysis < scalar(@sorted_key_ids)) {
        if ($real_top) {
            if ($real_top < 1) {
                $plotted_analyses_desc = sprintf('the top %.1f%% of ', 100*$real_top);
            } else {
                $plotted_analyses_desc = "the top $real_top analyses of ";
            }
        } else {
            $plotted_analyses_desc = "the top $n_relevant_analysis analyses of ";
        }
    }
    my $title = "Profile of ${plotted_analyses_desc}${safe_database_location}";
    $title .= " from $start_date" if $start_date;
    $title .= " to $end_date" if $end_date;

    # The main Gnuplot object
    my $chart = Chart::Gnuplot->new(
        title => $title,
        timeaxis => 'x',
        legend => {
            position => 'outside right',
            align => 'left',
        },
        xtics => {
            labelfmt => '%b %d\n %H:%M',
            along => 'out nomirror',
        },
        bg => {
            color => 'white',
        },
        grid => 'on',
        imagesize => '1400, 800',
        output => $output,
        terminal => $terminal_mapping{$gnuplot_terminal},
        ylabel => $allowed_modes{$mode},
        yrange => [$pseudo_zero_value, undef],
    );
    $chart->plot2d(@datasets);

}


#####
# Function to add a new Gnuplot dataset
# It needs a list of key IDs to represent (i.e. to sum) and optionally some
# key IDs to subtract (represented as hashed)
#####

sub add_dataset {
    my ($datasets, $data_timings, $layer_timings, $xdata, $key_ids_to_sum, $title, $color, $pseudo_zero_value, $analysis_ids_pattern) = @_;

    my @ydata;
    foreach my $row (@$data_timings) {
        my $y = sum(map {$row->{$_} || 0} @$key_ids_to_sum) || $pseudo_zero_value;
        # Due to rounding errors, values are not always decreased to 0
        push @ydata, $y < $rounding_error_threshold ? $pseudo_zero_value : $y;
    }
    my $dataset = Chart::Gnuplot::DataSet->new(
        xdata => $xdata,
        ydata => \@ydata,
        timefmt => '%Y-%m-%dT%H:%M:%S',
        style => 'filledcurves x1',
        linewidth => '0',
        color => $color,
    );
    push @$datasets, $dataset;

    if (defined $analysis_ids_pattern) {
        $dataset->{fill} = {pattern => 1};
        my @ydatal = @ydata;
        foreach my $j (1..(scalar(@$data_timings))) {
            my $y = $ydata[$j-1];
            next if $y == $pseudo_zero_value;
            my $dt = $data_timings->[$j-1];
            my $lt = $layer_timings->[$j-1];
            foreach my $i (@$analysis_ids_pattern) {
                $y += ($lt->{$i} || 0) - ($dt->{$i} || 0);
            }
            $ydatal[$j-1] = $y < $rounding_error_threshold ? $pseudo_zero_value : $y;
        }
        $dataset = Chart::Gnuplot::DataSet->new(
            xdata => $xdata,
            ydata => \@ydatal,
            timefmt => '%Y-%m-%dT%H:%M:%S',
            style => 'filledcurves x1',
            linewidth => '0',
            color => $color,
        );
        push @$datasets, $dataset;
    }
    $dataset->{title} = $title;
}


#####
# Function to store add a new event to the hash.
# Events are defined with birth and death dates (the birth can be defined
# relatively to the death)
# NB: The dates are truncated to the minute: seconds are not recorded
# NB: Does not add anything if birth and death are identical (after
# truncation)
#####

sub add_event {
    my ($events, $key, $when_born, $when_died, $offset) = @_;

    return if $offset <= 0;

        # temporary Time::Piece values
    my $death_datetime = $when_died ? Time::Piece->strptime( $when_died , '%Y-%m-%d %H:%M:%S') : $now;
    my $birth_datetime = ($when_born =~ /^-[0-9]/) ? $death_datetime + $when_born : Time::Piece->strptime( $when_born , '%Y-%m-%d %H:%M:%S');

    # We don't need to draw things at the resolution of 1 second; 1 minute is enough
    $death_datetime->[0] = 0;
    $birth_datetime->[0] = 0;

        # string values:
    my $birth_date = $birth_datetime->date . 'T' . $birth_datetime->hms;
    my $death_date = $death_datetime->date . 'T' . $death_datetime->hms;
    return if $birth_date eq $death_date;

    $events->{$birth_date}{$key} += $offset;
    $events->{$death_date}{$key} -= $offset;
}


#####
# Cumulate all the events between start_date and end_date
# A reference list of events can be passed to handle the layered
# information
#####

sub cumulate_events {
    my ($events, $key_names, $start_date, $end_date, $ref_events, $verbose) = @_;

    my @event_dates = sort {$a cmp $b} (keys %$ref_events);
    warn scalar(@event_dates), " dates\n" if $verbose;

    my $max_workers = 0;
    my @data_timings = ();
    my %tot_area = ();

    my $num_curr_workers = 0;
    my %hash_curr_workers = (map {$_ => 0 } @$key_names);

    foreach my $event_date (@event_dates) {

        last if $end_date and ($event_date gt $end_date);
        next unless exists $events->{$event_date};

        if ((scalar(@data_timings) == 0) and $start_date and ($event_date gt $start_date)) {
            push @data_timings, [$start_date, { %hash_curr_workers }];
            %tot_area = %hash_curr_workers;
        }

        my $topup_hash = $events->{$event_date};
        foreach my $key_id (keys %$topup_hash) {
            $hash_curr_workers{$key_id} += $topup_hash->{$key_id};
            $num_curr_workers += $topup_hash->{$key_id};
        }
        # Due to rounding errors, the sums may be slightly different
        die sum(values %hash_curr_workers)."!=$num_curr_workers" if abs(sum(values %hash_curr_workers) - $num_curr_workers) > $rounding_error_threshold;

        next if $start_date and ($event_date lt $start_date);

        #FIXME It should be normalised by the length of the time interval
        map {$tot_area{$_} += $hash_curr_workers{$_}} keys %hash_curr_workers;

        $max_workers = $num_curr_workers if ($num_curr_workers > $max_workers);

        # We need to repeat the previous value to have an histogram shape
        push @data_timings, [$event_date, { %{$data_timings[-1]->[1]} }] if @data_timings;
        push @data_timings, [$event_date, { %hash_curr_workers }];
    }
    push @data_timings, [$end_date, { %{$data_timings[-1]->[1]} }] if @data_timings and $end_date and ($data_timings[-1]->[0] lt $end_date);
    warn "Last timing: ", Dumper $data_timings[-1] if $verbose and @data_timings;
    warn "Highest y value: ", $max_workers, "\n" if $verbose;
    warn "Total area: ", Dumper \%tot_area if $verbose;

    return [\%tot_area, \@data_timings, $max_workers];
}



#####
# Function to translate $top (which can be an integer or a float between 0
# and 1) to the number of keys that should be displayed in the legend.
# This is done in accordance to the numbers of available colours in the
# palette, and the relative importance of each category (the most present
# ones are selected first)
#####

sub count_number_relevant_sets {
    my ($sorted_key_ids, $tot_analysis, $total_total, $top, $n_colors_in_palette, $verbose) = @_;

    # Get the number of analysis we want to display
    my $n_relevant_analysis = scalar(@$sorted_key_ids);
    if ($top and ($top > 0)) {
        if ($top < 1) {
            my $s = 0;
            $n_relevant_analysis = 0;
            map {my $pre_s = $s; $s += $tot_analysis->{$_}/$total_total; $pre_s < $top && $n_relevant_analysis++} @$sorted_key_ids;
        } elsif ($top < scalar(@$sorted_key_ids)) {
            $n_relevant_analysis = $top;
        }
    }
    # cap based on the length of the palette
    my $need_other_analysis = $n_relevant_analysis < scalar(@$sorted_key_ids) ? 1 : 0;
    if (($n_relevant_analysis+$need_other_analysis) > $n_colors_in_palette) {
        $n_relevant_analysis = $n_colors_in_palette - 1;
        $need_other_analysis = 1;
    }

    warn "$n_relevant_analysis relevant analysis\n" if $verbose;
    return ($n_relevant_analysis, $need_other_analysis, $top);
}

__DATA__

=pod

=head1 NAME

generate_timeline.pl

=head1 SYNOPSIS

    generate_timeline.pl {-url <url> | [-reg_conf <reg_conf>] -reg_alias <reg_alias> [-reg_type <reg_type>] }
                         [-start_date <start_date>] [-end_date <end_date>]
                         [-top <float>]
                         [-mode [workers | memory | cores | pending_workers | pending_time]]
                         [-key [analysis | resource_class]]
                         [-n_core <int>] [-mem <int>]

=head1 DESCRIPTION

    This script is used for offline examination of the allocation of workers.

    Based on the command-line parameters 'start_date' and 'end_date', or on the start time of the first
    worker and end time of the last worker (as recorded in pipeline DB), it pulls the relevant data out
    of the 'worker' table for accurate timing.
    By default, the output is in CSV format, to allow extra analysis to be carried.

    You can optionally ask the script to generate an image with Gnuplot.


=head1 USAGE EXAMPLES

        # Just run it the usual way: only the top 20 analysis will be reported in CSV format
    generate_timeline.pl -url mysql://username:secret@hostname:port/database > timeline.csv

        # The same, but getting the analysis that fill 99.5% of the global activity in a PNG file
    generate_timeline.pl -url mysql://username:secret@hostname:port/database -top .995 -output timeline_top995.png

        # Assuming you are only interested in a precise interval (in a PNG file)
    generate_timeline.pl -url mysql://username:secret@hostname:port/database -start_date 2013-06-15T10:34 -end_date 2013-06-15T16:58 -output timeline_June15.png

        # Get the required memory instead of the number of workers
    generate_timeline.pl -url mysql://username:secret@hostname:port/database -mode memory -output timeline_memory.png


=head1 OPTIONS

    -help                   : print this help
    -url <url string>       : url defining where hive database is located
    -reg_conf               : path to a Registry configuration file 
    -reg_type               : type of the registry entry ('hive', 'core', 'compara', etc - defaults to 'hive')
    -reg_alias              : species/alias name for the Hive DBAdaptor 
    -nosqlvc                : Do not restrict the usage of this script to the current version of eHive
                              Be aware that generate_timeline.pl uses raw SQL queries that may break on different schema versions
    -verbose                : Print some info about the data loaded from the database

    -start_date <date>      : minimal start date of a worker (the format is ISO8601, e.g. '2012-01-25T13:46')
    -end_date <date>        : maximal end date of a worker (the format is ISO8601, e.g. '2012-01-25T13:46')
    -top <float>            : maximum number (> 1) or fraction (< 1) of analysis to report (default: 20)
    -output <string>        : output file: its extension must match one of the Gnuplot terminals. Otherwise, the CSV output is produced on stdout
    -mode <string>          : what should be displayed on the y-axis. Allowed values are 'workers' (default), 'memory', 'cores', 'pending_workers', or 'pending_time'
    -key                    : 'analysis' (default) or 'resource_class': how to bin the workers

    -n_core <int>           : the default number of cores allocated to a worker (default: 1)
    -mem <int>              : the default memory allocated to a worker (default: 100Mb)

=head1 EXTERNAL DEPENDENCIES

    Chart::Gnuplot

=head1 LICENSE

Copyright [1999-2015] Wellcome Trust Sanger Institute and the EMBL-European Bioinformatics Institute
Copyright [2016-2020] EMBL-European Bioinformatics Institute

Licensed under the Apache License, Version 2.0 (the "License"); you may not use this file except in compliance with the License.
You may obtain a copy of the License at

    http://www.apache.org/licenses/LICENSE-2.0

Unless required by applicable law or agreed to in writing, software distributed under the License
is distributed on an "AS IS" BASIS, WITHOUT WARRANTIES OR CONDITIONS OF ANY KIND, either express or implied.
See the License for the specific language governing permissions and limitations under the License.

=head1 CONTACT

Please subscribe to the Hive mailing list:  http://listserver.ebi.ac.uk/mailman/listinfo/ehive-users  to discuss Hive-related questions or to be notified of our updates

=cut
<|MERGE_RESOLUTION|>--- conflicted
+++ resolved
@@ -111,23 +111,13 @@
     my @palette = qw(#E41A1C #377EB8 #4DAF4A #984EA3 #FF7F00 #FFFF33 #A65628 #F781BF #999999     #8DD3C7 #BEBADA #FB8072 #80B1D3 #FDB462 #B3DE69 #FCCDE5 #D9D9D9 #BC80BD #CCEBC5 #FFED6F    #2F4F4F);
 
     my %terminal_mapping = (
-<<<<<<< HEAD
-        'emf' => 'emf',
-        'png' => 'png',
-        'svg' => 'svg',
-        'jpg' => 'jpeg',
-        'gif' => 'gif',
-        'ps'  => 'postscript eps enhanced colour',
-        'pdf' => 'pdf colour enhanced',
-=======
         'emf' => 'emf noenhanced',
         'png' => 'png noenhanced',
         'svg' => 'svg noenhanced',
         'jpg' => 'jpeg noenhanced',
         'gif' => 'gif noenhanced',
-        'ps'  => 'postscript eps noenhanced color',
-        'pdf' => 'pdf color noenhanced',
->>>>>>> 3b842e05
+        'ps'  => 'postscript eps noenhanced colour',
+        'pdf' => 'pdf colour noenhanced',
     );
     my $gnuplot_terminal = undef;
     if ($output and $output =~ /\.(\w+)$/) {

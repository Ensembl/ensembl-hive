#!/usr/bin/env perl

use strict;
use warnings;

    # Finding out own path in order to reference own components (including own modules):
use Cwd            ();
use File::Basename ();
BEGIN {
    $ENV{'EHIVE_ROOT_DIR'} ||= File::Basename::dirname( File::Basename::dirname( Cwd::realpath($0) ) );
    unshift @INC, $ENV{'EHIVE_ROOT_DIR'}.'/modules';
}


use Getopt::Long;
use Bio::EnsEMBL::Hive::AnalysisJob;
use Bio::EnsEMBL::Hive::DBSQL::DBAdaptor;
use Bio::EnsEMBL::Hive::DBSQL::AnalysisJobAdaptor;
use Bio::EnsEMBL::Hive::Utils ('destringify', 'stringify', 'script_usage');

sub show_seedable_analyses {
    my ($hive_dba) = @_;

    my $analyses    = $hive_dba->get_AnalysisAdaptor->fetch_all();
    my $incoming    = $hive_dba->get_DataflowRuleAdaptor->fetch_HASHED_FROM_to_analysis_url_TO_dataflow_rule_id();
    my $job_adaptor = $hive_dba->get_AnalysisJobAdaptor;

    print "\nYou haven't specified neither -logic_name nor -analysis_id of the analysis being seeded.\n";
    print "\nSeedable analyses without incoming dataflow:\n";
    foreach my $analysis (@$analyses) {
        my $logic_name = $analysis->logic_name;
        unless($incoming->{$logic_name}) {
            my $analysis_id = $analysis->dbID;
            my ($example_job) = @{ $job_adaptor->fetch_some_by_analysis_id_limit( $analysis_id, 1 ) };
            print "\t$logic_name ($analysis_id)\t\t".($example_job ? "Example input_id:   '".$example_job->input_id."'" : "[not populated yet]")."\n";
        }
    }
}


sub main {
    my ($url, $reg_conf, $reg_type, $reg_alias, $nosqlvc, $analysis_id, $logic_name, $input_id);

    GetOptions(
                # connect to the database:
            'url=s'                      => \$url,
            'reg_conf|regfile=s'         => \$reg_conf,
            'reg_type=s'                 => \$reg_type,
            'reg_alias|regname=s'        => \$reg_alias,
            'nosqlvc=i'                  => \$nosqlvc,      # using "=i" instead of "!" for consistency with scripts where it is a propagated option


                # identify the analysis:
            'analysis_id=i'         => \$analysis_id,
            'logic_name=s'          => \$logic_name,

                # specify the input_id (as a string):
            'input_id=s'            => \$input_id,
    );

    my $hive_dba;
    if($url or $reg_alias) {
        $hive_dba = Bio::EnsEMBL::Hive::DBSQL::DBAdaptor->new(
                -url                            => $url,
                -reg_conf                       => $reg_conf,
                -reg_type                       => $reg_type,
                -reg_alias                      => $reg_alias,
                -no_sql_schema_version_check    => $nosqlvc,
        );
    } else {
        warn "\nERROR: Connection parameters (url or reg_conf+reg_alias) need to be specified\n";
        script_usage(1);
    }

    my $analysis_adaptor = $hive_dba->get_AnalysisAdaptor;
    my $analysis; 
    if($logic_name) {
        $analysis = $analysis_adaptor->fetch_by_logic_name( $logic_name )
            or die "Could not fetch analysis '$logic_name'";
    } elsif($analysis_id) {
        $analysis = $analysis_adaptor->fetch_by_dbID( $analysis_id )
            or die "Could not fetch analysis with dbID='$analysis_id'";
    } else {
        show_seedable_analyses($hive_dba);
        exit(0);
    }

    unless($input_id) {
        $input_id = '{}';
        warn "Since -input_id has not been set, assuming input_id='$input_id'\n";
    }
    my $dinput_id = destringify($input_id);
    if (!ref($dinput_id)) {
        die "'$input_id' cannot be eval'ed, likely because of a syntax error\n";
    }
    if (ref($dinput_id) ne 'HASH') {
        die "'$input_id' is not a hash\n";
    }

    my $job = Bio::EnsEMBL::Hive::AnalysisJob->new(
<<<<<<< HEAD
        'prev_job'      => undef,   # this job has been created by the initialization script, not by another job
        'analysis'      => $analysis,
        'input_id'      => destringify( $input_id ),    # Make sure all job creations undergo re-stringification to avoid alternative "spellings" of the same input_id hash
=======
        'prev_job_id'   => undef,   # this job has been created by the initialization script, not by another job
        'analysis_id'   => $analysis->dbID,
        'input_id'      => $dinput_id,      # Make sure all job creations undergo re-stringification to avoid alternative "spellings" of the same input_id hash
>>>>>>> f3cce7d6
    );

    my ($job_id) = @{ $hive_dba->get_AnalysisJobAdaptor->store_jobs_and_adjust_counters( [ $job ] ) };

    if($job_id) {

        print "Job $job_id [ ".$analysis->logic_name.'('.$analysis->dbID.")] : '$input_id'\n";

    } else {

        warn "Could not create job '$input_id' (it may have been created already)\n";
    }
}

main();

__DATA__

=pod

=head1 NAME

    seed_pipeline.pl

=head1 SYNOPSIS

    seed_pipeline.pl {-url <url> | -reg_conf <reg_conf> [-reg_type <reg_type>] -reg_alias <reg_alias>} [ {-analysis_id <analysis_id> | -logic_name <logic_name>} [ -input_id <input_id> ] ]

=head1 DESCRIPTION

    seed_pipeline.pl is a generic script that is used to create {initial or top-up} jobs for hive pipelines

=head1 USAGE EXAMPLES

        # find out which analyses may need seeding (with an example input_id):

    seed_pipeline.pl -url "mysql://ensadmin:${ENSADMIN_PSW}@localhost:3306/lg4_long_mult"


        # seed one job into the "start" analysis:

    seed_pipeline.pl -url "mysql://ensadmin:${ENSADMIN_PSW}@localhost:3306/lg4_long_mult" \
                     -logic_name start -input_id '{"a_multiplier" => 2222222222, "b_multiplier" => 3434343434}'

=head1 LICENSE

    Copyright [1999-2016] Wellcome Trust Sanger Institute and the EMBL-European Bioinformatics Institute

    Licensed under the Apache License, Version 2.0 (the "License"); you may not use this file except in compliance with the License.
    You may obtain a copy of the License at

         http://www.apache.org/licenses/LICENSE-2.0

    Unless required by applicable law or agreed to in writing, software distributed under the License
    is distributed on an "AS IS" BASIS, WITHOUT WARRANTIES OR CONDITIONS OF ANY KIND, either express or implied.
    See the License for the specific language governing permissions and limitations under the License.

=head1 CONTACT

    Please subscribe to the Hive mailing list:  http://listserver.ebi.ac.uk/mailman/listinfo/ehive-users  to discuss Hive-related questions or to be notified of our updates

=cut
<|MERGE_RESOLUTION|>--- conflicted
+++ resolved
@@ -98,15 +98,9 @@
     }
 
     my $job = Bio::EnsEMBL::Hive::AnalysisJob->new(
-<<<<<<< HEAD
         'prev_job'      => undef,   # this job has been created by the initialization script, not by another job
         'analysis'      => $analysis,
-        'input_id'      => destringify( $input_id ),    # Make sure all job creations undergo re-stringification to avoid alternative "spellings" of the same input_id hash
-=======
-        'prev_job_id'   => undef,   # this job has been created by the initialization script, not by another job
-        'analysis_id'   => $analysis->dbID,
         'input_id'      => $dinput_id,      # Make sure all job creations undergo re-stringification to avoid alternative "spellings" of the same input_id hash
->>>>>>> f3cce7d6
     );
 
     my ($job_id) = @{ $hive_dba->get_AnalysisJobAdaptor->store_jobs_and_adjust_counters( [ $job ] ) };

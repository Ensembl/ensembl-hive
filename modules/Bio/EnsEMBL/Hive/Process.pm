--- conflicted
+++ resolved
@@ -123,49 +123,27 @@
     $job->incomplete(1);    # reinforce, in case the life_cycle is not run by a Worker
     $job->autoflow(1);
 
-<<<<<<< HEAD
     eval {
         if( $self->can('pre_cleanup') and $job->retry_count()>0 ) {
             $self->enter_status('PRE_CLEANUP');
             $self->pre_cleanup;
         }
-=======
-    if( $self->can('pre_cleanup') and $job->retry_count()>0 ) {
-        $self->enter_status('PRE_CLEANUP');
-        $self->pre_cleanup;
-    }
-
-    $self->enter_status('FETCH_INPUT');
-    $partial_stopwatch->restart();
-    $self->fetch_input;
-    $job_partial_timing{'FETCH_INPUT'} = $partial_stopwatch->pause->get_elapsed;
-
-    $self->enter_status('RUN');
-    $partial_stopwatch->restart();
-    $self->run;
-    $job_partial_timing{'RUN'} = $partial_stopwatch->pause->get_elapsed;
->>>>>>> 201193a8
 
         $self->enter_status('FETCH_INPUT');
         $partial_stopwatch->restart();
-<<<<<<< HEAD
         $self->fetch_input;
-        $job_partial_timing{'FETCH_INPUT'} = $partial_stopwatch->get_elapsed();
-=======
-        $self->write_output;
-        $job_partial_timing{'WRITE_OUTPUT'} = $partial_stopwatch->pause->get_elapsed;
->>>>>>> 201193a8
+        $job_partial_timing{'FETCH_INPUT'} = $partial_stopwatch->pause->get_elapsed;
 
         $self->enter_status('RUN');
         $partial_stopwatch->restart();
         $self->run;
-        $job_partial_timing{'RUN'} = $partial_stopwatch->get_elapsed();
+        $job_partial_timing{'RUN'} = $partial_stopwatch->pause->get_elapsed;
 
         if($self->execute_writes) {
             $self->enter_status('WRITE_OUTPUT');
             $partial_stopwatch->restart();
             $self->write_output;
-            $job_partial_timing{'WRITE_OUTPUT'} = $partial_stopwatch->get_elapsed();
+            $job_partial_timing{'WRITE_OUTPUT'} = $partial_stopwatch->pause->get_elapsed;
         } else {
             $self->say_with_header( ": *no* WRITE_OUTPUT requested, so there will be no AUTOFLOW" );
         }

=pod 

=head1 NAME

    Bio::EnsEMBL::Hive::Process

=head1 DESCRIPTION

    Abstract superclass.  Each Process makes up the individual building blocks 
    of the system.  Instances of these processes are created in a hive workflow 
    graph of Analysis entries that are linked together with dataflow and 
    AnalysisCtrl rules.
  
    Instances of these Processes are created by the system as work is done.
    The newly created Process will have preset $self->db, $self->dbc, $self->input_id
    and several other variables. 
    From this input and configuration data, each Process can then proceed to 
    do something.  The flow of execution within a Process is:
        pre_cleanup() if($retry_count>0);   # clean up databases/filesystem before subsequent attempts
        fetch_input();                      # fetch the data from databases/filesystems
        run();                              # perform the main computation 
        write_output();                     # record the results in databases/filesystems
        post_healthcheck();                 # check if we got the expected result (optional)
        post_cleanup();                     # destroy all non-trivial data structures after the job is done
    The developer can implement their own versions of
    pre_cleanup, fetch_input, run, write_output, and post_cleanup to do what they need.  

    The entire system is based around the concept of a workflow graph which
    can split and loop back on itself.  This is accomplished by dataflow
    rules (similar to Unix pipes) that connect one Process (or analysis) to others.
    Where a Unix command line program can send output on STDOUT STDERR pipes, 
    a hive Process has access to unlimited pipes referenced by numerical 
    branch_codes. This is accomplished within the Process via 
    $self->dataflow_output_id(...);  
  
    The design philosophy is that each Process does its work and creates output, 
    but it doesn't worry about where the input came from, or where its output 
    goes. If the system has dataflow pipes connected, then the output jobs 
    have purpose, if not - the output work is thrown away.  The workflow graph 
    'controls' the behaviour of the system, not the processes.  The processes just 
    need to do their job.  The design of the workflow graph is based on the knowledge 
    of what each Process does so that the graph can be correctly constructed.
    The workflow graph can be constructed a priori or can be constructed and 
    modified by intelligent Processes as the system runs.


    The Hive is based on AI concepts and modeled on the social structure and 
    behaviour of a honey bee hive. So where a worker honey bee's purpose is
    (go find pollen, bring back to hive, drop off pollen, repeat), an ensembl-hive 
    worker's purpose is (find a job, create a Process for that job, run it,
    drop off output job(s), repeat).  While most workflow systems are based 
    on 'smart' central controllers and external control of 'dumb' processes, 
    the Hive is based on 'dumb' workflow graphs and job kiosk, and 'smart' workers 
    (autonomous agents) who are self configuring and figure out for themselves what 
    needs to be done, and then do it.  The workers are based around a set of 
    emergent behaviour rules which allow a predictible system behaviour to emerge 
    from what otherwise might appear at first glance to be a chaotic system. There 
    is an inherent asynchronous disconnect between one worker and the next.  
    Work (or jobs) are simply 'posted' on a blackboard or kiosk within the hive 
    database where other workers can find them.  
    The emergent behaviour rules of a worker are:
    1) If a job is posted, someone needs to do it.
    2) Don't grab something that someone else is working on
    3) Don't grab more than you can handle
    4) If you grab a job, it needs to be finished correctly
    5) Keep busy doing work
    6) If you fail, do the best you can to report back

    For further reading on the AI principles employed in this design see:
        http://en.wikipedia.org/wiki/Autonomous_Agent
        http://en.wikipedia.org/wiki/Emergence

=head1 LICENSE

    Copyright [1999-2016] Wellcome Trust Sanger Institute and the EMBL-European Bioinformatics Institute

    Licensed under the Apache License, Version 2.0 (the "License"); you may not use this file except in compliance with the License.
    You may obtain a copy of the License at

         http://www.apache.org/licenses/LICENSE-2.0

    Unless required by applicable law or agreed to in writing, software distributed under the License
    is distributed on an "AS IS" BASIS, WITHOUT WARRANTIES OR CONDITIONS OF ANY KIND, either express or implied.
    See the License for the specific language governing permissions and limitations under the License.

=head1 CONTACT

    Please subscribe to the Hive mailing list:  http://listserver.ebi.ac.uk/mailman/listinfo/ehive-users  to discuss Hive-related questions or to be notified of our updates

=head1 APPENDIX

    The rest of the documentation details each of the object methods. 
    Internal methods are usually preceded with a _

=cut


package Bio::EnsEMBL::Hive::Process;

use strict;
use warnings;

use Capture::Tiny ':all';

use Bio::EnsEMBL::Hive::Utils ('stringify', 'go_figure_dbc', 'join_command_args');
use Bio::EnsEMBL::Hive::Utils::Stopwatch;


sub new {
    my $class = shift @_;

    my $self = bless {}, $class;

    return $self;
}


sub life_cycle {
    my ($self) = @_;

    my $job = $self->input_job();
    my $partial_stopwatch = Bio::EnsEMBL::Hive::Utils::Stopwatch->new();
    my %job_partial_timing = ();

    $job->incomplete(1);    # reinforce, in case the life_cycle is not run by a Worker
    $job->autoflow(1);

    eval {
        if( $self->can('pre_cleanup') and $job->retry_count()>0 ) {
            $self->enter_status('PRE_CLEANUP');
            $self->pre_cleanup;
        }

        $self->enter_status('FETCH_INPUT');
        $partial_stopwatch->restart();
        $self->fetch_input;
        $job_partial_timing{'FETCH_INPUT'} = $partial_stopwatch->pause->get_elapsed;

        $self->enter_status('RUN');
        $partial_stopwatch->restart();
        $self->run;
        $job_partial_timing{'RUN'} = $partial_stopwatch->pause->get_elapsed;

        if($self->execute_writes) {
            $self->enter_status('WRITE_OUTPUT');
            $partial_stopwatch->restart();
            $self->write_output;
<<<<<<< HEAD
            $job_partial_timing{'WRITE_OUTPUT'} = $partial_stopwatch->get_elapsed();

            if( $self->can('post_healthcheck') ) {
                $self->enter_status('POST_HEALTHCHECK');
                $self->post_healthcheck;
            }
=======
            $job_partial_timing{'WRITE_OUTPUT'} = $partial_stopwatch->pause->get_elapsed;
>>>>>>> bd8752f0
        } else {
            $self->say_with_header( ": *no* WRITE_OUTPUT requested, so there will be no AUTOFLOW" );
        }
    };

    if(my $life_cycle_msg = $@) {
        $job->died_somewhere( $job->incomplete );  # it will be OR'd inside
        $self->warning( $life_cycle_msg, $job->incomplete );
    }

    if( $self->can('post_cleanup') ) {   # may be run to clean up memory even after partially failed attempts
        eval {
            $job->incomplete(1);    # it could have been reset by a previous call to complete_early
            $self->enter_status('POST_CLEANUP');
            $self->post_cleanup;
        };
        if(my $post_cleanup_msg = $@) {
            $job->died_somewhere( $job->incomplete );  # it will be OR'd inside
            $self->warning( $post_cleanup_msg, $job->incomplete );
        }
    }

    unless( $job->died_somewhere ) {

        if( $self->execute_writes and $job->autoflow ) {    # AUTOFLOW doesn't have its own status so will have whatever previous state of the job
            $self->say_with_header( ': AUTOFLOW input->output' );
            $job->dataflow_output_id();
        }

        my @zombie_funnel_dataflow_rule_ids = keys %{$job->fan_cache};
        if( scalar(@zombie_funnel_dataflow_rule_ids) ) {
            $job->transient_error(0);
            die "The group of semaphored jobs is incomplete ! Some fan jobs (coming from dataflow_rule_id(s) ".join(',',@zombie_funnel_dataflow_rule_ids).") are missing a job on their funnel. Check the order of your dataflow_output_id() calls.";
        }

        $job->incomplete(0);

        return \%job_partial_timing;
    }
}


sub say_with_header {
    my ($self, $msg, $important) = @_;

    $important //= $self->debug();

    if($important) {
        if(my $worker = $self->worker) {
            $worker->worker_say( $msg );
        } else {
            print STDERR "StandaloneJob $msg\n";
        }
    }
}


sub enter_status {
    my ($self, $status) = @_;

    my $job = $self->input_job();

    $job->set_and_update_status( $status );

    if(my $worker = $self->worker) {
        $worker->set_and_update_status( 'JOB_LIFECYCLE' );  # to ensure when_checked_in TIMESTAMP is updated
    }

    $self->say_with_header( '-> '.$status );
}


sub warning {
    my ($self, $msg, $is_error) = @_;

    $is_error //= 0;
    chomp $msg;

    $self->say_with_header( ($is_error ? 'Fatal' : 'Warning')." : $msg", 1 );

    my $job = $self->input_job;

    if(my $job_adaptor = $job->adaptor) {
        $job_adaptor->db->get_LogMessageAdaptor()->store_job_message($job->dbID, $msg, $is_error);
    }
}


##########################################
#
# methods subclasses should override 
# in order to give this process function
#
##########################################


=head2 param_defaults

    Title   :  param_defaults
    Function:  sublcass can define defaults for all params used by the RunnableDB/Process

=cut

sub param_defaults {
    return {};
}


#
## Function: sublcass can implement functions related to cleaning up the database/filesystem after the previous unsuccessful run.
#

# sub pre_cleanup {
#    my $self = shift;
#
#    return 1;
# }


=head2 fetch_input

    Title   :  fetch_input
    Function:  sublcass can implement functions related to data fetching.
               Typical acivities would be to parse $self->input_id .
               Subclasses may also want to fetch data from databases
               or from files within this function.

=cut

sub fetch_input {
    my $self = shift;

    return 1;
}


=head2 run

    Title   :  run
    Function:  sublcass can implement functions related to process execution.
               Typical activities include running external programs or running
               algorithms by calling perl methods.  Process may also choose to
               parse results into memory if an external program was used.

=cut

sub run {
    my $self = shift;

    return 1;
}


=head2 write_output

    Title   :  write_output
    Function:  sublcass can implement functions related to storing results.
               Typical activities including writing results into database tables
               or into files on a shared filesystem.
               
=cut

sub write_output {
    my $self = shift;

    return 1;
}


#
## Function:  sublcass can implement functions related to cleaning up after running one job
#               (destroying non-trivial data structures in memory).
#

#sub post_cleanup {
#    my $self = shift;
#
#    return 1;
#}


######################################################
#
# methods that subclasses can use to get access
# to hive infrastructure
#
######################################################


=head2 worker

    Title   :   worker
    Usage   :   my $worker = $self->worker;
    Function:   returns the Worker object this Process is run by
    Returns :   Bio::EnsEMBL::Hive::Worker

=cut

sub worker {
    my $self = shift;

    $self->{'_worker'} = shift if(@_);
    return $self->{'_worker'};
}


=head2 execute_writes

    Title   :   execute_writes
    Usage   :   $self->execute_writes( 1 );
    Function:   getter/setter for whether we want the 'write_output' method to be run
    Returns :   boolean

=cut

sub execute_writes {
    my $self = shift;

    $self->{'_execute_writes'} = shift if(@_);
    return $self->{'_execute_writes'};
}


=head2 db

    Title   :   db
    Usage   :   my $hiveDBA = $self->db;
    Function:   returns DBAdaptor to Hive database
    Returns :   Bio::EnsEMBL::Hive::DBSQL::DBAdaptor

=cut

sub db {
    my $self = shift;

    $self->{'_db'} = shift if(@_);
    return $self->{'_db'};
}


=head2 dbc

    Title   :   dbc
    Usage   :   my $hiveDBConnection = $self->dbc;
    Function:   returns DBConnection to Hive database
    Returns :   Bio::EnsEMBL::Hive::DBSQL::DBConnection

=cut

sub dbc {
    my $self = shift;

    return $self->db && $self->db->dbc;
}


=head2 data_dbc

    Title   :   data_dbc
    Usage   :   my $data_dbc = $self->data_dbc;
    Function:   returns a Bio::EnsEMBL::Hive::DBSQL::DBConnection object (the "current" one by default, but can be set up otherwise)
    Returns :   Bio::EnsEMBL::Hive::DBSQL::DBConnection

=cut

sub data_dbc {
    my $self = shift @_;

    my $given_db_conn   = shift @_ || ($self->param_is_defined('db_conn') ? $self->param('db_conn') : $self);
    my $given_ref = ref( $given_db_conn );
    my $given_signature = ($given_ref eq 'ARRAY' or $given_ref eq 'HASH') ? stringify ( $given_db_conn ) : "$given_db_conn";

    if( !$self->{'_cached_db_signature'} or ($self->{'_cached_db_signature'} ne $given_signature) ) {
        $self->{'_cached_db_signature'} = $given_signature;
        $self->{'_cached_data_dbc'} = go_figure_dbc( $given_db_conn );
    }

    return $self->{'_cached_data_dbc'};
}


=head2 run_system_command

    Title   :  run_system_command
    Usage   :  my $return_code = $self->run_system_command('script.sh with many_arguments');   # Command as a single string
               my $return_code = $self->run_system_command(['script.sh', 'arg1', 'arg2']);     # Command as an array-ref
               my ($return_code, $stderr, $string_command) = $self->run_system_command(['script.sh', 'arg1', 'arg2']);     # Same in list-context. $string_command will be "script.sh arg1 arg2"
               my $return_code = $self->run_system_command('script1.sh with many_arguments | script2.sh', {'use_bash_pipefail' => 1});  # Command with pipes evaluated in a bash "pipefail" environment
    Function:  Runs a command given as a single-string or an array-ref. The second argument is
               a list of options. Currently only "use_bash_pipefail" is supported (to change the
               way the exit-code is computed when the command contains pipes (bash-only)).
    Returns :  Returns the return-code in scalar context, or a triplet (return-code, standard-error, command) in list context

=cut

sub run_system_command {
    my ($self, $cmd, $options) = @_;

    my ($join_needed, $flat_cmd) = join_command_args($cmd);
    # Let's use the array if possible, it saves us from running a shell
    my @cmd_to_run = $options->{'use_bash_pipefail'} ? ('bash' => ('-o' => 'pipefail', '-c' => $flat_cmd)) : ($join_needed ? $flat_cmd : (ref($cmd) ? @$cmd : $cmd));

    $self->say_with_header("Command given: " . stringify($cmd));
    $self->say_with_header("Command to run: " . stringify(\@cmd_to_run));

    $self->dbc and $self->dbc->disconnect_if_idle();    # release this connection for the duration of system() call

    my $return_value;
    my $stderr = tee_stderr {
        $return_value = system(@cmd_to_run);
    };

    return ($return_value, $stderr, $flat_cmd) if wantarray;
    return $return_value;
}


=head2 input_job

    Title   :  input_job
    Function:  Returns the AnalysisJob to be run by this process
               Subclasses should treat this as a read_only object.          
    Returns :  Bio::EnsEMBL::Hive::AnalysisJob object

=cut

sub input_job {
    my $self = shift @_;

    if(@_) {
        if(my $job = $self->{'_input_job'} = shift) {
            throw("Not a Bio::EnsEMBL::Hive::AnalysisJob object") unless ($job->isa("Bio::EnsEMBL::Hive::AnalysisJob"));
        }
    }
    return $self->{'_input_job'};
}


# ##################### subroutines that link through to Job's methods #########################

sub input_id {
    my $self = shift;

    return $self->input_job->input_id(@_);
}

sub param {
    my $self = shift @_;

    return $self->input_job->param(@_);
}

sub param_required {
    my $self = shift @_;

    my $prev_transient_error = $self->input_job->transient_error(); # make a note of previously set transience status
    $self->input_job->transient_error(0);                           # make sure if we die in param_required it is not transient

    my $value = $self->input_job->param_required(@_);

    $self->input_job->transient_error($prev_transient_error);       # restore the previous transience status
    return $value;
}

sub param_is_defined {
    my $self = shift @_;

    return $self->input_job->param_is_defined(@_);
}

sub param_substitute {
    my $self = shift @_;

    return $self->input_job->param_substitute(@_);
}

sub dataflow_output_id {
    my $self = shift @_;

    $self->say_with_header(sprintf("Dataflow on branch #%d of %s", $_[1] || 1, stringify($_[0])));
    return $self->input_job->dataflow_output_id(@_);
}


sub throw {
    my $msg = pop @_;

    Bio::EnsEMBL::Hive::Utils::throw( $msg );   # this module doesn't import 'throw' to avoid namespace clash
}


sub complete_early {
    my ($self, $msg) = @_;

    $self->input_job->incomplete(0);
    die $msg;
}


=head2 debug

    Title   :  debug
    Function:  Gets/sets flag for debug level. Set through Worker/runWorker.pl
               Subclasses should treat as a read_only variable.
    Returns :  integer

=cut

sub debug {
    my $self = shift;

    $self->{'_debug'} = shift if(@_);
    $self->{'_debug'}=0 unless(defined($self->{'_debug'}));  
    return $self->{'_debug'};
}


=head2 worker_temp_directory

    Title   :  worker_temp_directory
    Function:  Returns a path to a directory on the local /tmp disk 
               which the subclass can use as temporary file space.
               This directory is made the first time the function is called.
               It persists for as long as the worker is alive.  This allows
               multiple jobs run by the worker to potentially share temp data.
               For example the worker (which is a single Analysis) might need
               to dump a datafile file which is needed by all jobs run through 
               this analysis.  The process can first check the worker_temp_directory
               for the file and dump it if it is missing.  This way the first job
               run by the worker will do the dump, but subsequent jobs can reuse the 
               file.
    Usage   :  $tmp_dir = $self->worker_temp_directory;
    Returns :  <string> path to a local (/tmp) directory 

=cut

sub worker_temp_directory {
    my $self = shift @_;

    unless(defined($self->{'_tmp_dir'}) and (-e $self->{'_tmp_dir'})) {
        $self->{'_tmp_dir'} = $self->worker_temp_directory_name();
        mkdir($self->{'_tmp_dir'}, 0777);
        throw("unable to create a writable directory ".$self->{'_tmp_dir'}) unless(-w $self->{'_tmp_dir'});
    }
    return $self->{'_tmp_dir'};
}

sub worker_temp_directory_name {
    my $self = shift @_;

    my $username = $ENV{'USER'};
    my $worker_id = $self->worker ? $self->worker->dbID : "standalone.$$";
    return "/tmp/worker_${username}.${worker_id}/";
}


=head2 cleanup_worker_temp_directory

    Title   :  cleanup_worker_temp_directory
    Function:  Cleans up the directory on the local /tmp disk that is used for the
               worker. It can be used to remove files left there by previous jobs.
    Usage   :  $self->cleanup_worker_temp_directory;

=cut

sub cleanup_worker_temp_directory {
    my $self = shift @_;

    my $tmp_dir = $self->worker_temp_directory_name();
    if(-e $tmp_dir) {
        system('rm', '-r', $tmp_dir);
    }
}


1;
<|MERGE_RESOLUTION|>--- conflicted
+++ resolved
@@ -145,16 +145,12 @@
             $self->enter_status('WRITE_OUTPUT');
             $partial_stopwatch->restart();
             $self->write_output;
-<<<<<<< HEAD
-            $job_partial_timing{'WRITE_OUTPUT'} = $partial_stopwatch->get_elapsed();
+            $job_partial_timing{'WRITE_OUTPUT'} = $partial_stopwatch->pause->get_elapsed;
 
             if( $self->can('post_healthcheck') ) {
                 $self->enter_status('POST_HEALTHCHECK');
                 $self->post_healthcheck;
             }
-=======
-            $job_partial_timing{'WRITE_OUTPUT'} = $partial_stopwatch->pause->get_elapsed;
->>>>>>> bd8752f0
         } else {
             $self->say_with_header( ": *no* WRITE_OUTPUT requested, so there will be no AUTOFLOW" );
         }

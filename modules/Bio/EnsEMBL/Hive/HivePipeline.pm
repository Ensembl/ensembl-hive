=head1 LICENSE

Copyright [1999-2015] Wellcome Trust Sanger Institute and the EMBL-European Bioinformatics Institute
Copyright [2016-2019] EMBL-European Bioinformatics Institute

Licensed under the Apache License, Version 2.0 (the "License");
you may not use this file except in compliance with the License.
You may obtain a copy of the License at

     http://www.apache.org/licenses/LICENSE-2.0

Unless required by applicable law or agreed to in writing, software
distributed under the License is distributed on an "AS IS" BASIS,
WITHOUT WARRANTIES OR CONDITIONS OF ANY KIND, either express or implied.
See the License for the specific language governing permissions and
limitations under the License.

=cut

package Bio::EnsEMBL::Hive::HivePipeline;

use strict;
use warnings;

use Bio::EnsEMBL::Hive::TheApiary;
use Bio::EnsEMBL::Hive::DBSQL::DBAdaptor;
use Bio::EnsEMBL::Hive::Utils ('stringify', 'destringify', 'throw');
use Bio::EnsEMBL::Hive::Utils::Collection;
use Bio::EnsEMBL::Hive::Utils::PCL;
use Bio::EnsEMBL::Hive::Utils::URL;

    # needed for offline graph generation:
use Bio::EnsEMBL::Hive::Accumulator;
use Bio::EnsEMBL::Hive::NakedTable;


sub hive_dba {      # The adaptor for HivePipeline objects
    my $self = shift @_;

    if(@_) {
        $self->{'_hive_dba'} = shift @_;
        $self->{'_hive_dba'}->hive_pipeline($self) if $self->{'_hive_dba'};
    }
    return $self->{'_hive_dba'};
}


sub display_name {
    my $self = shift @_;

    if(my $dbc = $self->hive_dba && $self->hive_dba->dbc) {
        return $dbc->dbname . '@' .($dbc->host||'');
    } else {
        return '(unstored '.$self->hive_pipeline_name.')';
    }
}


sub unambig_key {   # based on DBC's URL if present, otherwise on pipeline_name
    my $self = shift @_;

    if(my $dbc = $self->hive_dba && $self->hive_dba->dbc) {
        return Bio::EnsEMBL::Hive::Utils::URL::hash_to_unambig_url( $dbc->to_url_hash );
    } else {
        return 'unstored:'.$self->hive_pipeline_name;
    }
}


sub collection_of {
    my $self = shift @_;
    my $type = shift @_;

    if (@_) {
        $self->{'_cache_by_class'}->{$type} = shift @_;
    } elsif (not $self->{'_cache_by_class'}->{$type}) {

        if( (my $hive_dba = $self->hive_dba) and ($type ne 'NakedTable') and ($type ne 'Accumulator') and ($type ne 'Job') and ($type ne 'AnalysisJob')) {
            my $adaptor = $hive_dba->get_adaptor( $type );
            my $all_objects = $adaptor->fetch_all();
            if(@$all_objects and UNIVERSAL::can($all_objects->[0], 'hive_pipeline') ) {
                $_->hive_pipeline($self) for @$all_objects;
            }
            $self->{'_cache_by_class'}->{$type} = Bio::EnsEMBL::Hive::Utils::Collection->new( $all_objects );
#            warn "initialized collection_of($type) by loading all ".scalar(@$all_objects)."\n";
        } else {
            $self->{'_cache_by_class'}->{$type} = Bio::EnsEMBL::Hive::Utils::Collection->new();
#            warn "initialized collection_of($type) as an empty one\n";
        }
    }

    return $self->{'_cache_by_class'}->{$type};
}


sub find_by_query {
    my $self            = shift @_;
    my $query_params    = shift @_;
    my $no_die          = shift @_;

    if(my $object_type = delete $query_params->{'object_type'}) {
        my $object;

        if($object_type eq 'Accumulator' or $object_type eq 'NakedTable') {

            unless($object = $self->collection_of($object_type)->find_one_by( %$query_params )) {

                my @specific_adaptor_params = ($object_type eq 'NakedTable')
                    ? ('table_name' => $query_params->{'table_name'},
                        $query_params->{'insertion_method'}
                            ? ('insertion_method' => $query_params->{'insertion_method'})
                            : ()
                      )
                    : ();
                ($object) = $self->add_new_or_update( $object_type, # NB: add_new_or_update returns a list
                    %$query_params,
                    $self->hive_dba ? ('adaptor' => $self->hive_dba->get_adaptor($object_type, @specific_adaptor_params)) : (),
                );
            }
        } elsif($object_type eq 'AnalysisJob' or $object_type eq 'Semaphore') {
            my $id_name = { 'AnalysisJob' => 'job_id', 'Semaphore' => 'semaphore_id' }->{$object_type};
            my $dbID    = $query_params->{$id_name};
            my $coll    = $self->collection_of($object_type);
            unless($object = $coll->find_one_by( 'dbID' => $dbID )) {

                my $adaptor = $self->hive_dba->get_adaptor( $object_type );
                if( $object = $adaptor->fetch_by_dbID( $dbID ) ) {
                    $coll->add( $object );
                }
            }
        } else {
            $object = $self->collection_of($object_type)->find_one_by( %$query_params );
        }

        return $object if $object || $no_die;
        throw("Could not find an '$object_type' object from query ".stringify($query_params)." in ".$self->display_name);

    } else {
        throw("Could not find or guess the object_type from the query ".stringify($query_params)." , so could not find the object");
    }
}

sub test_connections {
    my $self = shift;

    my @warnings;

    foreach my $dft ($self->collection_of('DataflowTarget')->list) {
        my $analysis_url = $dft->to_analysis_url;
        if ($analysis_url =~ m{^\w+$}) {
            my $heir_analysis = $self->collection_of('Analysis')->find_one_by('logic_name', $analysis_url)
                or push @warnings, "Could not find a local analysis named '$analysis_url' (dataflow from analysis '".($dft->source_dataflow_rule->from_analysis->logic_name)."')";
        }
    }

    foreach my $cf ($self->collection_of('AnalysisCtrlRule')->list) {
        my $analysis_url = $cf->condition_analysis_url;
        if ($analysis_url =~ m{^\w+$}) {
            my $heir_analysis = $self->collection_of('Analysis')->find_one_by('logic_name', $analysis_url)
                or push @warnings, "Could not find a local analysis named '$analysis_url' (control-flow for analysis '".($cf->ctrled_analysis->logic_name)."')";
        }

    }

    if (@warnings) {
        push @warnings, '', 'Please fix these before running the pipeline';
        warn join("\n", '', '# ' . '-' x 26 . '[WARNINGS]' . '-' x 26, '', @warnings), "\n";
    }
}


sub new {       # construct an attached or a detached Pipeline object
    my $class           = shift @_;

    my $self = bless {}, $class;

    my %dba_flags           = @_;
    my $existing_dba        = delete $dba_flags{'-dba'};

    if(%dba_flags) {
        my $hive_dba    = Bio::EnsEMBL::Hive::DBSQL::DBAdaptor->new( %dba_flags );
        $self->hive_dba( $hive_dba );
    } elsif ($existing_dba) {
        $self->hive_dba( $existing_dba );
    } else {
#       warn "Created a standalone pipeline";
    }

    $self->{TWEAK_ERROR_MSG} = {
        PARSE_ERROR  => "Tweak cannot be parsed",
        ACTION_ERROR => "Action is not supported",
        FIELD_ERROR  => "Field not recognized",
        VALUE_ERROR  => "Invalid value",
    };

    $self->{TWEAK_ACTION} = {
        '=' => "SET",
        '+' => "SET",
        '?' => "SHOW",
        '#' => "DELETE",
    };

    $self->{TWEAK_OBJECT_TYPE} = {
        PIPELINE       => "Pipeline",
        ANALYSIS       => "Analysis",
        RESOURCE_CLASS => "Resource class",
    };

    Bio::EnsEMBL::Hive::TheApiary->pipelines_collection->add( $self );

    return $self;
}


    # If there is a DBAdaptor, collection_of() will fetch a collection on demand:
sub invalidate_collections {
    my $self = shift @_;

    delete $self->{'_cache_by_class'};
    return;
}


sub save_collections {
    my $self = shift @_;

    my $hive_dba = $self->hive_dba();

    my @adaptor_types = ('MetaParameters', 'PipelineWideParameters', 'ResourceClass', 'ResourceDescription', 'Analysis', 'AnalysisStats', 'AnalysisCtrlRule', 'DataflowRule', 'DataflowTarget');

    foreach my $AdaptorType (reverse @adaptor_types) {
        my $adaptor = $hive_dba->get_adaptor( $AdaptorType );
        my $coll    = $self->collection_of( $AdaptorType );
        if( my $dark_collection = $coll->dark_collection) {
            foreach my $obj_to_be_deleted ( $coll->dark_collection->list ) {
                $adaptor->remove( $obj_to_be_deleted );
#                warn "Deleted ".(UNIVERSAL::can($obj_to_be_deleted, 'toString') ? $obj_to_be_deleted->toString : stringify($obj_to_be_deleted))."\n";
            }
            $coll->dark_collection( undef );
        }
    }

    foreach my $AdaptorType (@adaptor_types) {
        my $adaptor = $hive_dba->get_adaptor( $AdaptorType );
        my $class   = 'Bio::EnsEMBL::Hive::'.$AdaptorType;
        my $coll    = $self->collection_of( $AdaptorType );
        foreach my $storable_object ( $coll->list ) {
            $adaptor->store_or_update_one( $storable_object, $class->unikey() );
#            warn "Stored/updated ".$storable_object->toString()."\n";
        }
    }

    my $job_adaptor = $hive_dba->get_AnalysisJobAdaptor;
    foreach my $analysis ( $self->collection_of( 'Analysis' )->list ) {
        if(my $our_jobs = $analysis->jobs_collection ) {
            $job_adaptor->store( $our_jobs );
#            foreach my $job (@$our_jobs) {
#                warn "Stored ".$job->toString()."\n";
#            }
        }
    }
}


sub add_new_or_update {
    my $self = shift @_;
    my $type = shift @_;

    # $verbose is an extra optional argument that sits between the type and the object hash
    my $verbose = scalar(@_) % 2 ? shift : 0;

    my $class   = 'Bio::EnsEMBL::Hive::'.$type;
    my $coll    = $self->collection_of( $type );

    my $object;
    my $newly_made = 0;

    if( my $unikey_keys = $class->unikey() ) {
        my %other_pairs = @_;
        my %unikey_pairs;
        @unikey_pairs{ @$unikey_keys} = delete @other_pairs{ @$unikey_keys };

        if( $object = $coll->find_one_by( %unikey_pairs ) ) {
            my $found_display = $verbose && (UNIVERSAL::can($object, 'toString') ? $object->toString : stringify($object));
            if(keys %other_pairs) {
                print "Updating $found_display with (".stringify(\%other_pairs).")\n" if $verbose;
                if( ref($object) eq 'HASH' ) {
                    @$object{ keys %other_pairs } = values %other_pairs;
                } else {
                    while( my ($key, $value) = each %other_pairs ) {
                        $object->$key($value);
                    }
                }
            } else {
                print "Found a matching $found_display\n" if $verbose;
            }
        } elsif( my $dark_coll = $coll->dark_collection) {
            if( my $shadow_object = $dark_coll->find_one_by( %unikey_pairs ) ) {
                $dark_coll->forget( $shadow_object );
                my $found_display = $verbose && (UNIVERSAL::can($shadow_object, 'toString') ? $shadow_object->toString : stringify($shadow_object));
                print "Undeleting $found_display\n" if $verbose;
            }
        }
    } else {
        warn "$class doesn't redefine unikey(), so unique objects cannot be identified";
    }

    unless( $object ) {
        $object = $class->can('new') ? $class->new( @_ ) : { @_ };
        $newly_made = 1;

        $coll->add( $object );

        $object->hive_pipeline($self) if UNIVERSAL::can($object, 'hive_pipeline');

        my $found_display = $verbose && (UNIVERSAL::can($object, 'toString') ? $object->toString : 'naked entry '.stringify($object));
        print "Created a new $found_display\n" if $verbose;
    }

    return ($object, $newly_made);
}


=head2 get_source_analyses

    Description: returns a listref of analyses that do not have local inflow ("source analyses")

=cut

sub get_source_analyses {
    my $self = shift @_;

    my %analyses_to_discard = map {scalar($_->to_analysis) => 1} $self->collection_of( 'DataflowTarget' )->list;

    return [grep {!$analyses_to_discard{"$_"}} $self->collection_of( 'Analysis' )->list];
}


=head2 _meta_value_by_key

    Description: getter/setter for a particular meta_value from 'MetaParameters' collection given meta_key

=cut

sub _meta_value_by_key {
    my $self    = shift @_;
    my $meta_key= shift @_;

    my $hash = $self->collection_of( 'MetaParameters' )->find_one_by( 'meta_key', $meta_key );

    if(@_) {
        my $new_value = shift @_;

        if($hash) {
            $hash->{'meta_value'} = $new_value;
        } else {
            ($hash) = $self->add_new_or_update( 'MetaParameters',
                'meta_key'      => $meta_key,
                'meta_value'    => $new_value,
            );
        }
    }

    return $hash && $hash->{'meta_value'};
}


=head2 hive_use_param_stack

    Description: getter/setter via MetaParameters. Defines which one of two modes of parameter propagation is used in this pipeline

=cut

sub hive_use_param_stack {
    my $self = shift @_;

    return $self->_meta_value_by_key('hive_use_param_stack', @_) // 0;
}


=head2 hive_pipeline_name

    Description: getter/setter via MetaParameters. Defines the symbolic name of the pipeline.

=cut

sub hive_pipeline_name {
    my $self = shift @_;

    return $self->_meta_value_by_key('hive_pipeline_name', @_) // '';
}


=head2 hive_auto_rebalance_semaphores

    Description: getter/setter via MetaParameters. Defines whether beekeeper should attempt to rebalance semaphores on each iteration.

=cut

sub hive_auto_rebalance_semaphores {
    my $self = shift @_;

    return $self->_meta_value_by_key('hive_auto_rebalance_semaphores', @_) // '0';
}


=head2 hive_use_triggers

    Description: getter via MetaParameters. Defines whether SQL triggers are used to automatically update AnalysisStats counters

=cut

sub hive_use_triggers {
    my $self = shift @_;

    if(@_) {
        throw('HivePipeline::hive_use_triggers is not settable, it is only a getter');
    }

    return $self->_meta_value_by_key('hive_use_triggers') // '0';
}

=head2 hive_default_max_retry_count

    Description: getter/setter via MetaParameters. Defines the default value for analysis_base.max_retry_count

=cut

sub hive_default_max_retry_count {
    my $self = shift @_;

    return $self->_meta_value_by_key('hive_default_max_retry_count', @_) // 0;
}


=head2 list_all_hive_tables

    Description: getter via MetaParameters. Lists the (MySQL) table names used by the HivePipeline

=cut

sub list_all_hive_tables {
    my $self = shift @_;

    if(@_) {
        throw('HivePipeline::list_all_hive_tables is not settable, it is only a getter');
    }

    return [ split /,/, ($self->_meta_value_by_key('hive_all_base_tables') // '') ];
}


=head2 list_all_hive_views

    Description: getter via MetaParameters. Lists the (MySQL) view names used by the HivePipeline

=cut

sub list_all_hive_views {
    my $self = shift @_;

    if(@_) {
        throw('HivePipeline::list_all_hive_views is not settable, it is only a getter');
    }

    return [ split /,/, ($self->_meta_value_by_key('hive_all_views') // '') ];
}


=head2 hive_sql_schema_version

    Description: getter via MetaParameters. Defines the Hive SQL schema version of the database if it has been stored

=cut

sub hive_sql_schema_version {
    my $self = shift @_;

    if(@_) {
        throw('HivePipeline::hive_sql_schema_version is not settable, it is only a getter');
    }

    return $self->_meta_value_by_key('hive_sql_schema_version') // 'N/A';
}


=head2 params_as_hash

    Description: returns the destringified contents of the 'PipelineWideParameters' collection as a hash

=cut

sub params_as_hash {
    my $self = shift @_;

    my $collection = $self->collection_of( 'PipelineWideParameters' );
    return { map { $_->{'param_name'} => destringify($_->{'param_value'}) } $collection->list() };
}


=head2 get_cached_hive_current_load

    Description: Proxy for RoleAdaptor::get_hive_current_load() that caches the last value.

=cut

sub get_cached_hive_current_load {
    my $self = shift @_;

    if (not exists $self->{'_cached_hive_load'}) {
        if ($self->hive_dba) {
            $self->{'_cached_hive_load'} = $self->hive_dba->get_RoleAdaptor->get_hive_current_load();
        } else {
            $self->{'_cached_hive_load'} = 0;
        }
    }
    return $self->{'_cached_hive_load'};
}


=head2 invalidate_hive_current_load

    Description: Method that forces the next get_cached_hive_current_load() call to fetch a fresh value from the database

=cut

sub invalidate_hive_current_load {
    my $self = shift @_;

    delete $self->{'_cached_hive_load'};
}


=head2 print_diagram

    Description: prints a "Unicode art" textual representation of the pipeline's flow diagram

=cut

sub print_diagram {
    my $self = shift @_;

    print ''.('─'x20).'[ '.$self->display_name.' ]'.('─'x20)."\n";

    my %seen = ();
    foreach my $source_analysis ( @{ $self->get_source_analyses } ) {
        print "\n";
        $source_analysis->print_diagram_node($self, '', \%seen);
    }
    foreach my $cyclic_analysis ( $self->collection_of( 'Analysis' )->list ) {
        next if $seen{$cyclic_analysis};
        print "\n";
        $cyclic_analysis->print_diagram_node($self, '', \%seen);
    }
}


=head2 apply_tweaks

    Description: changes attributes of Analyses|ResourceClasses|ResourceDescriptions or values of pipeline/analysis parameters

=cut

sub apply_tweaks {
    my $self    = shift @_;
    my $tweaks  = shift @_;
    my @response;
    my $responseStructure;
    my $need_write = 0;
    $responseStructure->{Tweaks} = [];
    foreach my $tweak (@$tweaks) {
        push @response, "\nTweak.Request\t$tweak\n";

        if($tweak=~/^pipeline\.param\[(\w+)\](\?|#|=(.+))$/) {
            my ($param_name, $operator, $new_value_str) = ($1, $2, $3);
            my $pwp_collection  = $self->collection_of( 'PipelineWideParameters' );
            my $hash_pair       = $pwp_collection->find_one_by('param_name', $param_name);
            my $value           = $hash_pair ? $hash_pair->{'param_value'} : undef;
            my $tweakStructure;
            $tweakStructure->{Action} = $self->{TWEAK_ACTION}->{substr($operator, 0, 1)};
            $tweakStructure->{Object}->{Type} =  $self->{TWEAK_OBJECT_TYPE}->{PIPELINE};
            $tweakStructure->{Object}->{Id} = undef;
            $tweakStructure->{Object}->{Name} = undef;
            $tweakStructure->{Return}->{Field} = $param_name;
            $tweakStructure->{Return}->{OldValue} = $value;

            if($operator eq '?') {
                $tweakStructure->{Return}->{NewValue} = $value;
                push @response, "Tweak.Show    \tpipeline.param[$param_name] ::\t"
                    . ($hash_pair ? $hash_pair->{'param_value'} : '(missing_value)') . "\n";
            } elsif($operator eq '#') {
                $tweakStructure->{Return}->{NewValue} = undef;
                if ($hash_pair) {
                    $need_write = 1;
                    $pwp_collection->forget_and_mark_for_deletion( $hash_pair );
                    push @response, "Tweak.Deleting\tpipeline.param[$param_name] ::\t".stringify($hash_pair->{'param_value'})." --> (missing value)\n";
                } else {
                    push @response, "Tweak.Deleting\tpipeline.param[$param_name] skipped (does not exist)\n";
                }
            } else {
                $need_write = 1;
                my $new_value = destringify( $new_value_str );
                $new_value_str = stringify($new_value);
                $tweakStructure->{Return}->{NewValue} = $new_value_str;
                if($hash_pair) {
                    push @response, "Tweak.Changing\tpipeline.param[$param_name] ::\t$hash_pair->{'param_value'} --> $new_value_str\n";

                    $hash_pair->{'param_value'} = $new_value_str;
                } else {
                    push @response, "Tweak.Adding  \tpipeline.param[$param_name] ::\t(missing value) --> $new_value_str\n";
                    $self->add_new_or_update( 'PipelineWideParameters',
                        'param_name'    => $param_name,
                        'param_value'   => $new_value_str,
                    );
                }
            }
          push @{$responseStructure->{Tweaks}}, $tweakStructure;
        } elsif($tweak=~/^pipeline\.(\w+)(\?|=(.+))$/) {
            my ($attrib_name, $operator, $new_value_str) = ($1, $2, $3);
            my $tweakStructure;
            $tweakStructure->{Object}->{Type} = $self->{TWEAK_OBJECT_TYPE}->{PIPELINE};
            $tweakStructure->{Object}->{Id} = undef;
            $tweakStructure->{Object}->{Name} = undef;
            $tweakStructure->{Return}->{Field} = $attrib_name;
            $tweakStructure->{Action} = $self->{TWEAK_ACTION}->{substr($operator, 0, 1)};

            if($self->can($attrib_name)) {
                my $old_value = stringify( $self->$attrib_name() );
                $tweakStructure->{Return}->{OldValue} = $old_value;
                if($operator eq '?') {
                    $tweakStructure->{Return}->{NewValue} = $old_value;
                    push @response, "Tweak.Show    \tpipeline.$attrib_name ::\t$old_value\n";
                } else {
                    $tweakStructure->{Return}->{NewValue} = $new_value_str;
                    push @response, "Tweak.Changing\tpipeline.$attrib_name ::\t$old_value --> $new_value_str\n";

                    $self->$attrib_name( $new_value_str );
                    $need_write = 1;
                }

            } else {
                $tweakStructure->{Error} = $self->{TWEAK_ERROR_MSG}->{FIELD_ERROR};
                push @response, "Tweak.Error   \tCould not find the pipeline-wide '$attrib_name' method\n";
            }
            push @{$responseStructure->{Tweaks}}, $tweakStructure;
        } elsif($tweak=~/^analysis\[([^\]]+)\]\.param\[(\w+)\](\?|#|=(.+))$/) {
            my ($analyses_pattern, $param_name, $operator, $new_value_str) = ($1, $2, $3, $4);
            my $analyses = $self->collection_of( 'Analysis' )->find_all_by_pattern( $analyses_pattern );
            push @response, "Tweak.Found   \t".scalar(@$analyses)." analyses matching the pattern '$analyses_pattern'\n";

            my $new_value = destringify( $new_value_str );
            $new_value_str = stringify( $new_value );

            foreach my $analysis (@$analyses) {
                my $analysis_name = $analysis->logic_name;
                my $old_value = $analysis->parameters;
                my $param_hash  = destringify( $old_value );
                my $tweakStructure;
                $tweakStructure->{Object}->{Type} = $self->{TWEAK_OBJECT_TYPE}->{ANALYSIS};
                $tweakStructure->{Action} = $self->{TWEAK_ACTION}->{substr($operator, 0, 1)};
                $tweakStructure->{Object}->{Id} = $analysis->dbID + 0;
                $tweakStructure->{Object}->{Name} = $analysis_name;
                $tweakStructure->{Return}->{Field} = $param_name;
                $tweakStructure->{Return}->{OldValue} =  exists($param_hash->{ $param_name }) ? stringify($param_hash->{ $param_name }) : undef;

                if($operator eq '?') {
                    $tweakStructure->{Return}->{NewValue} = $tweakStructure->{Return}->{OldValue};
                    push @response, "Tweak.Show    \tanalysis[$analysis_name].param[$param_name] ::\t"
                        . (exists($param_hash->{ $param_name }) ? stringify($param_hash->{ $param_name }) : '(missing value)')
                        ."\n";
                } elsif($operator eq '#') {
                    $tweakStructure->{Return}->{NewValue} = undef;
                    push @response, "Tweak.Deleting\tanalysis[$analysis_name].param[$param_name] ::\t".stringify($param_hash->{ $param_name })." --> (missing value)\n";

                    delete $param_hash->{ $param_name };
                    $analysis->parameters( stringify($param_hash) );
                    $need_write = 1;
                } else {
                    $tweakStructure->{Return}->{NewValue} = $new_value_str;
                    if(exists($param_hash->{ $param_name })) {
                        push @response, "Tweak.Changing\tanalysis[$analysis_name].param[$param_name] ::\t".stringify($param_hash->{ $param_name })." --> $new_value_str\n";
                    } else {
                        push @response, "Tweak.Adding  \tanalysis[$analysis_name].param[$param_name] ::\t(missing value) --> $new_value_str\n";
                    }

                    $param_hash->{ $param_name } = $new_value;
                    $analysis->parameters( stringify($param_hash) );
                    $need_write = 1;
                }
                push @{$responseStructure->{Tweaks}}, $tweakStructure;
            }


        } elsif($tweak=~/^analysis\[([^\]]+)\]\.(wait_for|flow_into)(\?|#|\+?=(.+))$/) {

            my ($analyses_pattern, $attrib_name, $operation, $new_value_str) = ($1, $2, $3, $4);
            $operation=~/^(\?|#|\+?=)/;
            my $operator = $1;

            my $analyses = $self->collection_of( 'Analysis' )->find_all_by_pattern( $analyses_pattern );
            push @response, "Tweak.Found   \t".scalar(@$analyses)." analyses matching the pattern '$analyses_pattern'\n";

            my $new_value = destringify( $new_value_str );

            foreach my $analysis (@$analyses) {
                my $analysis_name = $analysis->logic_name;
                my $tweakStructure;
                $tweakStructure->{Object}->{Type} = $self->{TWEAK_OBJECT_TYPE}->{ANALYSIS};
                $tweakStructure->{Action} = $self->{TWEAK_ACTION}->{substr($operator, 0, 1)};
                $tweakStructure->{Object}->{Id} = $analysis->dbID + 0;
                $tweakStructure->{Object}->{Name} = $analysis_name;
                $tweakStructure->{Return}->{Field} = $attrib_name;
                if( $attrib_name eq 'wait_for' ) {
                    my $cr_collection   = $self->collection_of( 'AnalysisCtrlRule' );
                    my $acr_collection  = $analysis->control_rules_collection;
                    $tweakStructure->{Return}->{OldValue} = [map { $_->condition_analysis_url } @$acr_collection];
                    if($operator eq '?') {
                        $tweakStructure->{Return}->{NewValue} = $tweakStructure->{Return}->{OldValue};
                        push @response, "Tweak.Show    \tanalysis[$analysis_name].wait_for ::\t[".join(', ', map { $_->condition_analysis_url } @$acr_collection )."]\n";
                    }

                    if($operator eq '#' or $operator eq '=') {     # delete the existing rules
                        $tweakStructure->{Return}->{NewValue} = undef;
                        foreach my $c_rule ( @$acr_collection ) {
                            $cr_collection->forget_and_mark_for_deletion( $c_rule );
                            $need_write = 1;

                            push @response, "Tweak.Deleting\t".$c_rule->toString." --> (missing value)\n";
                        }
                    }

                    if($operator eq '=' or $operator eq '+=') {     # create new rules
<<<<<<< HEAD
                        Bio::EnsEMBL::Hive::Utils::PCL::parse_wait_for($self, $analysis, $new_value);                        
                        my $acr_collection  = $analysis->control_rules_collection;
                        $tweakStructure->{Return}->{NewValue} = [map { $_->condition_analysis_url } @$acr_collection];

=======
                        Bio::EnsEMBL::Hive::Utils::PCL::parse_wait_for($self, $analysis, $new_value);
                        my $new_analyses = $self->collection_of( 'Analysis' )->find_one_by( 'dbID' => $analysis->dbID) ;
                        my $acr_collection  = $new_analyses->control_rules_collection;
                        $tweakStructure->{Return}->{NewValue} = join (' ', map { $_->condition_analysis_url } @$acr_collection);
>>>>>>> d10183a3
                        $need_write = 1;
                    }

                } elsif( $attrib_name eq 'flow_into' ) {
                    $tweakStructure->{Warning} = "Value can't be displayed";
                    if($operator eq '?') {
                        # FIXME: should not recurse
                        #$analysis->print_diagram_node($self, '', {}); TODO: refactor with formatter.pm
                    }

                    if($operator eq '#' or $operator eq '=') {     # delete the existing rules
                        my $dfr_collection = $self->collection_of( 'DataflowRule' );
                        my $dft_collection = $self->collection_of( 'DataflowTarget' );

                        foreach my $group ( @{$analysis->get_grouped_dataflow_rules} ) {
                            my ($funnel_dfr, $fan_dfrs, $funnel_df_targets) = @$group;

                            foreach my $df_rule (@$fan_dfrs, $funnel_dfr) {

                                foreach my $df_target ( @{$df_rule->get_my_targets} ) {
                                    $dft_collection->forget_and_mark_for_deletion( $df_target );

                                    push @response, "Tweak.Deleting\t".$df_target->toString." --> (missing value)\n";
                                }
                                $dfr_collection->forget_and_mark_for_deletion( $df_rule );
                                $need_write = 1;

                                push @response, "Tweak.Deleting\t".$df_rule->toString." --> (missing value)\n";
                            }
                        }
                    }

                    if($operator eq '=' or $operator eq '+=') {     # create new rules
                        $need_write = 1;
                        Bio::EnsEMBL::Hive::Utils::PCL::parse_flow_into($self, $analysis, $new_value );
                    }
                }
                push @{$responseStructure->{Tweaks}}, $tweakStructure;
            }

        } elsif($tweak=~/^analysis\[([^\]]+)\]\.(\w+)(\?|#|=(.+))$/) {

            my ($analyses_pattern, $attrib_name, $operator, $new_value_str) = ($1, $2, $3, $4);

            my $analyses = $self->collection_of( 'Analysis' )->find_all_by_pattern( $analyses_pattern );
            push @response, "Tweak.Found   \t".scalar(@$analyses)." analyses matching the pattern '$analyses_pattern'\n";

            my $new_value = destringify( $new_value_str );

            foreach my $analysis (@$analyses) {

                my $analysis_name = $analysis->logic_name;
                my $tweakStructure;
                $tweakStructure->{Object}->{Type} = $self->{TWEAK_OBJECT_TYPE}->{ANALYSIS};
                $tweakStructure->{Object}->{Id} = $analysis->dbID + 0;
                $tweakStructure->{Object}->{Name} = $analysis_name;
                $tweakStructure->{Action} = $self->{TWEAK_ACTION}->{substr($operator, 0, 1)};
                $tweakStructure->{Return}->{Field} = $attrib_name;
                if( $attrib_name eq 'resource_class' ) {
                    $tweakStructure->{Return}->{OldValue} = $analysis->resource_class ? $analysis->resource_class->name : undef;

                    if($operator eq '?') {
                        $tweakStructure->{Return}->{NewValue} = $tweakStructure->{Return}->{OldValue};
                        if(my $old_value = $analysis->resource_class) {
                            push @response, "Tweak.Show    \tanalysis[$analysis_name].resource_class ::\t".$old_value->name."\n";
                        } else {
                            push @response, "Tweak.Show    \tanalysis[$analysis_name].resource_class ::\t(missing value)\n";
                        }
                    } elsif($operator eq '#') {
                        $tweakStructure->{Error} = $self->{TWEAK_ERROR_MSG}->{ACTION_ERROR};
                        push @response, "Tweak.Error   \tDeleting of ResourceClasses is not supported\n";
                    } else {
                        $tweakStructure->{Return}->{NewValue} = $new_value_str;
                        if(my $old_value = $analysis->resource_class) {
                            push @response, "Tweak.Changing\tanalysis[$analysis_name].resource_class ::\t".$old_value->name." --> $new_value_str\n";
                        } else {
                            push @response, "Tweak.Adding  \tanalysis[$analysis_name].resource_class ::\t(missing value) --> $new_value_str\n";    # do we ever NOT have resource_class set?
                        }

                        my $resource_class;
                        if($resource_class = $self->collection_of( 'ResourceClass' )->find_one_by( 'name', $new_value )) {
                            push @response, "Tweak.Found   \tresource_class[$new_value_str]\n";
                        } else {
                            push @response, "Tweak.Adding  \tresource_class[$new_value_str]\n";

                            ($resource_class) = $self->add_new_or_update( 'ResourceClass',   # NB: add_new_or_update returns a list
                                'name'  => $new_value,
                            );
                        }
                        $analysis->resource_class( $resource_class );
                        $need_write = 1;
                    }

                } elsif( $attrib_name eq 'is_excluded' ) {
                    my $analysis_stats = $analysis->stats();
                    $tweakStructure->{Return}->{OldValue} = $analysis_stats->is_excluded();
                    if($operator eq '?') {
                        $tweakStructure->{Return}->{NewValue} = $tweakStructure->{Return}->{OldValue};
                        push @response, "Tweak.Show    \tanalysis[$analysis_name].is_excluded ::\t".$analysis_stats->is_excluded()."\n";
                    } elsif($operator eq '#') {
                        $tweakStructure->{Error} = $self->{TWEAK_ERROR_MSG}->{ACTION_ERROR};
                        push @response, "Tweak.Error   \tDeleting of excluded status is not supported\n";
                    } else {
                        $tweakStructure->{Return}->{NewValue} = $new_value_str;
                        if(!($new_value =~ /^[01]$/)) {
                            $tweakStructure->{Error} = $self->{TWEAK_ERROR_MSG}->{VALUE_ERROR};
                            push @response, "Tweak.Error    \tis_excluded can only be 0 (no) or 1 (yes)\n";
                        } elsif ($new_value == $analysis_stats->is_excluded()) {
                            push @response, "Tweak.Info    \tanalysis[$analysis_name].is_excluded is already $new_value, leaving as is\n";
                        } else {
                           push @response, "Tweak.Changing\tanalysis[$analysis_name].is_excluded ::\t" .
                               $analysis_stats->is_excluded() . " --> $new_value_str\n";
                           $analysis_stats->is_excluded($new_value);
                           $need_write = 1;
                        }
                    }
                } elsif($analysis->can($attrib_name)) {
                    my $old_value = stringify($analysis->$attrib_name());
                    $tweakStructure->{Return}->{OldValue} = $old_value;
                    if($operator eq '?') {
                        $tweakStructure->{Return}->{NewValue} = $tweakStructure->{Return}->{OldValue};
                        push @response, "Tweak.Show    \tanalysis[$analysis_name].$attrib_name ::\t$old_value\n";
                    } elsif($operator eq '#') {
                        $tweakStructure->{Error} = $self->{TWEAK_ERROR_MSG}->{ACTION_ERROR};
                        push @response, "Tweak.Error   \tDeleting of Analysis attributes is not supported\n";
                    } else {
                        $tweakStructure->{Return}->{NewValue} = stringify($new_value);
                        push @response, "Tweak.Changing\tanalysis[$analysis_name].$attrib_name ::\t$old_value --> ".stringify($new_value)."\n";
                        $analysis->$attrib_name( $new_value );
                        $need_write = 1;
                    }
                } else {
                    $tweakStructure->{Error} = $self->{TWEAK_ERROR_MSG}->{FIELD_ERROR};
                    push @response, "Tweak.Error   \tAnalysis does not support '$attrib_name' attribute\n";
                }

                push @{$responseStructure->{Tweaks}}, $tweakStructure;
            }

        } elsif($tweak=~/^resource_class\[([^\]]+)\]\.(\w+)(\?|=(.+))$/) {
            my ($rc_pattern, $meadow_type, $operator, $new_value_str) = ($1, $2, $3, $4);

            my $resource_classes = $self->collection_of( 'ResourceClass' )->find_all_by_pattern( $rc_pattern );
            push @response, "Tweak.Found   \t".scalar(@$resource_classes)." resource_classes matching the pattern '$rc_pattern'\n";

            if($operator eq '?') {
                foreach my $rc (@$resource_classes) {
                    my $rc_name = $rc->name;
                    my $tweakStructure;
                    $tweakStructure->{Object}->{Type} = $self->{TWEAK_OBJECT_TYPE}->{RESOURCE_CLASS};
                    $tweakStructure->{Object}->{Id} = $rc->dbID + 0;
                    $tweakStructure->{Object}->{Name} = $rc_name;
                    $tweakStructure->{Action} = $self->{TWEAK_ACTION}->{substr($operator, 0, 1)};

                    if(my $rd = $self->collection_of( 'ResourceDescription' )->find_one_by('resource_class', $rc, 'meadow_type', $meadow_type)) {
                        my ($submission_cmd_args, $worker_cmd_args) = ($rd->submission_cmd_args, $rd->worker_cmd_args);
                        push @response, "Tweak.Show    \tresource_class[$rc_name].$meadow_type ::\t".stringify([$submission_cmd_args, $worker_cmd_args])."\n";
                        $tweakStructure->{Return}->{OldValue} = stringify([$submission_cmd_args, $worker_cmd_args]);
                    } else {
                        push @response, "Tweak.Show    \tresource_class[$rc_name].$meadow_type ::\t(missing values)\n";
                        $tweakStructure->{Return}->{OldValue} = undef;
                    }
                    $tweakStructure->{Return}->{Field} = $meadow_type;
                    $tweakStructure->{Return}->{NewValue} = $tweakStructure->{Return}->{OldValue};
                    push @{$responseStructure->{Tweaks}}, $tweakStructure;
                }

            } else {

                my $new_value = destringify( $new_value_str );
                my ($new_submission_cmd_args, $new_worker_cmd_args) = (ref($new_value) eq 'ARRAY') ? @$new_value : ($new_value, '');

                foreach my $rc (@$resource_classes) {
                    my $rc_name = $rc->name;
                    my $tweakStructure;
                    $tweakStructure->{Object}->{Type} = $self->{TWEAK_OBJECT_TYPE}->{RESOURCE_CLASS};
                    $tweakStructure->{Action} = $self->{TWEAK_ACTION}->{substr($operator, 0, 1)};
                    $tweakStructure->{Object}->{Id} = $rc->dbID + 0;
                    $tweakStructure->{Object}->{Name} = $rc_name;

                    if(my $rd = $self->collection_of( 'ResourceDescription' )->find_one_by('resource_class', $rc, 'meadow_type', $meadow_type)) {
                        my ($submission_cmd_args, $worker_cmd_args) = ($rd->submission_cmd_args, $rd->worker_cmd_args);
                        push @response, "Tweak.Changing\tresource_class[$rc_name].$meadow_type :: "
                                .stringify([$submission_cmd_args, $worker_cmd_args])." --> "
                                .stringify([$new_submission_cmd_args, $new_worker_cmd_args])."\n";

                        $rd->submission_cmd_args(   $new_submission_cmd_args );
                        $rd->worker_cmd_args(       $new_worker_cmd_args     );
                        $tweakStructure->{Return}->{OldValue} = stringify([$submission_cmd_args, $worker_cmd_args]);

                    } else {
                        push @response, "Tweak.Adding  \tresource_class[$rc_name].$meadow_type :: (missing values) --> "
                                .stringify([$new_submission_cmd_args, $new_worker_cmd_args])."\n";

                        my ($rd) = $self->add_new_or_update( 'ResourceDescription',   # NB: add_new_or_update returns a list
                            'resource_class'        => $rc,
                            'meadow_type'           => $meadow_type,
                            'submission_cmd_args'   => $new_submission_cmd_args,
                            'worker_cmd_args'       => $new_worker_cmd_args,
                        );
                        $tweakStructure->{Return}->{OldValue} = undef;
                    }
                    $tweakStructure->{Return}->{Field} = $meadow_type;
                    $tweakStructure->{Return}->{NewValue} = stringify([$new_submission_cmd_args, $new_worker_cmd_args]);
                    push @{$responseStructure->{Tweaks}}, $tweakStructure;
                    $need_write = 1;
                }
            }


        } else {
            my $tweakStructure;
            $tweakStructure->{Error} = $self->{TWEAK_ERROR_MSG}->{PARSE_ERROR};
            push @response, "Tweak.Error   \tFailed to parse the tweak\n";
            push @{$responseStructure->{Tweaks}}, $tweakStructure;
        }

    }
    return $need_write, \@response, $responseStructure;
}

1;<|MERGE_RESOLUTION|>--- conflicted
+++ resolved
@@ -730,17 +730,10 @@
                     }
 
                     if($operator eq '=' or $operator eq '+=') {     # create new rules
-<<<<<<< HEAD
-                        Bio::EnsEMBL::Hive::Utils::PCL::parse_wait_for($self, $analysis, $new_value);                        
+                        Bio::EnsEMBL::Hive::Utils::PCL::parse_wait_for($self, $analysis, $new_value);
                         my $acr_collection  = $analysis->control_rules_collection;
                         $tweakStructure->{Return}->{NewValue} = [map { $_->condition_analysis_url } @$acr_collection];
 
-=======
-                        Bio::EnsEMBL::Hive::Utils::PCL::parse_wait_for($self, $analysis, $new_value);
-                        my $new_analyses = $self->collection_of( 'Analysis' )->find_one_by( 'dbID' => $analysis->dbID) ;
-                        my $acr_collection  = $new_analyses->control_rules_collection;
-                        $tweakStructure->{Return}->{NewValue} = join (' ', map { $_->condition_analysis_url } @$acr_collection);
->>>>>>> d10183a3
                         $need_write = 1;
                     }
 

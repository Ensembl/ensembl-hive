=pod 

=head1 NAME

    Bio::EnsEMBL::Hive::Queen

=head1 DESCRIPTION

    The Queen of the Hive based job control system is responsible to 'birthing' the
    correct number of workers of the right type so that they can find jobs to do.
    It will also free up jobs of Workers that died unexpectantly so that other workers
    can claim them to do.

    Hive based processing is a concept based on a more controlled version
    of an autonomous agent type system.  Each worker is not told what to do
    (like a centralized control system - like the current pipeline system)
    but rather queries a central database for jobs (give me jobs).

    Each worker is linked to an analysis_id, registers its self on creation
    into the Hive, creates a RunnableDB instance of the Analysis->module,
    gets $analysis->stats->batch_size jobs from the job table, does its work,
    creates the next layer of job entries by interfacing to
    the DataflowRuleAdaptor to determine the analyses it needs to pass its
    output data to and creates jobs on the next analysis database.
    It repeats this cycle until it has lived its lifetime or until there are no
    more jobs left.
    The lifetime limit is just a safety limit to prevent these from 'infecting'
    a system.

    The Queens job is to simply birth Workers of the correct analysis_id to get the
    work down.  The only other thing the Queen does is free up jobs that were
    claimed by Workers that died unexpectantly so that other workers can take
    over the work.

    The Beekeeper is in charge of interfacing between the Queen and a compute resource
    or 'compute farm'.  Its job is to query Queens if they need any workers and to
    send the requested number of workers to open machines via the runWorker.pl script.
    It is also responsible for interfacing with the Queen to identify worker which died
    unexpectantly.

=head1 LICENSE

    Copyright [1999-2014] Wellcome Trust Sanger Institute and the EMBL-European Bioinformatics Institute

    Licensed under the Apache License, Version 2.0 (the "License"); you may not use this file except in compliance with the License.
    You may obtain a copy of the License at

         http://www.apache.org/licenses/LICENSE-2.0

    Unless required by applicable law or agreed to in writing, software distributed under the License
    is distributed on an "AS IS" BASIS, WITHOUT WARRANTIES OR CONDITIONS OF ANY KIND, either express or implied.
    See the License for the specific language governing permissions and limitations under the License.

=head1 CONTACT

    Please subscribe to the Hive mailing list:  http://listserver.ebi.ac.uk/mailman/listinfo/ehive-users  to discuss Hive-related questions or to be notified of our updates

=head1 APPENDIX

    The rest of the documentation details each of the object methods. 
    Internal methods are usually preceded with a _

=cut


package Bio::EnsEMBL::Hive::Queen;

use strict;
use warnings;
use File::Path 'make_path';

use Bio::EnsEMBL::Hive::Utils ('destringify', 'dir_revhash');  # NB: needed by invisible code
use Bio::EnsEMBL::Hive::AnalysisJob;
use Bio::EnsEMBL::Hive::Role;
use Bio::EnsEMBL::Hive::Scheduler;
use Bio::EnsEMBL::Hive::Worker;

use base ('Bio::EnsEMBL::Hive::DBSQL::ObjectAdaptor');


sub default_table_name {
    return 'worker';
}


sub default_insertion_method {
    return 'INSERT';
}


sub object_class {
    return 'Bio::EnsEMBL::Hive::Worker';
}


############################
#
# PUBLIC API
#
############################


=head2 create_new_worker

  Description: Creates an entry in the worker table,
               populates some non-storable attributes
               and returns a Worker object based on that insert.
               This guarantees that each worker registered in this Queen's hive is properly registered.
  Returntype : Bio::EnsEMBL::Hive::Worker
  Caller     : runWorker.pl

=cut

sub create_new_worker {
    my $self    = shift @_;
    my %flags   = @_;

    my ($meadow_type, $meadow_name, $process_id, $exec_host, $resource_class_id, $resource_class_name,
        $no_write, $debug, $worker_log_dir, $hive_log_dir, $job_limit, $life_span, $no_cleanup, $retry_throwing_jobs, $can_respecialize)
     = @flags{qw(-meadow_type -meadow_name -process_id -exec_host -resource_class_id -resource_class_name
            -no_write -debug -worker_log_dir -hive_log_dir -job_limit -life_span -no_cleanup -retry_throwing_jobs -can_respecialize)};

    foreach my $prev_worker_incarnation (@{ $self->fetch_all( "status!='DEAD' AND meadow_type='$meadow_type' AND meadow_name='$meadow_name' AND process_id='$process_id'" ) }) {
            # so far 'RELOCATED events' has been detected on LSF 9.0 in response to sending signal #99 or #100
            # Since I don't know how to avoid them, I am trying to register them when they happen.
            # The following snippet buries the previous incarnation of the Worker before starting a new one.
            #
            # FIXME: if GarabageCollector (beekeeper -dead) gets to these processes first, it will register them as DEAD/UNKNOWN.
            #       LSF 9.0 does not report "rescheduling" events in the output of 'bacct', but does mention them in 'bhist'.
            #       So parsing 'bhist' output would probably yield the most accurate & confident registration of these events.
        $prev_worker_incarnation->cause_of_death( 'RELOCATED' );
        $self->register_worker_death( $prev_worker_incarnation );
    }

    my $resource_class;

    if( defined($resource_class_name) ) {
        $resource_class = $self->db->get_ResourceClassAdaptor->fetch_by_name($resource_class_name)
            or die "resource_class with name='$resource_class_name' could not be fetched from the database";
    } elsif( defined($resource_class_id) ) {
        $resource_class = $self->db->get_ResourceClassAdaptor->fetch_by_dbID($resource_class_id)
            or die "resource_class with dbID='$resource_class_id' could not be fetched from the database";
    }

    my $worker = Bio::EnsEMBL::Hive::Worker->new(
        'meadow_type'       => $meadow_type,
        'meadow_name'       => $meadow_name,
        'host'              => $exec_host,
        'process_id'        => $process_id,
        'resource_class'    => $resource_class,
    );
    $self->store( $worker );
    my $worker_id = $worker->dbID;

    $worker = $self->fetch_by_dbID( $worker_id )    # refresh the object to get the fields initialized at SQL level (timestamps in this case)
        or die "Could not fetch worker with dbID=$worker_id";

    if($hive_log_dir or $worker_log_dir) {
        my $dir_revhash = dir_revhash($worker_id);
        $worker_log_dir ||= $hive_log_dir .'/'. ($dir_revhash ? "$dir_revhash/" : '') .'worker_id_'.$worker_id;

        eval {
            make_path( $worker_log_dir );
            1;
        } or die "Could not create '$worker_log_dir' directory : $@";

        $worker->log_dir( $worker_log_dir );
        $self->update_log_dir( $worker );   # autoloaded
    }

    $worker->init;

    if(defined($job_limit)) {
      $worker->job_limiter($job_limit);
      $worker->life_span(0);
    }

    $worker->life_span($life_span * 60)                 if($life_span);

    $worker->execute_writes(0)                          if($no_write);

    $worker->perform_cleanup(0)                         if($no_cleanup);

    $worker->debug($debug)                              if($debug);

    $worker->retry_throwing_jobs($retry_throwing_jobs)  if(defined $retry_throwing_jobs);

    $worker->can_respecialize($can_respecialize)        if(defined $can_respecialize);

    return $worker;
}


=head2 specialize_worker

  Description: If analysis_id or logic_name is specified it will try to specialize the Worker into this analysis.
               If not specified the Queen will analyze the hive and pick the most suitable analysis.
  Caller     : Bio::EnsEMBL::Hive::Worker

=cut

sub specialize_worker {
    my $self    = shift @_;
    my $worker  = shift @_;
    my $flags   = shift @_;

    my ($analyses_pattern, $analysis_id, $logic_name, $job_id, $force)
     = @$flags{qw(-analyses_pattern -analysis_id -logic_name -job_id -force)};

    my $num_constraints = scalar( grep {defined($_)} ($analysis_id, $logic_name, $job_id) ); 

    if( $num_constraints > 1) {
        die "At most one of the options {-analysis_id, -logic_name, -job_id} can be set to pre-specialize a Worker";
    }

    my ($analysis, $stats);
    my $analysis_stats_adaptor = $self->db->get_AnalysisStatsAdaptor;

    if( $num_constraints ) {    # probably pre-specialized from command-line

        if($job_id) {
            warn "resetting and fetching job for job_id '$job_id'\n";

            my $job_adaptor = $self->db->get_AnalysisJobAdaptor;

            my $job = $job_adaptor->fetch_by_dbID( $job_id )
                or die "Could not fetch job with dbID='$job_id'";
            my $job_status = $job->status();

            if($job_status =~/(CLAIMED|PRE_CLEANUP|FETCH_INPUT|RUN|WRITE_OUTPUT|POST_CLEANUP)/ ) {
                die "Job with dbID='$job_id' is already in progress, cannot run";   # FIXME: try GC first, then complain
            } elsif($job_status =~/(DONE|SEMAPHORED)/ and !$force) {
                die "Job with dbID='$job_id' is $job_status, please use -force 1 to override";
            }

            if(($job_status eq 'DONE') and $job->semaphored_job_id) {
                warn "Increasing the semaphore count of the dependent job";
                $job_adaptor->increase_semaphore_count_for_jobid( $job->semaphored_job_id );
            }
            $analysis = $job->analysis;

        } elsif($logic_name) {
            $analysis = $self->db->get_AnalysisAdaptor->fetch_by_logic_name($logic_name)
                or die "analysis with name='$logic_name' could not be fetched from the database";

        } elsif($analysis_id) {
            $analysis = $self->db->get_AnalysisAdaptor->fetch_by_dbID($analysis_id)
                or die "analysis with dbID='$analysis_id' could not be fetched from the database";
        }

        if( $worker->resource_class_id
        and $worker->resource_class_id != $analysis->resource_class_id) {
                die "resource_class of analysis ".$analysis->logic_name." is incompatible with this Worker's resource_class";
        }

        $stats = $analysis->stats;
        $self->safe_synchronize_AnalysisStats($stats);

        unless($job_id or $force) {    # do we really need to run this analysis?
            if($self->db->get_RoleAdaptor->get_hive_current_load() >= 1.1) {
                $worker->cause_of_death('HIVE_OVERLOAD');
                die "Hive is overloaded, can't specialize a worker";
            }
            if($stats->status eq 'BLOCKED') {
                die "Analysis is BLOCKED, can't specialize a worker";
            }
            if($stats->num_required_workers <= 0) {
                die "Analysis doesn't require extra workers at the moment";
            }
            if($stats->status eq 'DONE') {
                die "Analysis is DONE, and doesn't require workers";
            }
        }
            # probably scheduled by beekeeper.pl:
    } elsif( $stats = Bio::EnsEMBL::Hive::Scheduler::suggest_analysis_to_specialize_a_worker($worker, $analyses_pattern) ) {

        $analysis = $stats->analysis;
    } else {
        $worker->cause_of_death('NO_ROLE');
        die "No analysis suitable for the worker was found\n";
    }

    my $new_role = Bio::EnsEMBL::Hive::Role->new(
        'worker'        => $worker,
        'analysis'      => $analysis,
    );
    $self->db->get_RoleAdaptor->store( $new_role );
    $worker->current_role( $new_role );

    if($job_id) {
        my $role_id = $new_role->dbID;
        if( my $job = $self->db->get_AnalysisJobAdaptor->reset_or_grab_job_by_dbID($job_id, $role_id) ) {

            $worker->special_batch( [ $job ] );
        } else {
            die "Could not claim job with dbID='$job_id' for Role with dbID='$role_id'";
        }

    } else {    # count it as autonomous worker sharing the load of that analysis:

        $analysis_stats_adaptor->update_status($analysis->dbID, 'WORKING');

        $analysis_stats_adaptor->decrease_required_workers( $analysis->dbID );
    }

        # The following increment used to be done only when no specific task was given to the worker,
        # thereby excluding such "special task" workers from being counted in num_running_workers.
        #
        # However this may be tricky to emulate by triggers that know nothing about "special tasks",
        # so I am (temporarily?) simplifying the accounting algorithm.
        #
    unless( $self->db->hive_use_triggers() ) {
        $analysis_stats_adaptor->increase_running_workers( $analysis->dbID );
    }
}


sub register_worker_death {
    my ($self, $worker, $self_burial) = @_;

    return unless($worker);

    my $worker_id       = $worker->dbID;
    my $work_done       = $worker->work_done;
    my $cause_of_death  = $worker->cause_of_death || 'UNKNOWN';    # make sure we do not attempt to insert a void
    my $worker_died     = $worker->died;

    my $current_role    = $worker->current_role;

    unless( $current_role ) {
        $worker->current_role( $current_role = $self->db->get_RoleAdaptor->fetch_last_unfinished_by_worker_id( $worker_id ) );
    }

    if( $current_role and !$current_role->when_finished() ) {
        $current_role->when_finished( $worker_died );
        $self->db->get_RoleAdaptor->finalize_role( $current_role, $self_burial );
    }

    my $sql = "UPDATE worker SET status='DEAD', work_done='$work_done', cause_of_death='$cause_of_death'"
            . ( $self_burial ? ', last_check_in=CURRENT_TIMESTAMP ' : '' )
            . ( $worker_died ? ", died='$worker_died'" : ', died=CURRENT_TIMESTAMP' )
            . " WHERE worker_id='$worker_id' ";

    $self->dbc->do( $sql );
}


sub check_for_dead_workers {    # scans the whole Valley for lost Workers (but ignores unreachable ones)
    my ($self, $valley, $check_buried_in_haste) = @_;

    warn "GarbageCollector:\tChecking for lost Workers...\n";

    my $last_few_seconds            = 5;    # FIXME: It is probably a good idea to expose this parameter for easier tuning.
    my $queen_overdue_workers       = $self->fetch_overdue_workers( $last_few_seconds );    # check the workers we have not seen active during the $last_few_seconds
    my %mt_and_pid_to_worker_status = ();
    my %worker_status_counts        = ();
    my %mt_and_pid_to_lost_worker   = ();

    warn "GarbageCollector:\t[Queen:] out of ".scalar(@$queen_overdue_workers)." Workers that haven't checked in during the last $last_few_seconds seconds...\n";

    foreach my $worker (@$queen_overdue_workers) {

        my $meadow_type = $worker->meadow_type;
        if(my $meadow = $valley->find_available_meadow_responsible_for_worker($worker)) {

            $mt_and_pid_to_worker_status{$meadow_type} ||= $meadow->status_of_all_our_workers;  # only run this once per reachable Meadow

            my $process_id = $worker->process_id;
            if(my $status = $mt_and_pid_to_worker_status{$meadow_type}{$process_id}) {  # can be RUN|PEND|xSUSP
                $worker_status_counts{$meadow_type}{$status}++;
            } else {
                $worker_status_counts{$meadow_type}{'LOST'}++;

                $mt_and_pid_to_lost_worker{$meadow_type}{$process_id} = $worker;
            }
        } else {
            $worker_status_counts{$meadow_type}{'UNREACHABLE'}++;   # Worker is unreachable from this Valley
        }
    }

        # print a quick summary report:
    foreach my $meadow_type (keys %worker_status_counts) {
        warn "GarbageCollector:\t[$meadow_type Meadow:]\t".join(', ', map { "$_:$worker_status_counts{$meadow_type}{$_}" } keys %{$worker_status_counts{$meadow_type}})."\n\n";
    }

    while(my ($meadow_type, $pid_to_lost_worker) = each %mt_and_pid_to_lost_worker) {
        my $this_meadow = $valley->available_meadow_hash->{$meadow_type};

        if(my $lost_this_meadow = scalar(keys %$pid_to_lost_worker) ) {
            warn "GarbageCollector:\tDiscovered $lost_this_meadow lost $meadow_type Workers\n";

            my $report_entries = {};

            if($this_meadow->can('find_out_causes')) {
                die "Your Meadow::$meadow_type driver now has to support get_report_entries_for_process_ids() method instead of find_out_causes(). Please update it.\n";

            } elsif($this_meadow->can('get_report_entries_for_process_ids')) {
                $report_entries = $this_meadow->get_report_entries_for_process_ids( keys %$pid_to_lost_worker );
                my $lost_with_known_cod = scalar( grep { $_->{'cause_of_death'} } values %$report_entries);
                warn "GarbageCollector:\tFound why $lost_with_known_cod of $meadow_type Workers died\n";
            } else {
                warn "GarbageCollector:\t$meadow_type meadow does not support post-mortem examination\n";
            }

            warn "GarbageCollector:\tReleasing the jobs\n";
            while(my ($process_id, $worker) = each %$pid_to_lost_worker) {
                $worker->died(              $report_entries->{$process_id}{'died'} );
                $worker->cause_of_death(    $report_entries->{$process_id}{'cause_of_death'} );
                $self->register_worker_death( $worker );
            }

            if( %$report_entries ) {    # use the opportunity to also store resource usage of the buried workers:
                my $processid_2_workerid = { map { $_ => $pid_to_lost_worker->{$_}->dbID } keys %$pid_to_lost_worker };
                $self->store_resource_usage( $report_entries, $processid_2_workerid );
            }
        }
    }

        # the following bit is completely Meadow-agnostic and only restores database integrity:
    if($check_buried_in_haste) {
        warn "GarbageCollector:\tChecking for Workers/Roles buried in haste...\n";
        my $buried_in_haste_list = $self->db->get_RoleAdaptor->fetch_all_finished_roles_with_unfinished_jobs();
        if(my $bih_number = scalar(@$buried_in_haste_list)) {
            warn "GarbageCollector:\tfound $bih_number jobs, reclaiming.\n\n";
            if($bih_number) {
                my $job_adaptor = $self->db->get_AnalysisJobAdaptor;
                foreach my $role (@$buried_in_haste_list) {
                    $job_adaptor->release_undone_jobs_from_role( $role );
                }
            }
        } else {
            warn "GarbageCollector:\tfound none\n";
        }
    }
}


    # a new version that both checks in and updates the status
sub check_in_worker {
    my ($self, $worker) = @_;

    $self->dbc->do("UPDATE worker SET last_check_in=CURRENT_TIMESTAMP, status='".$worker->status."', work_done='".$worker->work_done."' WHERE worker_id='".$worker->dbID."'");
}


=head2 reset_job_by_dbID_and_sync

  Arg [1]: int $job_id
  Example: 
    my $job = $queen->reset_job_by_dbID_and_sync($job_id);
  Description: 
    For the specified job_id it will fetch just that job, 
    reset it completely as if it has never run, and return it.  
    Specifying a specific job bypasses the safety checks, 
    thus multiple workers could be running the 
    same job simultaneously (use only for debugging).
  Returntype : none
  Exceptions :
  Caller     : beekeeper.pl

=cut

sub reset_job_by_dbID_and_sync {
    my ($self, $job_id) = @_;

    my $job     = $self->db->get_AnalysisJobAdaptor->reset_or_grab_job_by_dbID($job_id);

    my $stats   = $job->analysis->stats;

    $self->synchronize_AnalysisStats($stats);
}


######################################
#
# Public API interface for beekeeper
#
######################################


    # Note: asking for Queen->fetch_overdue_workers(0) essentially means
    #       "fetch all workers known to the Queen not to be officially dead"
    #
sub fetch_overdue_workers {
    my ($self,$overdue_secs) = @_;

    $overdue_secs = 3600 unless(defined($overdue_secs));

    my $constraint = "status!='DEAD' AND ".{
            'mysql'     =>  "(UNIX_TIMESTAMP()-UNIX_TIMESTAMP(last_check_in)) > $overdue_secs",
            'sqlite'    =>  "(strftime('%s','now')-strftime('%s',last_check_in)) > $overdue_secs",
            'pgsql'     =>  "EXTRACT(EPOCH FROM CURRENT_TIMESTAMP - last_check_in) > $overdue_secs",
        }->{ $self->dbc->driver };

    return $self->fetch_all( $constraint );
}


=head2 synchronize_hive

  Arg [1]    : $list_of_analyses
  Example    : $queen->synchronize_hive( [ $analysis_A, $analysis_B ] );
  Description: Runs through all analyses in the given list and synchronizes
              the analysis_stats summary with the states in the job and worker tables.
              Then follows by checking all the blocking rules and blocks/unblocks analyses as needed.
  Exceptions : none
  Caller     : general

=cut

sub synchronize_hive {
    my ($self, $list_of_analyses) = @_;

    my $start_time = time();

    print STDERR "\nSynchronizing the hive (".scalar(@$list_of_analyses)." analyses this time):\n";
    foreach my $analysis (@$list_of_analyses) {
        $self->synchronize_AnalysisStats($analysis->stats);
        print STDERR ( ($analysis->stats()->status eq 'BLOCKED') ? 'x' : 'o');
    }
    print STDERR "\n";

    print STDERR ''.((time() - $start_time))." seconds to synchronize_hive\n\n";
}


=head2 safe_synchronize_AnalysisStats

  Arg [1]    : Bio::EnsEMBL::Hive::AnalysisStats object
  Example    : $self->safe_synchronize_AnalysisStats($stats);
  Description: Prewrapper around synchronize_AnalysisStats that does
               checks and grabs sync_lock before proceeding with sync.
               Used by distributed worker sync system to avoid contention.
  Exceptions : none
  Caller     : general

=cut

sub safe_synchronize_AnalysisStats {
    my ($self, $stats) = @_;

    my $max_refresh_attempts = 5;
    while($stats->sync_lock and $max_refresh_attempts--) {   # another Worker/Beekeeper is synching this analysis right now
            # ToDo: it would be nice to report the detected collision
        sleep(1);
        $stats->refresh();  # just try to avoid collision
    }

    unless( ($stats->status eq 'DONE')
         or ( ($stats->status eq 'WORKING') and defined($stats->seconds_since_last_update) and ($stats->seconds_since_last_update < 3*60) ) ) {

        my $sql = "UPDATE analysis_stats SET status='SYNCHING', sync_lock=1 ".
                  "WHERE sync_lock=0 and analysis_id=" . $stats->analysis_id;

        my $row_count = $self->dbc->do($sql);   # try to claim the sync_lock

        if( $row_count == 1 ) {     # if we managed to obtain the lock, let's go and perform the sync:
            $self->synchronize_AnalysisStats($stats);   
        } # otherwise assume it's locked and just return un-updated
    }
}


=head2 synchronize_AnalysisStats

  Arg [1]    : Bio::EnsEMBL::Hive::AnalysisStats object
  Example    : $self->synchronize_AnalysisStats( $stats );
  Description: Queries the job and worker tables to get summary counts
               and rebuilds the AnalysisStats object.
               Then updates the analysis_stats table with the new summary info.
  Exceptions : none
  Caller     : general

=cut

sub synchronize_AnalysisStats {
    my ($self, $stats) = @_;

    if( $stats and $stats->analysis_id ) {

        $stats->refresh(); ## Need to get the new hive_capacity for dynamic analyses

        my $job_counts = $self->db->hive_use_triggers() ? undef : $self->db->get_AnalysisJobAdaptor->fetch_job_counts_hashed_by_status( $stats->analysis_id );

        $stats->recalculate_from_job_counts( $job_counts );

        # $stats->sync_lock(0); ## do we perhaps need it here?
        $stats->update;  #update and release sync_lock
    }
}


=head2 check_nothing_to_run_but_semaphored

  Arg [1]    : $list_of_analyses
  Example    : $self->check_nothing_to_run_but_semaphored( [ $analysis_A, $analysis_B ] );
  Description: Counts the number of immediately runnable jobs in the given analyses.
  Exceptions : none
  Caller     : Scheduler

=cut

sub check_nothing_to_run_but_semaphored {   # make sure it is run after a recent sync
    my ($self, $list_of_analyses) = @_;

    my $only_semaphored_jobs_to_run = 1;
    my $total_semaphored_job_count  = 0;

    foreach my $analysis (@$list_of_analyses) {
        my $stats = $analysis->stats;

        $only_semaphored_jobs_to_run = 0 if( $stats->total_job_count != $stats->done_job_count + $stats->failed_job_count + $stats->semaphored_job_count );
        $total_semaphored_job_count += $stats->semaphored_job_count;
    }

    return ( $total_semaphored_job_count && $only_semaphored_jobs_to_run );
}


=head2 print_status_and_return_reasons_to_exit

  Arg [1]    : $list_of_analyses
  Example    : my $reasons_to_exit = $queen->print_status_and_return_reasons_to_exit( [ $analysis_A, $analysis_B ] );
  Description: Runs through all analyses in the given list, reports failed analyses, computes some totals, prints a combined status line
                and returns a pair of ($failed_analyses_counter, $total_jobs_to_do)
  Exceptions : none
  Caller     : beekeeper.pl

=cut

sub print_status_and_return_reasons_to_exit {
    my ($self, $list_of_analyses) = @_;

    my ($total_done_jobs, $total_failed_jobs, $total_jobs, $cpumsec_to_do) = (0) x 4;
    my $reasons_to_exit = '';

<<<<<<< HEAD
    foreach my $analysis (sort {$a->dbID <=> $b->dbID} @$list_of_analyses) {
        my $stats               = $analysis->stats;
        my $failed_job_count    = $stats->failed_job_count;
=======
    foreach my $failed_analysis (@$failed_analyses) {
        warn "\t##########################################################\n";
        warn "\t# Too many jobs in analysis '".$failed_analysis->logic_name."' FAILED #\n";
        warn "\t##########################################################\n\n";
        if($filter_analysis and ($filter_analysis->dbID == $failed_analysis)) {
            $filter_analysis_failed = 1;
        }
    }

    return $filter_analysis ? $filter_analysis_failed : scalar(@$failed_analyses);
        }


sub get_remaining_jobs_show_hive_progress {
    my ($self, $filter_analysis) = @_;

    my $sql =qq{    SELECT  sum(done_job_count), sum(failed_job_count), sum(total_job_count),
                            sum(ready_job_count * analysis_stats.avg_msec_per_job)/1000/60/60
                    FROM analysis_stats }
            . ($filter_analysis ? " WHERE analysis_id=".$filter_analysis->dbID : '');
>>>>>>> c3b85902

        print $stats->toString . "\n";

        if( $stats->status eq 'FAILED') {
            my $logic_name    = $analysis->logic_name;
            my $tolerance     = $analysis->failed_job_tolerance;
            $reasons_to_exit .= "### Analysis '$logic_name' has FAILED  (failed Jobs: $failed_job_count, tolerance: $tolerance\%) ###\n";
        }

<<<<<<< HEAD
        $total_done_jobs    += $stats->done_job_count;
        $total_failed_jobs  += $failed_job_count;
        $total_jobs         += $stats->total_job_count;
        $cpumsec_to_do      += $stats->ready_job_count * $stats->avg_msec_per_job;
=======
    return $remaining;
>>>>>>> c3b85902
    }

    my $total_jobs_to_do        = $total_jobs - $total_done_jobs - $total_failed_jobs;         # includes SEMAPHORED, READY, CLAIMED, INPROGRESS
    my $cpuhrs_to_do            = $cpumsec_to_do / (1000.0*60*60);
    my $percentage_completed    = $total_jobs
                                    ? (($total_done_jobs+$total_failed_jobs)*100.0/$total_jobs)
                                    : 0.0;

    printf("total over %d analyses : %6.2f%% complete (< %.2f CPU_hrs) (%d to_do + %d done + %d failed = %d total)\n",
                scalar(@$list_of_analyses), $percentage_completed, $cpuhrs_to_do, $total_jobs_to_do, $total_done_jobs, $total_failed_jobs, $total_jobs);

    unless( $total_jobs_to_do ) {
        $reasons_to_exit .= "### No jobs left to do ###\n";
    }

    return $reasons_to_exit;
}


=head2 register_all_workers_dead

  Example    : $queen->register_all_workers_dead();
  Description: Registers all workers dead
  Exceptions : none
  Caller     : beekeeper.pl

=cut

sub register_all_workers_dead {
    my $self = shift;

    my $all_workers_considered_alive = $self->fetch_all( "status!='DEAD'" );
    foreach my $worker (@{$all_workers_considered_alive}) {
        $self->register_worker_death( $worker );
    }
}


sub interval_workers_with_unknown_usage {
    my $self = shift @_;

    my %meadow_to_interval = ();

    my $sql_times = qq{
        SELECT meadow_type, meadow_name, min(born), max(died), count(*)
        FROM worker w
        LEFT JOIN worker_resource_usage u USING(worker_id)
        WHERE u.worker_id IS NULL
        GROUP BY meadow_type, meadow_name
    };
    my $sth_times = $self->prepare( $sql_times );
    $sth_times->execute();
    while( my ($meadow_type, $meadow_name, $min_born, $max_died, $workers_count) = $sth_times->fetchrow_array() ) {
        $meadow_to_interval{$meadow_type}{$meadow_name} = {
            'min_born'      => $min_born,
            'max_died'      => $max_died,
            'workers_count' => $workers_count,
        };
    }
    $sth_times->finish();

    return \%meadow_to_interval;
}


sub store_resource_usage {
    my ($self, $report_entries, $processid_2_workerid) = @_;

    my $sql_replace = 'REPLACE INTO worker_resource_usage (worker_id, exit_status, mem_megs, swap_megs, pending_sec, cpu_sec, lifespan_sec, exception_status) VALUES (?, ?, ?, ?, ?, ?, ?, ?)';
    my $sth_replace = $self->prepare( $sql_replace );

    my @not_ours = ();

    while( my ($process_id, $report_entry) = each %$report_entries ) {

        if( my $worker_id = $processid_2_workerid->{$process_id} ) {
            $sth_replace->execute( $worker_id, @$report_entry{'exit_status', 'mem_megs', 'swap_megs', 'pending_sec', 'cpu_sec', 'lifespan_sec', 'exception_status'} );  # slicing hashref
        } else {
            push @not_ours, $process_id;
            #warn "\tDiscarding process_id=$process_id as probably not ours because it could not be mapped to a Worker\n";
        }
    }
    $sth_replace->finish();
}


1;<|MERGE_RESOLUTION|>--- conflicted
+++ resolved
@@ -634,32 +634,9 @@
     my ($total_done_jobs, $total_failed_jobs, $total_jobs, $cpumsec_to_do) = (0) x 4;
     my $reasons_to_exit = '';
 
-<<<<<<< HEAD
     foreach my $analysis (sort {$a->dbID <=> $b->dbID} @$list_of_analyses) {
         my $stats               = $analysis->stats;
         my $failed_job_count    = $stats->failed_job_count;
-=======
-    foreach my $failed_analysis (@$failed_analyses) {
-        warn "\t##########################################################\n";
-        warn "\t# Too many jobs in analysis '".$failed_analysis->logic_name."' FAILED #\n";
-        warn "\t##########################################################\n\n";
-        if($filter_analysis and ($filter_analysis->dbID == $failed_analysis)) {
-            $filter_analysis_failed = 1;
-        }
-    }
-
-    return $filter_analysis ? $filter_analysis_failed : scalar(@$failed_analyses);
-        }
-
-
-sub get_remaining_jobs_show_hive_progress {
-    my ($self, $filter_analysis) = @_;
-
-    my $sql =qq{    SELECT  sum(done_job_count), sum(failed_job_count), sum(total_job_count),
-                            sum(ready_job_count * analysis_stats.avg_msec_per_job)/1000/60/60
-                    FROM analysis_stats }
-            . ($filter_analysis ? " WHERE analysis_id=".$filter_analysis->dbID : '');
->>>>>>> c3b85902
 
         print $stats->toString . "\n";
 
@@ -669,14 +646,10 @@
             $reasons_to_exit .= "### Analysis '$logic_name' has FAILED  (failed Jobs: $failed_job_count, tolerance: $tolerance\%) ###\n";
         }
 
-<<<<<<< HEAD
         $total_done_jobs    += $stats->done_job_count;
         $total_failed_jobs  += $failed_job_count;
         $total_jobs         += $stats->total_job_count;
         $cpumsec_to_do      += $stats->ready_job_count * $stats->avg_msec_per_job;
-=======
-    return $remaining;
->>>>>>> c3b85902
     }
 
     my $total_jobs_to_do        = $total_jobs - $total_done_jobs - $total_failed_jobs;         # includes SEMAPHORED, READY, CLAIMED, INPROGRESS

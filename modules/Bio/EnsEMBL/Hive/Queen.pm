=pod 

=head1 NAME

    Bio::EnsEMBL::Hive::Queen

=head1 DESCRIPTION

    The Queen of the Hive based job control system is responsible to 'birthing' the
    correct number of workers of the right type so that they can find jobs to do.
    It will also free up jobs of Workers that died unexpectantly so that other workers
    can claim them to do.

    Hive based processing is a concept based on a more controlled version
    of an autonomous agent type system.  Each worker is not told what to do
    (like a centralized control system - like the current pipeline system)
    but rather queries a central database for jobs (give me jobs).

    Each worker is linked to an analysis_id, registers its self on creation
    into the Hive, creates a RunnableDB instance of the Analysis->module,
    gets $analysis->stats->batch_size jobs from the job table, does its work,
    creates the next layer of job entries by interfacing to
    the DataflowRuleAdaptor to determine the analyses it needs to pass its
    output data to and creates jobs on the next analysis database.
    It repeats this cycle until it has lived its lifetime or until there are no
    more jobs left.
    The lifetime limit is just a safety limit to prevent these from 'infecting'
    a system.

    The Queens job is to simply birth Workers of the correct analysis_id to get the
    work down.  The only other thing the Queen does is free up jobs that were
    claimed by Workers that died unexpectantly so that other workers can take
    over the work.

    The Beekeeper is in charge of interfacing between the Queen and a compute resource
    or 'compute farm'.  Its job is to query Queens if they need any workers and to
    send the requested number of workers to open machines via the runWorker.pl script.
    It is also responsible for interfacing with the Queen to identify worker which died
    unexpectantly.

=head1 LICENSE

    Copyright [1999-2014] Wellcome Trust Sanger Institute and the EMBL-European Bioinformatics Institute

    Licensed under the Apache License, Version 2.0 (the "License"); you may not use this file except in compliance with the License.
    You may obtain a copy of the License at

         http://www.apache.org/licenses/LICENSE-2.0

    Unless required by applicable law or agreed to in writing, software distributed under the License
    is distributed on an "AS IS" BASIS, WITHOUT WARRANTIES OR CONDITIONS OF ANY KIND, either express or implied.
    See the License for the specific language governing permissions and limitations under the License.

=head1 CONTACT

    Please subscribe to the Hive mailing list:  http://listserver.ebi.ac.uk/mailman/listinfo/ehive-users  to discuss Hive-related questions or to be notified of our updates

=head1 APPENDIX

    The rest of the documentation details each of the object methods. 
    Internal methods are usually preceded with a _

=cut


package Bio::EnsEMBL::Hive::Queen;

use strict;
use warnings;
use File::Path 'make_path';

use Bio::EnsEMBL::Hive::Utils ('destringify', 'dir_revhash');  # NB: needed by invisible code
use Bio::EnsEMBL::Hive::AnalysisJob;
use Bio::EnsEMBL::Hive::Role;
use Bio::EnsEMBL::Hive::Scheduler;
use Bio::EnsEMBL::Hive::Worker;

use base ('Bio::EnsEMBL::Hive::DBSQL::ObjectAdaptor');


sub default_table_name {
    return 'worker';
}


sub default_insertion_method {
    return 'INSERT';
}


sub object_class {
    return 'Bio::EnsEMBL::Hive::Worker';
}


############################
#
# PUBLIC API
#
############################


=head2 create_new_worker

  Description: Creates an entry in the worker table,
               populates some non-storable attributes
               and returns a Worker object based on that insert.
               This guarantees that each worker registered in this Queen's hive is properly registered.
  Returntype : Bio::EnsEMBL::Hive::Worker
  Caller     : runWorker.pl

=cut

sub create_new_worker {
    my $self    = shift @_;
    my %flags   = @_;

    my ($meadow_type, $meadow_name, $process_id, $exec_host, $resource_class_id, $resource_class_name,
        $no_write, $debug, $worker_log_dir, $hive_log_dir, $job_limit, $life_span, $no_cleanup, $retry_throwing_jobs, $can_respecialize)
     = @flags{qw(-meadow_type -meadow_name -process_id -exec_host -resource_class_id -resource_class_name
            -no_write -debug -worker_log_dir -hive_log_dir -job_limit -life_span -no_cleanup -retry_throwing_jobs -can_respecialize)};

    foreach my $prev_worker_incarnation (@{ $self->fetch_all( "status!='DEAD' AND meadow_type='$meadow_type' AND meadow_name='$meadow_name' AND process_id='$process_id'" ) }) {
            # so far 'RELOCATED events' has been detected on LSF 9.0 in response to sending signal #99 or #100
            # Since I don't know how to avoid them, I am trying to register them when they happen.
            # The following snippet buries the previous incarnation of the Worker before starting a new one.
            #
            # FIXME: if GarabageCollector (beekeeper -dead) gets to these processes first, it will register them as DEAD/UNKNOWN.
            #       LSF 9.0 does not report "rescheduling" events in the output of 'bacct', but does mention them in 'bhist'.
            #       So parsing 'bhist' output would probably yield the most accurate & confident registration of these events.
        $prev_worker_incarnation->cause_of_death( 'RELOCATED' );
        $self->register_worker_death( $prev_worker_incarnation );
    }

    my $resource_class;

    if( defined($resource_class_name) ) {
        $resource_class = $self->db->get_ResourceClassAdaptor->fetch_by_name($resource_class_name)
            or die "resource_class with name='$resource_class_name' could not be fetched from the database";
    } elsif( defined($resource_class_id) ) {
        $resource_class = $self->db->get_ResourceClassAdaptor->fetch_by_dbID($resource_class_id)
            or die "resource_class with dbID='$resource_class_id' could not be fetched from the database";
    }

    my $worker = Bio::EnsEMBL::Hive::Worker->new(
        'meadow_type'       => $meadow_type,
        'meadow_name'       => $meadow_name,
        'host'              => $exec_host,
        'process_id'        => $process_id,
        'resource_class'    => $resource_class,
    );
    $self->store( $worker );
    my $worker_id = $worker->dbID;

    $worker = $self->fetch_by_dbID( $worker_id )    # refresh the object to get the fields initialized at SQL level (timestamps in this case)
        or die "Could not fetch worker with dbID=$worker_id";

    if($hive_log_dir or $worker_log_dir) {
        my $dir_revhash = dir_revhash($worker_id);
        $worker_log_dir ||= $hive_log_dir .'/'. ($dir_revhash ? "$dir_revhash/" : '') .'worker_id_'.$worker_id;

        eval {
            make_path( $worker_log_dir );
            1;
        } or die "Could not create '$worker_log_dir' directory : $@";

        $worker->log_dir( $worker_log_dir );
        $self->update_log_dir( $worker );   # autoloaded
    }

    $worker->init;

    if(defined($job_limit)) {
      $worker->job_limiter($job_limit);
      $worker->life_span(0);
    }

    $worker->life_span($life_span * 60)                 if($life_span);

    $worker->execute_writes(0)                          if($no_write);

    $worker->perform_cleanup(0)                         if($no_cleanup);

    $worker->debug($debug)                              if($debug);

    $worker->retry_throwing_jobs($retry_throwing_jobs)  if(defined $retry_throwing_jobs);

    $worker->can_respecialize($can_respecialize)        if(defined $can_respecialize);

    return $worker;
}


=head2 specialize_worker

  Description: If analysis_id or logic_name is specified it will try to specialize the Worker into this analysis.
               If not specified the Queen will analyze the hive and pick the most suitable analysis.
  Caller     : Bio::EnsEMBL::Hive::Worker

=cut

sub specialize_worker {
    my $self    = shift @_;
    my $worker  = shift @_;
    my $flags   = shift @_;

    my ($analyses_pattern, $job_id, $force)
     = @$flags{qw(-analyses_pattern -job_id -force)};

    if( $analyses_pattern and $job_id ) {
        die "At most one of the options {-analyses_pattern, -job_id} can be set to pre-specialize a Worker";
    }

    my $analysis;

    if( $job_id ) {

        warn "resetting and fetching job for job_id '$job_id'\n";

        my $job_adaptor = $self->db->get_AnalysisJobAdaptor;

        my $job = $job_adaptor->fetch_by_dbID( $job_id )
            or die "Could not fetch job with dbID='$job_id'";
        my $job_status = $job->status();

        if($job_status =~/(CLAIMED|PRE_CLEANUP|FETCH_INPUT|RUN|WRITE_OUTPUT|POST_CLEANUP)/ ) {
            die "Job with dbID='$job_id' is already in progress, cannot run";   # FIXME: try GC first, then complain
        } elsif($job_status =~/(DONE|SEMAPHORED)/ and !$force) {
            die "Job with dbID='$job_id' is $job_status, please use -force 1 to override";
        }

        if(($job_status eq 'DONE') and $job->semaphored_job_id) {
            warn "Increasing the semaphore count of the dependent job";
            $job_adaptor->increase_semaphore_count_for_jobid( $job->semaphored_job_id );
        }

        $analysis = $job->analysis;

    } else {
        $analysis = Bio::EnsEMBL::Hive::Scheduler::suggest_analysis_to_specialize_a_worker($worker, $analyses_pattern);

        unless( ref($analysis) ) {

            $worker->cause_of_death('NO_ROLE');

            my $msg = $analysis // "No analysis suitable for the worker was found";
            die "$msg\n";
        }
    }

    my $new_role = Bio::EnsEMBL::Hive::Role->new(
        'worker'        => $worker,
        'analysis'      => $analysis,
    );
    $self->db->get_RoleAdaptor->store( $new_role );
    $worker->current_role( $new_role );

    my $analysis_stats_adaptor = $self->db->get_AnalysisStatsAdaptor;

    if($job_id) {
        my $role_id = $new_role->dbID;
        if( my $job = $self->db->get_AnalysisJobAdaptor->reset_or_grab_job_by_dbID($job_id, $role_id) ) {

            $worker->special_batch( [ $job ] );
        } else {
            die "Could not claim job with dbID='$job_id' for Role with dbID='$role_id'";
        }

    } else {    # count it as autonomous worker sharing the load of that analysis:

        $analysis_stats_adaptor->update_status($analysis->dbID, 'WORKING');

        $analysis_stats_adaptor->decrease_required_workers( $analysis->dbID );
    }

        # The following increment used to be done only when no specific task was given to the worker,
        # thereby excluding such "special task" workers from being counted in num_running_workers.
        #
        # However this may be tricky to emulate by triggers that know nothing about "special tasks",
        # so I am (temporarily?) simplifying the accounting algorithm.
        #
    unless( $self->db->hive_use_triggers() ) {
        $analysis_stats_adaptor->increase_running_workers( $analysis->dbID );
    }
}


sub register_worker_death {
    my ($self, $worker, $update_last_check_in) = @_;

    my $worker_id       = $worker->dbID;
    my $work_done       = $worker->work_done;
    my $cause_of_death  = $worker->cause_of_death || 'UNKNOWN';    # make sure we do not attempt to insert a void
    my $worker_died     = $worker->died;

    my $current_role    = $worker->current_role;
<<<<<<< HEAD

    unless( $current_role ) {
        $worker->current_role( $current_role = $self->db->get_RoleAdaptor->fetch_last_unfinished_by_worker_id( $worker_id ) );
=======
    my $release_undone_jobs = 0;

    unless( $current_role ) {
        $worker->current_role( $current_role = $self->db->get_RoleAdaptor->fetch_last_unfinished_by_worker_id( $worker_id ) );
        $current_role->worker($worker); # So that release_undone_jobs_from_role() has the correct cause_of_death and work_done
        $release_undone_jobs = 1;
>>>>>>> ebc32f5a
    }

    if( $current_role and !$current_role->when_finished() ) {
        $current_role->when_finished( $worker_died );
<<<<<<< HEAD
        $self->db->get_RoleAdaptor->finalize_role( $current_role, $self_burial );
    }

    my $sql = "UPDATE worker SET status='DEAD', work_done='$work_done', cause_of_death='$cause_of_death'"
            . ( $self_burial ? ', last_check_in=CURRENT_TIMESTAMP ' : '' )
=======
        $self->db->get_RoleAdaptor->finalize_role( $current_role, $release_undone_jobs );
    }

    my $sql = "UPDATE worker SET status='DEAD', work_done='$work_done', cause_of_death='$cause_of_death'"
            . ( $update_last_check_in ? ', last_check_in=CURRENT_TIMESTAMP ' : '' )
>>>>>>> ebc32f5a
            . ( $worker_died ? ", died='$worker_died'" : ', died=CURRENT_TIMESTAMP' )
            . " WHERE worker_id='$worker_id' ";

    $self->dbc->do( $sql );
}


sub check_for_dead_workers {    # scans the whole Valley for lost Workers (but ignores unreachable ones)
    my ($self, $valley, $check_buried_in_haste) = @_;

    warn "GarbageCollector:\tChecking for lost Workers...\n";

    my $last_few_seconds            = 5;    # FIXME: It is probably a good idea to expose this parameter for easier tuning.
    my $queen_overdue_workers       = $self->fetch_overdue_workers( $last_few_seconds );    # check the workers we have not seen active during the $last_few_seconds
    my %mt_and_pid_to_worker_status = ();
    my %worker_status_counts        = ();
    my %mt_and_pid_to_lost_worker   = ();

    warn "GarbageCollector:\t[Queen:] out of ".scalar(@$queen_overdue_workers)." Workers that haven't checked in during the last $last_few_seconds seconds...\n";

    foreach my $worker (@$queen_overdue_workers) {

        my $meadow_type = $worker->meadow_type;
        if(my $meadow = $valley->find_available_meadow_responsible_for_worker($worker)) {

            $mt_and_pid_to_worker_status{$meadow_type} ||= $meadow->status_of_all_our_workers;  # only run this once per reachable Meadow

            my $process_id = $worker->process_id;
            if(my $status = $mt_and_pid_to_worker_status{$meadow_type}{$process_id}) {  # can be RUN|PEND|xSUSP
                $worker_status_counts{$meadow_type}{$status}++;
            } else {
                $worker_status_counts{$meadow_type}{'LOST'}++;

                $mt_and_pid_to_lost_worker{$meadow_type}{$process_id} = $worker;
            }
        } else {
            $worker_status_counts{$meadow_type}{'UNREACHABLE'}++;   # Worker is unreachable from this Valley
        }
    }

        # print a quick summary report:
    foreach my $meadow_type (keys %worker_status_counts) {
        warn "GarbageCollector:\t[$meadow_type Meadow:]\t".join(', ', map { "$_:$worker_status_counts{$meadow_type}{$_}" } keys %{$worker_status_counts{$meadow_type}})."\n\n";
    }

    while(my ($meadow_type, $pid_to_lost_worker) = each %mt_and_pid_to_lost_worker) {
        my $this_meadow = $valley->available_meadow_hash->{$meadow_type};

        if(my $lost_this_meadow = scalar(keys %$pid_to_lost_worker) ) {
            warn "GarbageCollector:\tDiscovered $lost_this_meadow lost $meadow_type Workers\n";

            my $report_entries = {};

            if($this_meadow->can('find_out_causes')) {
                die "Your Meadow::$meadow_type driver now has to support get_report_entries_for_process_ids() method instead of find_out_causes(). Please update it.\n";

            } elsif($this_meadow->can('get_report_entries_for_process_ids')) {
                $report_entries = $this_meadow->get_report_entries_for_process_ids( keys %$pid_to_lost_worker );
                my $lost_with_known_cod = scalar( grep { $_->{'cause_of_death'} } values %$report_entries);
                warn "GarbageCollector:\tFound why $lost_with_known_cod of $meadow_type Workers died\n";
            } else {
                warn "GarbageCollector:\t$meadow_type meadow does not support post-mortem examination\n";
            }

            warn "GarbageCollector:\tReleasing the jobs\n";
            while(my ($process_id, $worker) = each %$pid_to_lost_worker) {
                $worker->died(              $report_entries->{$process_id}{'died'} );
                $worker->cause_of_death(    $report_entries->{$process_id}{'cause_of_death'} );
                $self->register_worker_death( $worker );
            }

            if( %$report_entries ) {    # use the opportunity to also store resource usage of the buried workers:
                my $processid_2_workerid = { map { $_ => $pid_to_lost_worker->{$_}->dbID } keys %$pid_to_lost_worker };
                $self->store_resource_usage( $report_entries, $processid_2_workerid );
            }
        }
    }

        # the following bit is completely Meadow-agnostic and only restores database integrity:
    if($check_buried_in_haste) {
        warn "GarbageCollector:\tChecking for Workers/Roles buried in haste...\n";
        my $buried_in_haste_list = $self->db->get_RoleAdaptor->fetch_all_finished_roles_with_unfinished_jobs();
        if(my $bih_number = scalar(@$buried_in_haste_list)) {
            warn "GarbageCollector:\tfound $bih_number jobs, reclaiming.\n\n";
            if($bih_number) {
                my $job_adaptor = $self->db->get_AnalysisJobAdaptor;
                foreach my $role (@$buried_in_haste_list) {
                    $job_adaptor->release_undone_jobs_from_role( $role );
                }
            }
        } else {
            warn "GarbageCollector:\tfound none\n";
        }
    }
}


    # a new version that both checks in and updates the status
sub check_in_worker {
    my ($self, $worker) = @_;

    $self->dbc->do("UPDATE worker SET last_check_in=CURRENT_TIMESTAMP, status='".$worker->status."', work_done='".$worker->work_done."' WHERE worker_id='".$worker->dbID."'");
}


=head2 reset_job_by_dbID_and_sync

  Arg [1]: int $job_id
  Example: 
    my $job = $queen->reset_job_by_dbID_and_sync($job_id);
  Description: 
    For the specified job_id it will fetch just that job, 
    reset it completely as if it has never run, and return it.  
    Specifying a specific job bypasses the safety checks, 
    thus multiple workers could be running the 
    same job simultaneously (use only for debugging).
  Returntype : none
  Exceptions :
  Caller     : beekeeper.pl

=cut

sub reset_job_by_dbID_and_sync {
    my ($self, $job_id) = @_;

    my $job     = $self->db->get_AnalysisJobAdaptor->reset_or_grab_job_by_dbID($job_id);

    my $stats   = $job->analysis->stats;

    $self->synchronize_AnalysisStats($stats);
}


######################################
#
# Public API interface for beekeeper
#
######################################


    # Note: asking for Queen->fetch_overdue_workers(0) essentially means
    #       "fetch all workers known to the Queen not to be officially dead"
    #
sub fetch_overdue_workers {
    my ($self,$overdue_secs) = @_;

    $overdue_secs = 3600 unless(defined($overdue_secs));

    my $constraint = "status!='DEAD' AND ".{
            'mysql'     =>  "(UNIX_TIMESTAMP()-UNIX_TIMESTAMP(last_check_in)) > $overdue_secs",
            'sqlite'    =>  "(strftime('%s','now')-strftime('%s',last_check_in)) > $overdue_secs",
            'pgsql'     =>  "EXTRACT(EPOCH FROM CURRENT_TIMESTAMP - last_check_in) > $overdue_secs",
        }->{ $self->dbc->driver };

    return $self->fetch_all( $constraint );
}


=head2 synchronize_hive

  Arg [1]    : $list_of_analyses
  Example    : $queen->synchronize_hive( [ $analysis_A, $analysis_B ] );
  Description: Runs through all analyses in the given list and synchronizes
              the analysis_stats summary with the states in the job and worker tables.
              Then follows by checking all the blocking rules and blocks/unblocks analyses as needed.
  Exceptions : none
  Caller     : general

=cut

sub synchronize_hive {
    my ($self, $list_of_analyses) = @_;

    my $start_time = time();

    print STDERR "\nSynchronizing the hive (".scalar(@$list_of_analyses)." analyses this time):\n";
    foreach my $analysis (@$list_of_analyses) {
        $self->synchronize_AnalysisStats($analysis->stats);
        print STDERR ( ($analysis->stats()->status eq 'BLOCKED') ? 'x' : 'o');
    }
    print STDERR "\n";

    print STDERR ''.((time() - $start_time))." seconds to synchronize_hive\n\n";
}


=head2 safe_synchronize_AnalysisStats

  Arg [1]    : Bio::EnsEMBL::Hive::AnalysisStats object
  Example    : $self->safe_synchronize_AnalysisStats($stats);
  Description: Prewrapper around synchronize_AnalysisStats that does
               checks and grabs sync_lock before proceeding with sync.
               Used by distributed worker sync system to avoid contention.
               Returns 1 on success and 0 if the lock could not have been obtained,
               and so no sync was attempted.
  Returntype : boolean
  Caller     : general

=cut

sub safe_synchronize_AnalysisStats {
    my ($self, $stats) = @_;

    my $max_refresh_attempts = 5;
    while($stats->sync_lock and $max_refresh_attempts--) {   # another Worker/Beekeeper is synching this analysis right now
            # ToDo: it would be nice to report the detected collision
        sleep(1);
        $stats->refresh();  # just try to avoid collision
    }

    unless( ($stats->status eq 'DONE')
         or ( ($stats->status eq 'WORKING') and defined($stats->seconds_since_last_update) and ($stats->seconds_since_last_update < 3*60) ) ) {

        my $sql = "UPDATE analysis_stats SET status='SYNCHING', sync_lock=1 ".
                  "WHERE sync_lock=0 and analysis_id=" . $stats->analysis_id;

        my $row_count = $self->dbc->do($sql);   # try to claim the sync_lock

        if( $row_count == 1 ) {     # if we managed to obtain the lock, let's go and perform the sync:
            $self->synchronize_AnalysisStats($stats);   
            return 1;
        } # otherwise assume it's locked and just return un-updated
    }

    return 0;
}


=head2 synchronize_AnalysisStats

  Arg [1]    : Bio::EnsEMBL::Hive::AnalysisStats object
  Example    : $self->synchronize_AnalysisStats( $stats );
  Description: Queries the job and worker tables to get summary counts
               and rebuilds the AnalysisStats object.
               Then updates the analysis_stats table with the new summary info.
  Exceptions : none
  Caller     : general

=cut

sub synchronize_AnalysisStats {
    my ($self, $stats) = @_;

    if( $stats and $stats->analysis_id ) {

        $stats->refresh(); ## Need to get the new hive_capacity for dynamic analyses

        my $job_counts = $self->db->hive_use_triggers() ? undef : $self->db->get_AnalysisJobAdaptor->fetch_job_counts_hashed_by_status( $stats->analysis_id );

        $stats->recalculate_from_job_counts( $job_counts );

        # $stats->sync_lock(0); ## do we perhaps need it here?
        $stats->update;  #update and release sync_lock
    }
}


=head2 check_nothing_to_run_but_semaphored

  Arg [1]    : $list_of_analyses
  Example    : $self->check_nothing_to_run_but_semaphored( [ $analysis_A, $analysis_B ] );
  Description: Counts the number of immediately runnable jobs in the given analyses.
  Exceptions : none
  Caller     : Scheduler

=cut

sub check_nothing_to_run_but_semaphored {   # make sure it is run after a recent sync
    my ($self, $list_of_analyses) = @_;

    my $only_semaphored_jobs_to_run = 1;
    my $total_semaphored_job_count  = 0;

    foreach my $analysis (@$list_of_analyses) {
        my $stats = $analysis->stats;

        $only_semaphored_jobs_to_run = 0 if( $stats->total_job_count != $stats->done_job_count + $stats->failed_job_count + $stats->semaphored_job_count );
        $total_semaphored_job_count += $stats->semaphored_job_count;
    }

    return ( $total_semaphored_job_count && $only_semaphored_jobs_to_run );
}


=head2 print_status_and_return_reasons_to_exit

  Arg [1]    : $list_of_analyses
  Example    : my $reasons_to_exit = $queen->print_status_and_return_reasons_to_exit( [ $analysis_A, $analysis_B ] );
  Description: Runs through all analyses in the given list, reports failed analyses, computes some totals, prints a combined status line
                and returns a pair of ($failed_analyses_counter, $total_jobs_to_do)
  Exceptions : none
  Caller     : beekeeper.pl

=cut

sub print_status_and_return_reasons_to_exit {
    my ($self, $list_of_analyses) = @_;

    my ($total_done_jobs, $total_failed_jobs, $total_jobs, $cpumsec_to_do) = (0) x 4;
    my $reasons_to_exit = '';

    foreach my $analysis (sort {$a->dbID <=> $b->dbID} @$list_of_analyses) {
        my $stats               = $analysis->stats;
        my $failed_job_count    = $stats->failed_job_count;

        print $stats->toString . "\n";

        if( $stats->status eq 'FAILED') {
            my $logic_name    = $analysis->logic_name;
            my $tolerance     = $analysis->failed_job_tolerance;
            $reasons_to_exit .= "### Analysis '$logic_name' has FAILED  (failed Jobs: $failed_job_count, tolerance: $tolerance\%) ###\n";
        }

        $total_done_jobs    += $stats->done_job_count;
        $total_failed_jobs  += $failed_job_count;
        $total_jobs         += $stats->total_job_count;
        $cpumsec_to_do      += $stats->ready_job_count * $stats->avg_msec_per_job;
    }

    my $total_jobs_to_do        = $total_jobs - $total_done_jobs - $total_failed_jobs;         # includes SEMAPHORED, READY, CLAIMED, INPROGRESS
    my $cpuhrs_to_do            = $cpumsec_to_do / (1000.0*60*60);
    my $percentage_completed    = $total_jobs
                                    ? (($total_done_jobs+$total_failed_jobs)*100.0/$total_jobs)
                                    : 0.0;

    printf("total over %d analyses : %6.2f%% complete (< %.2f CPU_hrs) (%d to_do + %d done + %d failed = %d total)\n",
                scalar(@$list_of_analyses), $percentage_completed, $cpuhrs_to_do, $total_jobs_to_do, $total_done_jobs, $total_failed_jobs, $total_jobs);

    unless( $total_jobs_to_do ) {
        $reasons_to_exit .= "### No jobs left to do ###\n";
    }

    return $reasons_to_exit;
}


=head2 register_all_workers_dead

  Example    : $queen->register_all_workers_dead();
  Description: Registers all workers dead
  Exceptions : none
  Caller     : beekeeper.pl

=cut

sub register_all_workers_dead {
    my $self = shift;

    my $all_workers_considered_alive = $self->fetch_all( "status!='DEAD'" );
    foreach my $worker (@{$all_workers_considered_alive}) {
        $self->register_worker_death( $worker );
    }
}


sub interval_workers_with_unknown_usage {
    my $self = shift @_;

    my %meadow_to_interval = ();

    my $sql_times = qq{
        SELECT meadow_type, meadow_name, min(born), max(died), count(*)
        FROM worker w
        LEFT JOIN worker_resource_usage u USING(worker_id)
        WHERE u.worker_id IS NULL
        GROUP BY meadow_type, meadow_name
    };
    my $sth_times = $self->prepare( $sql_times );
    $sth_times->execute();
    while( my ($meadow_type, $meadow_name, $min_born, $max_died, $workers_count) = $sth_times->fetchrow_array() ) {
        $meadow_to_interval{$meadow_type}{$meadow_name} = {
            'min_born'      => $min_born,
            'max_died'      => $max_died,
            'workers_count' => $workers_count,
        };
    }
    $sth_times->finish();

    return \%meadow_to_interval;
}


sub store_resource_usage {
    my ($self, $report_entries, $processid_2_workerid) = @_;

    my $sql_replace = 'REPLACE INTO worker_resource_usage (worker_id, exit_status, mem_megs, swap_megs, pending_sec, cpu_sec, lifespan_sec, exception_status) VALUES (?, ?, ?, ?, ?, ?, ?, ?)';
    my $sth_replace = $self->prepare( $sql_replace );

    my @not_ours = ();

    while( my ($process_id, $report_entry) = each %$report_entries ) {

        if( my $worker_id = $processid_2_workerid->{$process_id} ) {
            $sth_replace->execute( $worker_id, @$report_entry{'exit_status', 'mem_megs', 'swap_megs', 'pending_sec', 'cpu_sec', 'lifespan_sec', 'exception_status'} );  # slicing hashref
        } else {
            push @not_ours, $process_id;
            #warn "\tDiscarding process_id=$process_id as probably not ours because it could not be mapped to a Worker\n";
        }
    }
    $sth_replace->finish();
}


1;<|MERGE_RESOLUTION|>--- conflicted
+++ resolved
@@ -294,35 +294,21 @@
     my $worker_died     = $worker->died;
 
     my $current_role    = $worker->current_role;
-<<<<<<< HEAD
-
-    unless( $current_role ) {
-        $worker->current_role( $current_role = $self->db->get_RoleAdaptor->fetch_last_unfinished_by_worker_id( $worker_id ) );
-=======
     my $release_undone_jobs = 0;
 
     unless( $current_role ) {
         $worker->current_role( $current_role = $self->db->get_RoleAdaptor->fetch_last_unfinished_by_worker_id( $worker_id ) );
         $current_role->worker($worker); # So that release_undone_jobs_from_role() has the correct cause_of_death and work_done
         $release_undone_jobs = 1;
->>>>>>> ebc32f5a
     }
 
     if( $current_role and !$current_role->when_finished() ) {
         $current_role->when_finished( $worker_died );
-<<<<<<< HEAD
-        $self->db->get_RoleAdaptor->finalize_role( $current_role, $self_burial );
-    }
-
-    my $sql = "UPDATE worker SET status='DEAD', work_done='$work_done', cause_of_death='$cause_of_death'"
-            . ( $self_burial ? ', last_check_in=CURRENT_TIMESTAMP ' : '' )
-=======
         $self->db->get_RoleAdaptor->finalize_role( $current_role, $release_undone_jobs );
     }
 
     my $sql = "UPDATE worker SET status='DEAD', work_done='$work_done', cause_of_death='$cause_of_death'"
             . ( $update_last_check_in ? ', last_check_in=CURRENT_TIMESTAMP ' : '' )
->>>>>>> ebc32f5a
             . ( $worker_died ? ", died='$worker_died'" : ', died=CURRENT_TIMESTAMP' )
             . " WHERE worker_id='$worker_id' ";
 

--- conflicted
+++ resolved
@@ -304,14 +304,11 @@
     }
 
     if( $current_role and !$current_role->when_finished() ) {
-<<<<<<< HEAD
-=======
         # List of cause_of_death:
         # only happen before or after a batch: 'NO_ROLE','NO_WORK','JOB_LIMIT','HIVE_OVERLOAD','LIFESPAN','SEE_MSG'
         # can happen whilst the worker is running a batch: 'CONTAMINATED','RELOCATED','KILLED_BY_USER','MEMLIMIT','RUNLIMIT','SEE_MSG','UNKNOWN'
         my $release_undone_jobs = ($cause_of_death =~ /^(CONTAMINATED|RELOCATED|KILLED_BY_USER|MEMLIMIT|RUNLIMIT|SEE_MSG|UNKNOWN)$/);
         $current_role->worker($worker); # So that release_undone_jobs_from_role() has the correct cause_of_death and work_done
->>>>>>> 458c761b
         $current_role->when_finished( $worker_died );
         $self->db->get_RoleAdaptor->finalize_role( $current_role, $release_undone_jobs );
     }

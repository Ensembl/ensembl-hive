--- conflicted
+++ resolved
@@ -122,7 +122,6 @@
 
     my $mode_options = { 'overwrite' => [], 'topup' => ['--no-create-info'], 'insertignore' => [qw(--no-create-info --insert-ignore)] }->{$mode};
 
-<<<<<<< HEAD
     # Must be joined because of the pipe
     my $cmd = join(' ',
                 @{$src_dbc->to_cmd('mysqldump', $mode_options, undef, undef, 1)},
@@ -134,10 +133,7 @@
             );
 
     print "$cmd\n" if $self->debug;
-    if(my $return_value = system($cmd)) {   # NB: unfortunately, this code won't catch many errors because of the pipe
-=======
     if(my $return_value = system(bash => (-o => 'pipefail', -c => $cmd))) {
->>>>>>> e22287c7
         $return_value >>= 8;
         die "system( $cmd ) failed: $return_value";
     }

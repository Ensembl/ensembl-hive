=pod 

=head1 NAME

    Bio::EnsEMBL::Hive::RunnableDB::MySQLTransfer

=head1 SYNOPSIS

    standaloneJob.pl Bio::EnsEMBL::Hive::RunnableDB::MySQLTransfer --table meta_foo \
                --src_db_conn mysql://ensadmin:${ENSADMIN_PSW}@127.0.0.1:2913/lg4_compara_homology_merged_64 \
                --dest_db_conn mysql://ensadmin:${ENSADMIN_PSW}@127.0.0.1:2912/lg4_compara_families_64

=head1 DESCRIPTION

    This RunnableDB module lets you copy/merge rows from a table in one database into table with the same name in another.
    There are three modes ('overwrite', 'topup' and 'insertignore') that do it very differently.
    Also, 'where' parameter allows to select subset of rows to be copied/merged over.

=head1 LICENSE

    Copyright [1999-2015] Wellcome Trust Sanger Institute and the EMBL-European Bioinformatics Institute
    Copyright [2016-2017] EMBL-European Bioinformatics Institute

    Licensed under the Apache License, Version 2.0 (the "License"); you may not use this file except in compliance with the License.
    You may obtain a copy of the License at

         http://www.apache.org/licenses/LICENSE-2.0

    Unless required by applicable law or agreed to in writing, software distributed under the License
    is distributed on an "AS IS" BASIS, WITHOUT WARRANTIES OR CONDITIONS OF ANY KIND, either express or implied.
    See the License for the specific language governing permissions and limitations under the License.

=head1 CONTACT

    Please subscribe to the Hive mailing list:  http://listserver.ebi.ac.uk/mailman/listinfo/ehive-users  to discuss Hive-related questions or to be notified of our updates

=cut


package Bio::EnsEMBL::Hive::RunnableDB::MySQLTransfer;

use strict;
use warnings;

use Bio::EnsEMBL::Hive::Utils ('go_figure_dbc');

use base ('Bio::EnsEMBL::Hive::Process');

sub param_defaults {
    return {
        'src_db_conn'   => '',
        'dest_db_conn'  => '',
        'mode'          => 'overwrite',
        'table'         => '',
        'where'         => undef,
        'filter_cmd'    => undef,
        'lock_tables'   => 0,
    };
}


=head2 fetch_input

    Description : Implements fetch_input() interface method of Bio::EnsEMBL::Hive::Process that is used to read in parameters and load data.
                  Here it parses parameters, creates up to two database handles and finds the pre-execution row counts filtered by '$where'.

    param('src_db_conn'):   connection parameters to the source database (if different from hive_db)

    param('dest_db_conn'):  connection parameters to the destination database (if different from hive_db - at least one of the two will have to be different)

    param('mode'):          'overwrite' (default), 'topup' or 'insertignore'

    param('where'):         filter for rows to be copied/merged.

    param('table'):         table name to be copied/merged.

    param('lock_tables'):   [boolean] when 1, lock tables when dumping the source database. Default if not set (or set to 0) is to not lock (runs mysqldump with --skip-lock-tables) 

=cut

sub fetch_input {
    my $self = shift;

    my $src_db_conn  = $self->param('src_db_conn');
    my $dest_db_conn = $self->param('dest_db_conn');

    $self->input_job->transient_error(0);
    if($src_db_conn eq $dest_db_conn) {
        die "Please either specify 'src_db_conn' or 'dest_db_conn' or make them different\n";
    }
    my $table = $self->param('table') or die "Please specify 'table' parameter\n";
    $self->input_job->transient_error(1);

    my $src_dbc     = $src_db_conn  ? go_figure_dbc( $src_db_conn )  : $self->data_dbc;
    my $dest_dbc    = $dest_db_conn ? go_figure_dbc( $dest_db_conn ) : $self->data_dbc;

    $self->param('src_dbc',         $src_dbc);
    $self->param('dest_dbc',        $dest_dbc);

    my $where = $self->param('where');

    $self->param('src_before',  $self->get_row_count($src_dbc,  $table, $where) );

    if($self->param('mode') ne 'overwrite') {
        $self->param('dest_before_all', $self->get_row_count($dest_dbc, $table) );
    }
}

=head2 run

    Description : Implements run() interface method of Bio::EnsEMBL::Hive::Process that is used to perform the main bulk of the job (minus input and output).
                  Here the actual data transfer is attempted.

=cut

sub run {
    my $self = shift;

    my $src_dbc     = $self->param('src_dbc');
    my $dest_dbc    = $self->param('dest_dbc');

    my $mode        = $self->param('mode');
    my $table       = $self->param('table');
    my $where       = $self->param('where');
    my $filter_cmd  = $self->param('filter_cmd');
    my $lock_tables = $self->param('lock_tables');

<<<<<<< HEAD
    my $mode_options = { 'overwrite' => [], 'topup' => ['--no-create-info'], 'insertignore' => [qw(--no-create-info --insert-ignore)] }->{$mode};

    # Must be joined because of the pipe
    my $cmd = join(' ',
                @{$src_dbc->to_cmd('mysqldump', $mode_options, undef, undef, 1)},
                $table,
                (defined($where) ? "--where '$where' " : ''),
                '|',
                ($filter_cmd ? "$filter_cmd | " : ''),
                @{$dest_dbc->to_cmd(undef, undef, undef, undef, 1)}
            );

    print "$cmd\n" if $self->debug;
=======
    my $cmd = 'mysqldump '
                . { 'overwrite' => '', 'topup' => '--no-create-info ', 'insertignore' => '--no-create-info --insert-ignore ' }->{$mode}
                . ($lock_tables ? '' : '--skip-lock-tables ')
                . $self->mysql_conn_from_dbc($src_dbc)
                . " $table "
                . (defined($where) ? "--where '$where' " : '')
                . '| '
                . ($filter_cmd ? "$filter_cmd | " : '')
                . 'mysql '
                . $self->mysql_conn_from_dbc($dest_dbc);

>>>>>>> 19aff602
    if(my $return_value = system(bash => (-o => 'pipefail', -c => $cmd))) {
        $return_value >>= 8;
        die "system( $cmd ) failed: $return_value";
    }
}

=head2 write_output

    Description : Implements write_output() interface method of Bio::EnsEMBL::Hive::Process that is used to deal with job's output after the execution.
                  Here we compare the number of rows and detect problems.

=cut

sub write_output {
    my $self = shift;

    my $dest_dbc    = $self->param('dest_dbc');

    my $mode        = $self->param('mode');
    my $table       = $self->param('table');
    my $where       = $self->param('where');

    my $src_before  = $self->param('src_before');

    if($mode eq 'overwrite') {
        my $dest_after      = $self->get_row_count($dest_dbc,  $table, $where);

        if($src_before == $dest_after) {
            $self->warning("Successfully copied $src_before '$table' rows");
        } else {
            die "Could not copy '$table' rows: $src_before rows from source copied into $dest_after rows in target\n";
        }
    } else {

        my $dest_row_increase = $self->get_row_count($dest_dbc, $table) - $self->param('dest_before_all');

        if($mode eq 'topup') {
            if($src_before <= $dest_row_increase) {
                $self->warning("Cannot check success/failure in this mode, but the number of '$table' rows in target increased by $dest_row_increase (higher than $src_before)");
            } else {
                die "Could not add rows: $src_before '$table' rows from source copied into $dest_row_increase rows in target\n";
            }
        } elsif($mode eq 'insertignore') {
            $self->warning("Cannot check success/failure in this mode, but the number of '$table' rows in target increased by $dest_row_increase");
        }
    }
}

########################### private subroutines ####################################

sub get_row_count {
    my ($self, $dbc, $table, $where) = @_;

    my $sql = "SELECT count(*) FROM $table" . (defined($where) ? " WHERE $where" : '');

    my $sth = $dbc->prepare($sql);
    $sth->execute();
    my ($row_count) = $sth->fetchrow_array();
    $sth->finish;

    return $row_count;
}

1;
<|MERGE_RESOLUTION|>--- conflicted
+++ resolved
@@ -125,8 +125,8 @@
     my $filter_cmd  = $self->param('filter_cmd');
     my $lock_tables = $self->param('lock_tables');
 
-<<<<<<< HEAD
     my $mode_options = { 'overwrite' => [], 'topup' => ['--no-create-info'], 'insertignore' => [qw(--no-create-info --insert-ignore)] }->{$mode};
+    push(@{$mode_options}, '--skip-lock-tables') unless ($lock_tables);
 
     # Must be joined because of the pipe
     my $cmd = join(' ',
@@ -139,19 +139,6 @@
             );
 
     print "$cmd\n" if $self->debug;
-=======
-    my $cmd = 'mysqldump '
-                . { 'overwrite' => '', 'topup' => '--no-create-info ', 'insertignore' => '--no-create-info --insert-ignore ' }->{$mode}
-                . ($lock_tables ? '' : '--skip-lock-tables ')
-                . $self->mysql_conn_from_dbc($src_dbc)
-                . " $table "
-                . (defined($where) ? "--where '$where' " : '')
-                . '| '
-                . ($filter_cmd ? "$filter_cmd | " : '')
-                . 'mysql '
-                . $self->mysql_conn_from_dbc($dest_dbc);
-
->>>>>>> 19aff602
     if(my $return_value = system(bash => (-o => 'pipefail', -c => $cmd))) {
         $return_value >>= 8;
         die "system( $cmd ) failed: $return_value";

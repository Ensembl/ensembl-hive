--- conflicted
+++ resolved
@@ -53,14 +53,10 @@
         'mode'          => 'overwrite',
         'where'         => undef,
         'filter_cmd'    => undef,
-<<<<<<< HEAD
-
         # Needed by SystemCmd
         'use_bash_pipefail'         => 1,
         'return_codes_2_branches'   => {},
-=======
         'lock_tables'   => 0,
->>>>>>> 7cb46620
     };
 }
 
@@ -117,11 +113,8 @@
     my $lock_tables = $self->param('lock_tables');
 
     my $mode_options = { 'overwrite' => [], 'topup' => ['--no-create-info'], 'insertignore' => [qw(--no-create-info --insert-ignore)] }->{$mode};
-<<<<<<< HEAD
     die "Mode '$mode' not recognized. Should be 'overwrite', 'topup' or 'insertignore'\n" unless $mode_options;
-=======
     push(@{$mode_options}, '--skip-lock-tables') unless ($lock_tables);
->>>>>>> 7cb46620
 
     # Must be joined because of the pipe
     my $cmd = join(' ',

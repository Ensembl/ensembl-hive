=pod 

=head1 NAME

    Bio::EnsEMBL::Hive::RunnableDB::DatabaseDumper

=head1 SYNOPSIS

    standaloneJob.pl RunnableDB/DatabaseDumper.pm -exclude_ehive 1 -exclude_list 1 \
        -table_list "['peptide_align_%']" -src_db_conn mysql://ensro@127.0.0.1:4313/mm14_compara_homology_67 -output_file ~/dump1.sql

=head1 DESCRIPTION

This is a Runnable to dump the tables of a database (by default,
all of them).

The following parameters are accepted:

 - src_db_conn : the connection parameters to the database to be
    dumped (by default, the current eHive database if available)

 - exclude_ehive [boolean=0] : do we exclude the eHive-specific tables
    from the dump

 - table_list [string or array of strings]: the list of tables
    to include in the dump. The '%' wildcard is accepted.

 - exclude_list [boolean=0] : do we consider 'table_list' as a list
    of tables to be excluded from the dump (instead of included)

 - output_file [string] : the file to write the dump to. If the filename
    ends with ".gz", the file is compressed with "gzip" (default parameters)

 - output_db [string] : URL of a database to write the dump to. In this
    mode, the Runnable acts like MySQLTransfer

 - skip_dump [boolean=0] : set this to 1 to skip the dump


The decision process regarding which tables should be dumped is quite complex.
The following sections explain the various scenarios.

1. eHive database

1.a. Hybrid database

If "table_list" is undefined or maps to an empty list, the list
of tables to be dumped is decided accordingly to "exclude_list" (EL)
and "exclude_ehive" (EH). "exclude_list" controls the whole list of
non-eHive tables.

EL EH    List of tables to dump
0  0  => all the tables
0  1  => all the tables, except the eHive ones
1  0  => all the tables, except the non-eHive ones = only the eHive tables
1  1  => both eHive and non-eHive tables are excluded = nothing is dumped

If "table_list" is defined to non-empty list T, the table of decision is:

EL EH    List of tables to dump
0  0  => all the tables in T + the eHive tables
0  1  => all the tables in T
1  0  => all the tables, except the ones in T
1  1  => all the tables, except the ones in T and the eHive ones

1.b. eHive-only database

The decision table can be simplified if the database only contains eHive tables.
In particular, the "exclude_list" and "table_list" parameters have no effect.

EH    List of tables to dump
0  => All the eHive tables, i.e. the whole database
1  => No eHive tables, i.e. nothing

2. non-eHive database

The "exclude_ehive" parameter is ignored.

empty "table_list":
EL    List of tables to dump
0  => all the tables
1  => all the tables are excluded = nothing is dumped

non-empty "table_list" T:
EL    List of tables to dump
0  => all the tables in T
1  => all the tables, except the ones in T


=head1 LICENSE

    Copyright [1999-2016] Wellcome Trust Sanger Institute and the EMBL-European Bioinformatics Institute

    Licensed under the Apache License, Version 2.0 (the "License"); you may not use this file except in compliance with the License.
    You may obtain a copy of the License at

         http://www.apache.org/licenses/LICENSE-2.0

    Unless required by applicable law or agreed to in writing, software distributed under the License
    is distributed on an "AS IS" BASIS, WITHOUT WARRANTIES OR CONDITIONS OF ANY KIND, either express or implied.
    See the License for the specific language governing permissions and limitations under the License.

=head1 CONTACT

    Please subscribe to the Hive mailing list:  http://listserver.ebi.ac.uk/mailman/listinfo/ehive-users  to discuss Hive-related questions or to be notified of our updates

=cut


package Bio::EnsEMBL::Hive::RunnableDB::DatabaseDumper;

use strict;
use warnings;

use Bio::EnsEMBL::Hive::Utils ('go_figure_dbc');

use base ('Bio::EnsEMBL::Hive::RunnableDB::SystemCmd');

sub param_defaults {
    return {
        # Which tables to dump. How the options are combined is explained above
        'table_list'    => undef,   # array-ref
        'exclude_ehive' => 0,       # boolean
        'exclude_list'  => 0,       # boolean

        # Input / output
        'src_db_conn'   => undef,   # URL, hash-ref, or Registry name
        'output_file'   => undef,   # String
        'output_db'     => undef,   # URL, hash-ref, or Registry name

        # Other options
        'skip_dump'     => 0,       # boolean

        # SystemCmd's options
        'use_bash_pipefail' => 1,   # We need to make sure the whole command succeeded
    }
}

sub fetch_input {
    my $self = shift @_;

    # The final list of tables
    my @tables = ();
    my @ignores = ();
<<<<<<< HEAD
=======
    $self->param('ignores', \@ignores);
>>>>>>> 79f05c7d

    # Connection parameters
    my $src_db_conn  = $self->param('src_db_conn');
    my $src_dbc = $src_db_conn ? go_figure_dbc($src_db_conn) : $self->data_dbc;
    $self->param('src_dbc', $src_dbc);

    $self->input_job->transient_error(0);
    die 'Only the "mysql" driver is supported.' if $src_dbc->driver ne 'mysql';

    my @ehive_tables = ();
    {
        ## Only query the list of eHive tables if there is a "hive_meta" table
        my $meta_sth = $src_dbc->db_handle->table_info(undef, undef, 'hive_meta');
        if ($meta_sth->fetchrow_arrayref) {
            my $src_dba = Bio::EnsEMBL::Hive::DBSQL::DBAdaptor->new( -dbconn => $src_dbc, -disconnect_when_inactive => 1, -no_sql_schema_version_check => 1 );
            @ehive_tables = (@{$src_dba->hive_pipeline->list_all_hive_tables}, @{$src_dba->hive_pipeline->list_all_hive_views});
        }
        $meta_sth->finish();
    }
    $self->param('nb_ehive_tables', scalar(@ehive_tables));

    # Get the table list in either "tables" or "ignores"
<<<<<<< HEAD
    my $table_list = $self->_get_table_list($src_dbc, $self->param('table_list') || '');
=======
    my $table_list = $self->_get_table_list($self->param('table_list') || '');
>>>>>>> 79f05c7d
    print "table_list: ", scalar(@$table_list), " ", join('/', @$table_list), "\n" if $self->debug;
    my $nothing_to_dump = 0;

    if ($self->param('exclude_list')) {
        push @ignores, @$table_list;
        $nothing_to_dump = 1 if !$self->param('table_list');
    } else {
        push @tables, @$table_list;
        $nothing_to_dump = 1 if $self->param('table_list') and !@$table_list;
    }

    # Would be good to have this from eHive
    my @ref_ehive_tables = qw(hive_meta pipeline_wide_parameters worker dataflow_rule analysis_base analysis_ctrl_rule job accu log_message job_file analysis_data resource_description analysis_stats analysis_stats_monitor role msg progress resource_class worker_resource_usage);

    ## Only eHive databases have a table named "hive_meta"
    my $meta_sth = $src_dbc->db_handle->table_info(undef, undef, 'hive_meta');
    my @ehive_tables;
    if ($meta_sth->fetchrow_arrayref) {
        # The hard-coded list is comprehensive, so some tables may not be
        # in this database (which may be on a different version)
        push @ehive_tables, @{$self->_get_table_list($_)} for @ref_ehive_tables;
    }
    $meta_sth->finish();

    # eHive tables are ignored if exclude_ehive is set
    if ($self->param('exclude_ehive')) {
        push @ignores, @ehive_tables;
    } elsif (@ehive_tables) {
        if (@tables || $nothing_to_dump) {
            push @tables, @ehive_tables;
            $nothing_to_dump = 0;
        }
    }

    $self->param('nothing_to_dump', $nothing_to_dump);

    # Output file / output database
    $self->param('output_file') || $self->param('output_db') || die 'One of the parameters "output_file" and "output_db" is mandatory';
    unless ($self->param('output_file')) {
        $self->param('real_output_db', go_figure_dbc( $self->param('output_db') ) );
        die 'Only the "mysql" driver is supported.' if $self->param('real_output_db')->driver ne 'mysql';
    }

    $self->input_job->transient_error(1);
<<<<<<< HEAD
=======
}


# Splits a string into a list of strings
# Ask the database for the list of tables that match the wildcard "%"
# and also select the tables that actually exist
sub _get_table_list {
    my ($self, $table_list) = @_;

    my @newtables = ();
    my $dbc = $self->param('src_dbc');
    foreach my $initable (ref($table_list) eq 'ARRAY' ? @$table_list : split(' ', $table_list)) {
        if ($initable =~ /%/) {
            $initable =~ s/_/\\_/g;
        }
        my $sth = $dbc->db_handle->table_info(undef, undef, $initable, undef);
        push @newtables, map( {$_->[2]} @{$sth->fetchall_arrayref});
    }
    return \@newtables;
}
>>>>>>> 79f05c7d

    print "tables: ", scalar(@tables), " ", join('/', @tables), "\n" if $self->debug;
    print "ignores: ", scalar(@ignores), " ", join('/', @ignores), "\n" if $self->debug;

<<<<<<< HEAD
    # We have to exclude everything
    return if ($self->param('exclude_ehive') and $self->param('exclude_list') and scalar(@ignores) == $self->param('nb_ehive_tables'));
=======
    my @options = qw(--skip-lock-tables);
    # Without any table names, mysqldump thinks that it should dump
    # everything. We need to add special arguments to handle this
    if ($self->param('nothing_to_dump')) {
        print "everything is excluded, nothing to dump !\n" if $self->debug;
        push @options, qw(--no-create-info --no-data);
        $ignores = [];  # to clean-up the command-line
    }
>>>>>>> 79f05c7d

    # mysqldump command
    my $output = "";
    if ($self->param('output_file')) {
        if (lc $self->param('output_file') =~ /\.gz$/) {
            $output = sprintf(' | gzip > %s', $self->param('output_file'));
        } else {
            $output = sprintf('> %s', $self->param('output_file'));
        }
    } else {
        $output = join(' ', '|', @{ $self->param('real_output_db')->to_cmd(undef, undef, undef, undef, 1) } );
    };

    # Must be joined because of the redirection / the pipe
    my $cmd = join(' ', 
        @{ $src_dbc->to_cmd('mysqldump', undef, undef, undef, 1) },
<<<<<<< HEAD
        '--skip-lock-tables',
        @tables,
        (map {sprintf('--ignore-table=%s.%s', $src_dbc->dbname, $_)} @ignores),
=======
        @options,
        @$tables,
        (map {sprintf('--ignore-table=%s.%s', $src_dbc->dbname, $_)} @$ignores),
>>>>>>> 79f05c7d
        $output
    );

    # Check whether the current database has been restored from a snapshot.
    # If it is the case, we shouldn't re-dump and overwrite the file.
    # We also check here the value of the "skip_dump" parameter
    my $completion_signature = sprintf('dump_%d_restored', $self->input_job->dbID < 0 ? 0 : $self->input_job->dbID);

    if ($self->param('skip_dump') or $self->param($completion_signature)) {
        # A command that always succeeds
        $self->param('cmd', 'true');
        if ($self->param('skip_dump')) {
            $self->warning('Skipping the dump because "skip_dump" is defined');
        } else {
            $self->warning("Skipping the dump because this database has been restored from the target dump. We don't want to overwrite it");
        }
    } else {
        # OK, we can dump. We add the signature to the dump, so that the
        # job won't rerun on a restored database
        # We're very lucky that gzipped streams can be concatenated and the
        # output is still valid !
        my $extra_sql = qq{echo "INSERT INTO pipeline_wide_parameters VALUES ('$completion_signature', 1);\n" $output};
        $extra_sql =~ s/>/>>/;
        $self->param('cmd', "$cmd; $extra_sql");
    }
}


# Splits a string into a list of strings
# Ask the database for the list of tables that match the wildcard "%"

sub _get_table_list {
    my ($self, $dbc, $table_list) = @_;

    my @newtables = ();
    foreach my $initable (ref($table_list) eq 'ARRAY' ? @$table_list : split(' ', $table_list)) {
        if ($initable =~ /%/) {
            $initable =~ s/_/\\_/g;
            my $sth = $dbc->db_handle->table_info(undef, undef, $initable, undef);
            push @newtables, map( {$_->[2]} @{$sth->fetchall_arrayref});
        } else {
            push @newtables, $initable;
        }
    }
    return \@newtables;
}


1;<|MERGE_RESOLUTION|>--- conflicted
+++ resolved
@@ -142,10 +142,6 @@
     # The final list of tables
     my @tables = ();
     my @ignores = ();
-<<<<<<< HEAD
-=======
-    $self->param('ignores', \@ignores);
->>>>>>> 79f05c7d
 
     # Connection parameters
     my $src_db_conn  = $self->param('src_db_conn');
@@ -162,17 +158,19 @@
         if ($meta_sth->fetchrow_arrayref) {
             my $src_dba = Bio::EnsEMBL::Hive::DBSQL::DBAdaptor->new( -dbconn => $src_dbc, -disconnect_when_inactive => 1, -no_sql_schema_version_check => 1 );
             @ehive_tables = (@{$src_dba->hive_pipeline->list_all_hive_tables}, @{$src_dba->hive_pipeline->list_all_hive_views});
+            unless (@ehive_tables) {
+                my @ref_ehive_tables = qw(hive_meta pipeline_wide_parameters worker dataflow_rule analysis_base analysis_ctrl_rule job accu log_message job_file analysis_data resource_description analysis_stats analysis_stats_monitor role msg progress resource_class worker_resource_usage);
+                # The hard-coded list is comprehensive, so some tables may not be
+                # in this database (which may be on a different version)
+                push @ehive_tables, @{$self->_get_table_list($_)} for @ref_ehive_tables;
+            }
         }
         $meta_sth->finish();
     }
     $self->param('nb_ehive_tables', scalar(@ehive_tables));
 
     # Get the table list in either "tables" or "ignores"
-<<<<<<< HEAD
     my $table_list = $self->_get_table_list($src_dbc, $self->param('table_list') || '');
-=======
-    my $table_list = $self->_get_table_list($self->param('table_list') || '');
->>>>>>> 79f05c7d
     print "table_list: ", scalar(@$table_list), " ", join('/', @$table_list), "\n" if $self->debug;
     my $nothing_to_dump = 0;
 
@@ -183,19 +181,6 @@
         push @tables, @$table_list;
         $nothing_to_dump = 1 if $self->param('table_list') and !@$table_list;
     }
-
-    # Would be good to have this from eHive
-    my @ref_ehive_tables = qw(hive_meta pipeline_wide_parameters worker dataflow_rule analysis_base analysis_ctrl_rule job accu log_message job_file analysis_data resource_description analysis_stats analysis_stats_monitor role msg progress resource_class worker_resource_usage);
-
-    ## Only eHive databases have a table named "hive_meta"
-    my $meta_sth = $src_dbc->db_handle->table_info(undef, undef, 'hive_meta');
-    my @ehive_tables;
-    if ($meta_sth->fetchrow_arrayref) {
-        # The hard-coded list is comprehensive, so some tables may not be
-        # in this database (which may be on a different version)
-        push @ehive_tables, @{$self->_get_table_list($_)} for @ref_ehive_tables;
-    }
-    $meta_sth->finish();
 
     # eHive tables are ignored if exclude_ehive is set
     if ($self->param('exclude_ehive')) {
@@ -207,8 +192,6 @@
         }
     }
 
-    $self->param('nothing_to_dump', $nothing_to_dump);
-
     # Output file / output database
     $self->param('output_file') || $self->param('output_db') || die 'One of the parameters "output_file" and "output_db" is mandatory';
     unless ($self->param('output_file')) {
@@ -217,46 +200,18 @@
     }
 
     $self->input_job->transient_error(1);
-<<<<<<< HEAD
-=======
-}
-
-
-# Splits a string into a list of strings
-# Ask the database for the list of tables that match the wildcard "%"
-# and also select the tables that actually exist
-sub _get_table_list {
-    my ($self, $table_list) = @_;
-
-    my @newtables = ();
-    my $dbc = $self->param('src_dbc');
-    foreach my $initable (ref($table_list) eq 'ARRAY' ? @$table_list : split(' ', $table_list)) {
-        if ($initable =~ /%/) {
-            $initable =~ s/_/\\_/g;
-        }
-        my $sth = $dbc->db_handle->table_info(undef, undef, $initable, undef);
-        push @newtables, map( {$_->[2]} @{$sth->fetchall_arrayref});
-    }
-    return \@newtables;
-}
->>>>>>> 79f05c7d
 
     print "tables: ", scalar(@tables), " ", join('/', @tables), "\n" if $self->debug;
     print "ignores: ", scalar(@ignores), " ", join('/', @ignores), "\n" if $self->debug;
 
-<<<<<<< HEAD
-    # We have to exclude everything
-    return if ($self->param('exclude_ehive') and $self->param('exclude_list') and scalar(@ignores) == $self->param('nb_ehive_tables'));
-=======
     my @options = qw(--skip-lock-tables);
     # Without any table names, mysqldump thinks that it should dump
     # everything. We need to add special arguments to handle this
-    if ($self->param('nothing_to_dump')) {
+    if ($nothing_to_dump) {
         print "everything is excluded, nothing to dump !\n" if $self->debug;
         push @options, qw(--no-create-info --no-data);
-        $ignores = [];  # to clean-up the command-line
-    }
->>>>>>> 79f05c7d
+        @ignores = ();  # to clean-up the command-line
+    }
 
     # mysqldump command
     my $output = "";
@@ -273,15 +228,9 @@
     # Must be joined because of the redirection / the pipe
     my $cmd = join(' ', 
         @{ $src_dbc->to_cmd('mysqldump', undef, undef, undef, 1) },
-<<<<<<< HEAD
-        '--skip-lock-tables',
+        @options,
         @tables,
         (map {sprintf('--ignore-table=%s.%s', $src_dbc->dbname, $_)} @ignores),
-=======
-        @options,
-        @$tables,
-        (map {sprintf('--ignore-table=%s.%s', $src_dbc->dbname, $_)} @$ignores),
->>>>>>> 79f05c7d
         $output
     );
 
@@ -312,7 +261,7 @@
 
 # Splits a string into a list of strings
 # Ask the database for the list of tables that match the wildcard "%"
-
+# and also select the tables that actually exist
 sub _get_table_list {
     my ($self, $dbc, $table_list) = @_;
 
@@ -320,11 +269,9 @@
     foreach my $initable (ref($table_list) eq 'ARRAY' ? @$table_list : split(' ', $table_list)) {
         if ($initable =~ /%/) {
             $initable =~ s/_/\\_/g;
-            my $sth = $dbc->db_handle->table_info(undef, undef, $initable, undef);
-            push @newtables, map( {$_->[2]} @{$sth->fetchall_arrayref});
-        } else {
-            push @newtables, $initable;
-        }
+        }
+        my $sth = $dbc->db_handle->table_info(undef, undef, $initable, undef);
+        push @newtables, map( {$_->[2]} @{$sth->fetchall_arrayref});
     }
     return \@newtables;
 }

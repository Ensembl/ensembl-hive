--- conflicted
+++ resolved
@@ -251,14 +251,8 @@
 
     # Must be joined because of the redirection / the pipe
     my $cmd = join(' ', 
-<<<<<<< HEAD
         @{ $src_dbc->to_cmd('mysqldump', undef, undef, undef, 1) },
-        '--skip-lock-tables',
-=======
-        'mysqldump',
-        $self->mysql_conn_from_dbc($src_dbc),
         @options,
->>>>>>> da278e1f
         @$tables,
         (map {sprintf('--ignore-table=%s.%s', $src_dbc->dbname, $_)} @$ignores),
         $output

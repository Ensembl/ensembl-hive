--- conflicted
+++ resolved
@@ -58,18 +58,7 @@
 
 use Bio::EnsEMBL::Hive::Utils qw(join_command_args);
 
-<<<<<<< HEAD
 use Capture::Tiny ':all';
-=======
-sub param_defaults {
-    return {
-        'use_bash_pipefail' => 0,   # Boolean. When true, the command will be run with "bash -o pipefail -c $cmd". Useful to capture errors in a command that contains pipes
-    }
-}
-
-
-=head2 strict_hash_format
->>>>>>> e22287c7
 
 use base ('Bio::EnsEMBL::Hive::Process');
 
@@ -77,6 +66,7 @@
 sub param_defaults {
     return {
         return_codes_2_branches => {},      # Hash that maps some of the command return codes to branch numbers
+        'use_bash_pipefail' => 0,           # Boolean. When true, the command will be run with "bash -o pipefail -c $cmd". Useful to capture errors in a command that contains pipes
     }
 }
 
@@ -99,7 +89,7 @@
     my $cmd = $self->param_required('cmd');
     my ($join_needed, $flat_cmd) = join_command_args($cmd);
     # Let's use the array if possible, it saves us from running a shell
-    my @cmd_to_run = $join_needed ? $flat_cmd : (ref($cmd) ? @$cmd : $cmd);
+    my @cmd_to_run = $self->param('use_bash_pipefail') ? ('bash' => ('-o' => 'pipefail', '-c' => $flat_cmd)) : ($join_needed ? $flat_cmd : (ref($cmd) ? @$cmd : $cmd));
 
     if($self->debug()) {
         use Data::Dumper;
@@ -110,20 +100,10 @@
     }
 
     $self->dbc and $self->dbc->disconnect_when_inactive(1);    # release this connection for the duration of system() call
-<<<<<<< HEAD
     my $return_value;
     my $stderr = tee_stderr {
         $return_value = system(@cmd_to_run);
     };
-=======
-
-    my @system_args = $self->param('use_bash_pipefail') ? ('bash' => ('-o' => 'pipefail', '-c' => $flat_cmd)) : (ref($cmd) ? @$cmd : ($cmd));
-    if(my $return_value = system(@system_args)) {
-        $return_value >>= 8;
-        die "system( $flat_cmd ) failed: $return_value";
-    }
-
->>>>>>> e22287c7
     $self->dbc and $self->dbc->disconnect_when_inactive(0);    # allow the worker to keep the connection open again
 
     # To be used in write_output()

--- conflicted
+++ resolved
@@ -54,22 +54,15 @@
 use warnings;
 use Carp ('confess');
 use Data::Dumper;
-<<<<<<< HEAD
+use Bio::EnsEMBL::Hive::Version;
+use Bio::EnsEMBL::Hive::DBSQL::SqlSchemaAdaptor;
 #use Bio::EnsEMBL::Hive::DBSQL::DBConnection;   # causes warnings that all exported functions have been redefined
 
 use Exporter 'import';
-our @EXPORT_OK = qw(stringify destringify dir_revhash parse_cmdline_options find_submodules load_file_or_module script_usage url2dbconn_hash go_figure_dbc throw);
+our @EXPORT_OK = qw(stringify destringify dir_revhash parse_cmdline_options find_submodules load_file_or_module script_usage url2dbconn_hash go_figure_dbc report_versions throw);
 
 no warnings ('once');   # otherwise the next line complains about $Carp::Internal being used just once
 $Carp::Internal{ (__PACKAGE__) }++;
-=======
-use Bio::EnsEMBL::Hive::Version;
-use Bio::EnsEMBL::Hive::DBSQL::SqlSchemaAdaptor;
-use Bio::EnsEMBL::Hive::DBSQL::DBConnection;
-
-use Exporter 'import';
-our @EXPORT_OK = qw(stringify destringify dir_revhash parse_cmdline_options find_submodules load_file_or_module script_usage url2dbconn_hash go_figure_dbc report_versions);
->>>>>>> 781ef4ae
 
 
 =head2 stringify
@@ -341,18 +334,19 @@
 }
 
 
-<<<<<<< HEAD
+sub report_versions {
+    print "CodeVersion\t".Bio::EnsEMBL::Hive::Version->get_code_version()."\n";
+    print "CompatibleHiveDatabaseSchemaVersion\t".Bio::EnsEMBL::Hive::DBSQL::SqlSchemaAdaptor->get_code_sql_schema_version()."\n";
+}
+
+
 sub throw {
     my $msg = pop @_;
 
         # TODO: newer versions of Carp are much more tunable, but I am stuck with v1.08 .
         #       Alternatively, we could implement our own stack reporter instead of Carp::confess.
     confess $msg;
-=======
-sub report_versions {
-    print "CodeVersion\t".Bio::EnsEMBL::Hive::Version->get_code_version()."\n";
-    print "CompatibleHiveDatabaseSchemaVersion\t".Bio::EnsEMBL::Hive::DBSQL::SqlSchemaAdaptor->get_code_sql_schema_version()."\n";
->>>>>>> 781ef4ae
-}
+}
+
 
 1;

--- conflicted
+++ resolved
@@ -56,14 +56,11 @@
 use warnings;
 use Carp ('confess');
 use Data::Dumper;
-<<<<<<< HEAD
 use Scalar::Util qw(looks_like_number);
-=======
 use Bio::EnsEMBL::Hive::Meadow;
 use Bio::EnsEMBL::Hive::Valley;
 use Bio::EnsEMBL::Hive::Version;
 use Bio::EnsEMBL::Hive::DBSQL::SqlSchemaAdaptor;
->>>>>>> 24f8a8f0
 #use Bio::EnsEMBL::Hive::DBSQL::DBConnection;   # causes warnings that all exported functions have been redefined
 
 use Exporter 'import';
@@ -377,9 +374,7 @@
     require Bio::EnsEMBL::Hive::GuestProcess;
     print "CodeVersion\t".Bio::EnsEMBL::Hive::Version->get_code_version()."\n";
     print "CompatibleHiveDatabaseSchemaVersion\t".Bio::EnsEMBL::Hive::DBSQL::SqlSchemaAdaptor->get_code_sql_schema_version()."\n";
-<<<<<<< HEAD
     print "CompatibleGuestLanguageCommunicationProtocolVersion\t".Bio::EnsEMBL::Hive::GuestProcess->get_protocol_version()."\n";
-=======
 
     print "MeadowInterfaceVersion\t".Bio::EnsEMBL::Hive::Meadow->get_meadow_major_version()."\n";
     my $meadow_class_path = Bio::EnsEMBL::Hive::Valley->meadow_class_path;
@@ -396,7 +391,6 @@
                                 : 'incompatible';
         print '',join("\t", 'Meadow::'.$meadow_driver, $meadow_version, $status)."\n";
     }
->>>>>>> 24f8a8f0
 }
 
 

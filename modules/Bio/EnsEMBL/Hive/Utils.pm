
=pod

=head1 NAME

    Bio::EnsEMBL::Hive::Utils

=head1 SYNOPSIS

        # Example of an import:
    use Bio::EnsEMBL::Hive::Utils 'stringify';
    my $input_id_string = stringify($input_id_hash);

        # Example of inheritance:
    use base ('Bio::EnsEMBL::Hive::Utils', ...);
    my $input_id_string = $self->stringify($input_id_hash);

        # Example of a direct call:
    use Bio::EnsEMBL::Hive::Utils;
    my $input_id_string = Bio::EnsEMBL::Hive::Utils::stringify($input_id_hash);

=head1 DESCRIPTION

    This module provides general utility functions that can be used in different contexts through three different calling mechanisms:

        * import:  another module/script can selectively import methods from this module into its namespace

        * inheritance:  another module can inherit from this one and so implicitly acquire the methods into its namespace
        
        * direct call to a module's method:  another module/script can directly call a method from this module prefixed with this module's name

=head1 LICENSE

    Copyright [1999-2016] Wellcome Trust Sanger Institute and the EMBL-European Bioinformatics Institute

    Licensed under the Apache License, Version 2.0 (the "License"); you may not use this file except in compliance with the License.
    You may obtain a copy of the License at

         http://www.apache.org/licenses/LICENSE-2.0

    Unless required by applicable law or agreed to in writing, software distributed under the License
    is distributed on an "AS IS" BASIS, WITHOUT WARRANTIES OR CONDITIONS OF ANY KIND, either express or implied.
    See the License for the specific language governing permissions and limitations under the License.

=head1 CONTACT

    Please subscribe to the Hive mailing list:  http://listserver.ebi.ac.uk/mailman/listinfo/ehive-users  to discuss Hive-related questions or to be notified of our updates
  
=cut


package Bio::EnsEMBL::Hive::Utils;

use strict;
use warnings;
use Carp ('confess');
use Data::Dumper;
use Scalar::Util qw(looks_like_number);
#use Bio::EnsEMBL::Hive::DBSQL::DBConnection;   # causes warnings that all exported functions have been redefined

use Exporter 'import';
our @EXPORT_OK = qw(stringify destringify dir_revhash parse_cmdline_options find_submodules load_file_or_module script_usage split_for_bash url2dbconn_hash go_figure_dbc report_versions throw join_command_args);

no warnings ('once');   # otherwise the next line complains about $Carp::Internal being used just once
$Carp::Internal{ (__PACKAGE__) }++;


=head2 stringify

    Description: This function takes in a Perl data structure and stringifies it using specific configuration
                 that allows us to store/recreate this data structure according to our specific storage/communication requirements.

    Callers    : Bio::EnsEMBL::Hive::DBSQL::AnalysisJobAdaptor      # stringification of input_id() hash
                 Bio::EnsEMBL::Hive::PipeConfig::HiveGeneric_conf   # stringification of parameters() hash

=cut

sub stringify {
    my $structure = pop @_;

    local $Data::Dumper::Indent    = 0;         # we want everything on one line
    local $Data::Dumper::Terse     = 1;         # and we want it without dummy variable names
    local $Data::Dumper::Sortkeys  = 1;         # make stringification more deterministic
    local $Data::Dumper::Quotekeys = 1;         # conserve some space
    local $Data::Dumper::Useqq     = 1;         # escape the \n and \t correctly
    local $Data::Dumper::Pair      = ' => ';    # make sure we always produce Perl-parsable structures, no matter what is set externally
    local $Data::Dumper::Maxdepth  = 0;         # make sure nobody can mess up stringification by setting a lower Maxdepth

    return Dumper($structure);
}

=head2 destringify

    Description: This function takes in a string that may or may not contain a stingified Perl structure.
                 If it seems to contain a hash/array/quoted_string, the contents is evaluated, otherwise it is returned "as is".
                 This function is mainly used to read values from 'meta' table that may represent Perl structures, but generally don't have to.

    Callers    : Bio::EnsEMBL::Hive::DBSQL::PipelineWideParametersAdaptor   # destringification of general 'meta' params
                 beekeeper.pl script                                        # destringification of the 'pipeline_name' meta param

=cut

sub destringify {
    my $value = pop @_;

<<<<<<< HEAD
    if(defined $value) {
        if($value=~/^'.*'$/
        or $value=~/^".*"$/
        or $value=~/^{.*}$/
        or $value=~/^\[.*\]$/
        or looks_like_number($value)    # Needed for pipeline_wide_parameters as each value is destringified independently and the JSON writer would otherwise force writing numbers as strings
=======
    if($value) {
        if($value=~/^'.*'$/s
        or $value=~/^".*"$/s
        or $value=~/^{.*}$/s
        or $value=~/^\[.*\]$/s
>>>>>>> 8a52437a
        or $value eq 'undef') {

            $value = eval($value);
        }
    }

    return $value;
}

=head2 dir_revhash

    Description: This function takes in a string (which is usually a numeric id) and turns its reverse into a multilevel directory hash.
                 Please note that no directory is created at this step - it is purely a string conversion function.

    Callers    : Bio::EnsEMBL::Hive::Worker                 # hashing of the worker output directories
                 Bio::EnsEMBL::Hive::RunnableDB::JobFactory # hashing of an arbitrary id

=cut

sub dir_revhash {
    my $id = pop @_;

    my @dirs = reverse(split(//, $id));
    pop @dirs;  # do not use the first digit for hashing

    return join('/', @dirs);
}


=head2 parse_cmdline_options

    Description: This function reads all options from command line into a key-value hash
                (keys must be prefixed with a single or double dash, the following term becomes the value).
                The rest of the terms go into the list.
                Command line options are not removed from @ARGV, so the same or another parser can be run again if needed.

    Callers    : scripts

=cut

sub parse_cmdline_options {
    my %pairs = ();
    my @list  = ();

    my $temp_key;

    foreach my $arg (@ARGV) {
        if($temp_key) {                     # only the value, get the key from buffer
            $pairs{$temp_key} = destringify($arg);
            $temp_key = '';
        } elsif($arg=~/^--?(\w+)=(.+)$/) {  # both the key and the value
            $pairs{$1} = destringify($2);
        } elsif($arg=~/^--?(\w+)$/) {       # only the key, buffer it and expect the value on the next round
            $temp_key = $1;
        } else {
            push @list, $arg;
        }
    }
    return (\%pairs, \@list);
}


=head2 find_submodules

    Description: This function takes one argument ("prefix" of a module name),
                transforms it into a directory name from the filesystem's point of view
                and finds all module names in these "directories".
                Each module_name found is reported only once,
                even if there are multiple matching files in different directories.

    Callers    : scripts

=cut

sub find_submodules {
    my $prefix = shift @_;

    $prefix=~s{::}{/}g;

    my %seen_module_name = ();

    foreach my $inc (@INC) {
        foreach my $full_module_path (<$inc/$prefix/*.pm>) {
            my $module_name = substr($full_module_path, length($inc)+1, -3);    # remove leading "$inc/" and trailing '.pm'
            $module_name=~s{/}{::}g;                                            # transform back to module_name space

            $seen_module_name{$module_name}++;
        }
    }
    return [ keys %seen_module_name ];
}


=head2 load_file_or_module

    Description: This function takes one argument, tries to determine whether it is a module name ('::'-separated)
                or a path to the module ('/'-separated), finds the module_name and dynamically loads it.

    Callers    : scripts

=cut

sub load_file_or_module {
    my $file_or_module = pop @_;

    my $module_name;

    if( $file_or_module=~/^(\w|::)+$/ ) {

        $module_name = $file_or_module;

    } elsif(-r $file_or_module) {

        if(my $package_line = `grep ^package $file_or_module`) {
            if($package_line=~/^\s*package\s+((?:\w|::)+)\s*;/) {

                $module_name = $1;

            } else {
                warn "Package line format unrecognized:\n$package_line\n";
                script_usage(1);
            }
        } else {
            warn "Could not find the package definition line in '$file_or_module'\n";
            script_usage(1);
        }

    } else {
        warn "The parameter '$file_or_module' neither seems to be a valid module nor a valid readable file\n";
        script_usage(1);
    }

    eval "require $module_name;";
    die $@ if ($@);

    return $module_name;
}


=head2 script_usage

    Description: This function takes one argument (return value).
                It attempts to run perldoc on the current script, and if perldoc is not present, emulates its behaviour.
                Then it exits with the return value given.

    Callers    : scripts

=cut

sub script_usage {
    my $retvalue = pop @_;

    if(`which perldoc`) {
        system('perldoc', $0);
    } else {
        foreach my $line (<main::DATA>) {
            if($line!~s/\=\w+\s?//) {
                $line = "\t$line";
            }
            print $line;
        }
        <main::DATA>;   # this is just to stop the 'used once' warnings
    }
    exit($retvalue);
}


=head2 split_for_bash

    Description: This function takes one argument (String) and splits it assuming it represents bash command line parameters.
                 It mainly splits on whitespace, except for cases when spaces are trapped between quotes or apostrophes.
                 In the latter case the outer quotes are removed.
    Returntype : list of Strings

=cut

sub split_for_bash {
    my $cmd = pop @_;

    my @cmd = ($cmd =~ /((?:".*?"|'.*?'|\S)+)/g);   # split on space except for quoted strings

    foreach my $syll (@cmd) {                       # remove the outer quotes or apostrophes
        if($syll=~/^(\S*?)"(.*?)"(\S*?)$/) {
            $syll = $1 . $2 . $3;
        } elsif($syll=~/^(\S*?)'(.*?)'(\S*?)$/) {
            $syll = $1 . $2 . $3;
        }
    }

    return @cmd;
}


sub url2dbconn_hash {
    my $url = pop @_;

    if( my ($driver, $user, $pass, $host, $port, $dbname) =
        $url =~ m{^(\w*)://(?:(\w+)(?:\:([^/\@]*))?\@)?(?:([\w\-\.]+)(?:\:(\d+))?)?/(\w*)} ) {

        return {
            '-driver' => $driver    || 'mysql',
            '-host'   => $host      || 'localhost',
            '-port'   => $port      || 3306,
            '-user'   => $user      || '',
            '-pass'   => $pass      || '',
            '-dbname' => $dbname,
        };
    } else {
        return 0;
    }
}


sub go_figure_dbc {
    my ($foo, $schema_type) = @_;

#    if(UNIVERSAL::isa($foo, 'Bio::EnsEMBL::DBSQL::DBConnection')) { # already a DBConnection, return it:
    if ( ref($foo) =~ /DBConnection$/ ) {   # already a DBConnection, return it:

        return $foo;

#    } elsif(UNIVERSAL::can($foo, 'dbc') and UNIVERSAL::isa($foo->dbc, 'Bio::EnsEMBL::DBSQL::DBConnection')) {
    } elsif(UNIVERSAL::can($foo, 'dbc') and ref($foo->dbc) =~ /DBConnection$/) {

        return $foo->dbc;

#    } elsif(UNIVERSAL::can($foo, 'db') and UNIVERSAL::can($foo->db, 'dbc') and UNIVERSAL::isa($foo->db->dbc, 'Bio::EnsEMBL::DBSQL::DBConnection')) { # another data adaptor or Runnable:
    } elsif(UNIVERSAL::can($foo, 'db') and UNIVERSAL::can($foo->db, 'dbc') and ref($foo->db->dbc) =~ /DBConnection$/) { # another data adaptor or Runnable:

        return $foo->db->dbc;

    } elsif(my $db_conn = (ref($foo) eq 'HASH') ? $foo : url2dbconn_hash( $foo ) ) {  # either a hash or a URL that translates into a hash

        return Bio::EnsEMBL::Hive::DBSQL::DBConnection->new( %$db_conn );

    } else {
        unless(ref($foo)) {    # maybe it is simply a registry key?
            my $dba;
            eval {
                $schema_type ||= 'hive';
                require Bio::EnsEMBL::Registry;
                $dba = Bio::EnsEMBL::Registry->get_DBAdaptor($foo, $schema_type);
            };
            if(UNIVERSAL::can($dba, 'dbc')) {
                return $dba->dbc;
            }
        }
        die "Sorry, could not figure out how to make a DBConnection object out of '$foo'";
    }
}


sub report_versions {
    require Bio::EnsEMBL::Hive::Version;
    require Bio::EnsEMBL::Hive::DBSQL::SqlSchemaAdaptor;
    require Bio::EnsEMBL::Hive::GuestProcess;
    print "CodeVersion\t".Bio::EnsEMBL::Hive::Version->get_code_version()."\n";
    print "CompatibleHiveDatabaseSchemaVersion\t".Bio::EnsEMBL::Hive::DBSQL::SqlSchemaAdaptor->get_code_sql_schema_version()."\n";
    print "CompatibleGuestLanguageCommunicationProtocolVersion\t".Bio::EnsEMBL::Hive::GuestProcess->get_protocol_version()."\n";
}


sub throw {
    my $msg = pop @_;

        # TODO: newer versions of Carp are much more tunable, but I am stuck with v1.08 .
        #       Alternatively, we could implement our own stack reporter instead of Carp::confess.
    confess $msg;
}


=head2 join_command_args

    Argument[0]: String or Arrayref of Strings
    Description: Prepares the command to be executed by system(). It is needed if the
                 command is in fact composed of multiple commands.
    Returns:     Tuple (boolean,string). The boolean indicates whether it was needed to
                 join the arguments. The string is the new command-line string.
                 PS: Shamelessly adapted from http://www.perlmonks.org/?node_id=908096

=cut

my %shell_characters = map {$_ => 1} qw(< > |);

sub join_command_args {
    my $args = shift;
    return (0,$args) unless ref($args);

    # system() can only spawn 1 process. For multiple commands piped
    # together or if redirections are used, we need a shell to parse
    # a joined string representing the command
    my $join_needed = (grep {$shell_characters{$_}} @$args) ? 1 : 0;

    my @new_args = ();
    foreach my $a (@$args) {
        if ($shell_characters{$a} or $a =~ /^[a-zA-Z0-9_\-]+\z/) {
            push @new_args, $a;
        } else {
            # Escapes the single-quotes and protects the arguments
            $a =~ s/'/'\\''/g;
            push @new_args, "'$a'";
        }
    }

    return ($join_needed,join(' ', @new_args));
}


1;
<|MERGE_RESOLUTION|>--- conflicted
+++ resolved
@@ -103,20 +103,12 @@
 sub destringify {
     my $value = pop @_;
 
-<<<<<<< HEAD
     if(defined $value) {
-        if($value=~/^'.*'$/
-        or $value=~/^".*"$/
-        or $value=~/^{.*}$/
-        or $value=~/^\[.*\]$/
-        or looks_like_number($value)    # Needed for pipeline_wide_parameters as each value is destringified independently and the JSON writer would otherwise force writing numbers as strings
-=======
-    if($value) {
         if($value=~/^'.*'$/s
         or $value=~/^".*"$/s
         or $value=~/^{.*}$/s
         or $value=~/^\[.*\]$/s
->>>>>>> 8a52437a
+        or looks_like_number($value)    # Needed for pipeline_wide_parameters as each value is destringified independently and the JSON writer would otherwise force writing numbers as strings
         or $value eq 'undef') {
 
             $value = eval($value);

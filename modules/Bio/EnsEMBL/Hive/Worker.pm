--- conflicted
+++ resolved
@@ -561,13 +561,8 @@
         }
     }
 
-<<<<<<< HEAD
-    # The second arguments ("self_burial") controls whether we need to
-    # update the "last_check_in" date in the worker table
-=======
     # The second argument ("update_last_check_in") is set to force an
     # update of the "last_check_in" date in the worker table
->>>>>>> 458c761b
     $self->adaptor->register_worker_death($self, 1);
 
     if($self->debug) {

=pod 

=head1 NAME

    Bio::EnsEMBL::Hive::Worker

=head1 DESCRIPTION

    Object which encapsulates the details of how to find jobs, how to run those
    jobs, and then check the rules to create the next jobs in the chain.
    Essentially knows where to find data, how to process data, and where to
    put it when it is done (put in next persons INBOX) so the next Worker
    in the chain can find data to work on.

    Hive based processing is a concept based on a more controlled version
    of an autonomous agent type system.  Each worker is not told what to do
    (like a centralized control system - like the current pipeline system)
    but rather queries a central database for jobs (give me jobs).

    Each worker is linked to an analysis_id, registers its self on creation
    into the Hive, creates a RunnableDB instance of the Analysis->module,
    gets relevant configuration information from the database, does its
    work, creates the next layer of job entries by interfacing to
    the DataflowRuleAdaptor to determine the analyses it needs to pass its
    output data to and creates jobs on the database of the next analysis.
    It repeats this cycle until it has lived its lifetime or until there are no
    more jobs left to process.
    The lifetime limit is a safety limit to prevent these from 'infecting'
    a system and sitting on a compute node for longer than is socially exceptable.
    This is primarily needed on compute resources like an LSF system where jobs
    are not preempted and run until they are done.

    The Queens primary job is to create Workers to get the work down.
    As part of this, she is also responsible for summarizing the status of the
    analyses by querying the jobs, summarizing, and updating the
    analysis_stats table.  From this she is also responsible for monitoring and
    'unblocking' analyses via the analysis_ctrl_rules.
    The Queen is also responsible for freeing up jobs that were claimed by Workers
    that died unexpectantly so that other workers can take over the work.  

    The Beekeeper is in charge of interfacing between the Queen and a compute resource
    or 'compute farm'.  Its job is to query Queens if they need any workers and to
    send the requested number of workers to open machines via the runWorker.pl script.
    It is also responsible for interfacing with the Queen to identify workers which died
    unexpectantly so that she can free the dead workers unfinished jobs.

=head1 LICENSE

    Copyright [1999-2015] Wellcome Trust Sanger Institute and the EMBL-European Bioinformatics Institute
    Copyright [2016] EMBL-European Bioinformatics Institute

    Licensed under the Apache License, Version 2.0 (the "License"); you may not use this file except in compliance with the License.
    You may obtain a copy of the License at

         http://www.apache.org/licenses/LICENSE-2.0

    Unless required by applicable law or agreed to in writing, software distributed under the License
    is distributed on an "AS IS" BASIS, WITHOUT WARRANTIES OR CONDITIONS OF ANY KIND, either express or implied.
    See the License for the specific language governing permissions and limitations under the License.

=head1 CONTACT

    Please subscribe to the Hive mailing list:  http://listserver.ebi.ac.uk/mailman/listinfo/ehive-users  to discuss Hive-related questions or to be notified of our updates

=head1 APPENDIX

    The rest of the documentation details each of the object methods.
    Internal methods are usually preceded with a _

=cut


package Bio::EnsEMBL::Hive::Worker;

use strict;
use warnings;
use POSIX;

use Bio::EnsEMBL::Hive::AnalysisStats;
use Bio::EnsEMBL::Hive::Limiter;
use Bio::EnsEMBL::Hive::Utils::RedirectStack;
use Bio::EnsEMBL::Hive::Utils::Stopwatch;
use Bio::EnsEMBL::Hive::Utils ('stringify', 'throw');

use base ( 'Bio::EnsEMBL::Hive::Storable' );


    ## How often we should refresh the AnalysisStats objects
sub refresh_tolerance_seconds {
    return 20;
}



=head1 AUTOLOADED

    resource_class_id / resource_class

=cut


sub init {
    my $self = shift;

    my $lifespan_stopwatch = Bio::EnsEMBL::Hive::Utils::Stopwatch->new();
    $lifespan_stopwatch->_unit(1); # count in seconds (default is milliseconds)
    $lifespan_stopwatch->restart;
    $self->lifespan_stopwatch( $lifespan_stopwatch );

    return $self;
}


## Storable object's getters/setters:


sub meadow_type {
    my $self = shift;
    $self->{'_meadow_type'} = shift if(@_);
    return $self->{'_meadow_type'};
}


sub meadow_name {
    my $self = shift;
    $self->{'_meadow_name'} = shift if(@_);
    return $self->{'_meadow_name'};
}


sub meadow_host {
    my $self = shift;
    $self->{'_meadow_host'} = shift if(@_);
    return $self->{'_meadow_host'};
}


sub meadow_user {
    my $self = shift;
    $self->{'_meadow_user'} = shift if(@_);
    return $self->{'_meadow_user'};
}


sub process_id {
    my $self = shift;
    $self->{'_process_id'} = shift if(@_);
    return $self->{'_process_id'};
}


sub work_done {
    my $self = shift;
    $self->{'_work_done'} = shift if(@_);
    return $self->{'_work_done'} || 0;
}


sub status {
    my $self = shift;
    $self->{'_status'} = shift if(@_);
    return $self->{'_status'};
}


sub when_born {
    my $self = shift;
    $self->{'_when_born'} = shift if(@_);
    return $self->{'_when_born'};
}


sub when_checked_in {
    my $self = shift;
    $self->{'_when_checked_in'} = shift if(@_);
    return $self->{'_when_checked_in'};
}


sub when_seen {
    my $self = shift;
    $self->{'_when_seen'} = shift if(@_);
    return $self->{'_when_seen'};
}


sub when_died {
    my $self = shift;
    $self->{'_when_died'} = shift if(@_);
    return $self->{'_when_died'};
}


sub cause_of_death {
    my $self = shift;
    $self->{'_cause_of_death'} = shift if(@_);
    return $self->{'_cause_of_death'};
}


=head2 log_dir

  Arg [1] : (optional) string directory path
  Title   : log_dir
  Usage   : $worker_log_dir = $self->log_dir;
            $self->log_dir($worker_log_dir);
  Description: Storable getter/setter attribute for the directory where STDOUT and STRERR of the worker will be redirected to.
               In this directory each job will have its own .out and .err files.
  Returntype : string

=cut

sub log_dir {
    my $self = shift;
    $self->{'_log_dir'} = shift if(@_);
    return $self->{'_log_dir'};
}



## Non-Storable attributes:

sub current_role {
    my $self = shift;

    if( @_ ) {
        if( my $from_analysis = $self->{'_current_role'} && $self->{'_current_role'}->analysis ) {
            $self->worker_say( "unspecializing from ".$from_analysis->logic_name.'('.$from_analysis->dbID.')' );
        }
        my $new_role = shift @_;
        if( my $to_analysis = $new_role && $new_role->analysis ) {
            $self->worker_say( "specializing to ".$to_analysis->logic_name.'('.$to_analysis->dbID.')' );
        }
        $self->{'_current_role'} = $new_role;
    }
    return $self->{'_current_role'};
}


sub debug {
  my $self = shift;
  $self->{'_debug'} = shift if(@_);
  $self->{'_debug'}=0 unless(defined($self->{'_debug'}));
  return $self->{'_debug'};
}


sub execute_writes {
  my $self = shift;
  $self->{'_execute_writes'} = shift if(@_);
  $self->{'_execute_writes'}=1 unless(defined($self->{'_execute_writes'}));
  return $self->{'_execute_writes'};
}


sub special_batch {
  my $self = shift;
  $self->{'_special_batch'} = shift if(@_);
  return $self->{'_special_batch'};
}


sub perform_cleanup {
  my $self = shift;
  $self->{'_perform_cleanup'} = shift if(@_);
  $self->{'_perform_cleanup'} = 1 unless(defined($self->{'_perform_cleanup'}));
  return $self->{'_perform_cleanup'};
}


# this is a setter/getter that defines default behaviour when a job throws: should it be retried or not?

sub retry_throwing_jobs {
    my $self = shift @_;

    $self->{'_retry_throwing_jobs'} = shift @_ if(@_);
    return defined($self->{'_retry_throwing_jobs'}) ? $self->{'_retry_throwing_jobs'} : 1;
}


sub can_respecialize {
    my $self = shift;
    $self->{'_can_respecialize'} = shift if(@_);
    return $self->{'_can_respecialize'};
}


=head2 life_span

  Arg [1] : (optional) integer $value (in seconds)
  Title   :   life_span
  Usage   :   $value = $self->life_span;
              $self->life_span($new_value);
  Description: Defines the maximum time a worker can live for. Workers are always
               allowed to complete the jobs they get, but whether they can
               do multiple rounds of work is limited by their life_span
  DefaultValue : 3600 (60 minutes)
  Returntype : integer scalar

=cut

sub life_span { # default life_span = 60minutes
    my ($self, $value) = @_;

    if(defined($value)) {               # you can still set it to 0 and avoid having the limit on lifespan
        $self->{'_life_span'} = $value;
    } elsif(!defined($self->{'_life_span'})) {
        $self->{'_life_span'} = 60*60;
    }
    return $self->{'_life_span'};
}

sub lifespan_stopwatch {
    my $self = shift @_;

    if(@_) {
        $self->{'_lifespan_stopwatch'} = shift @_;
    }
    return $self->{'_lifespan_stopwatch'};
}

sub life_span_limit_reached {
    my $self = shift @_;

    if( $self->life_span() ) {
        my $alive_for_secs = $self->lifespan_stopwatch->get_elapsed;
        if($alive_for_secs > $self->life_span() ) {
            return $alive_for_secs;
        }
    }
    return 0;
}


=head2 job_limiter

  Title   :   job_limiter
  Arg [1] :   (optional) integer $value
  Usage   :   $limiter_obj = $self->job_limiter;
              $self->job_limiter($new_value);
  Description: The maximum number of jobs to be done by the Worker can be limited by the given number.
               A worker 'dies' when either the 'life_span' or 'job_limit' is exceeded.
  DefaultValue : undef (relies on life_span to limit life of worker)
  Returntype : Hive::Limiter object

=cut

sub job_limiter {
    my $self=shift;
    if( scalar(@_) or !defined($self->{'_job_limiter'}) ) {
        $self->{'_job_limiter'} = Bio::EnsEMBL::Hive::Limiter->new("Total number of jobs this Worker is allowed to take", shift @_);
    }
    return $self->{'_job_limiter'};
}


sub more_work_done {
    my ($self, $job_partial_timing) = @_;

    $self->{'_work_done'}++;

    while( my ($state, $partial_timing_in_state) = each %$job_partial_timing ) {
        $self->{'_interval_partial_timing'}{$state} += $partial_timing_in_state;
    }
}


# By maintaining this information we attempt to detect worker contamination without the user specifically telling us about it
#
# Ideally we should be doing an *ALIGNMENT* of error messages (allowing for some numerical IDs to differ),
# but at the moment we assume all errors identical. If the worker failed two jobs in a row - let him die.

sub prev_job_error {
    my $self = shift @_;

    $self->{'_prev_job_error'} = shift if(@_);
    return $self->{'_prev_job_error'};
}

sub runnable_object {
    my $self = shift @_;

    $self->{'_runnable_object'} = shift @_ if(@_);
    return $self->{'_runnable_object'};
}


sub get_stdout_redirector {
    my $self = shift;

    return $self->{_stdout_redirector} ||= Bio::EnsEMBL::Hive::Utils::RedirectStack->new(\*STDOUT);
}

sub get_stderr_redirector {
    my $self = shift;

    return $self->{_stderr_redirector} ||= Bio::EnsEMBL::Hive::Utils::RedirectStack->new(\*STDERR);
}


sub worker_say {
    my ($self, $msg) = @_;

    my $worker_id       = $self->dbID();
    my $current_role    = $self->current_role;
    my $job_id          = $self->runnable_object && $self->runnable_object->input_job && $self->runnable_object->input_job->dbID;
    print "Worker $worker_id [ ". ( $current_role
                                    ? ('Role '.$current_role->dbID.' , '.$current_role->analysis->logic_name.'('.$current_role->analysis_id.')'
                                        . ($job_id ? ", Job $job_id" : '')
                                      )
                                    : 'UNSPECIALIZED'
                                  )." ] $msg\n";
}


sub toString {
    my ($self, $include_analysis) = @_;

    my $current_role = $self->current_role;

    return join(', ',
            $include_analysis ? ( 'analysis='.($current_role ? $current_role->analysis->logic_name.'('.$current_role->analysis_id.')' : 'UNSPECIALIZED') ) : (),
            'resource_class_id='.($self->resource_class_id // 'NULL'),
            'meadow='.$self->meadow_type.'/'.$self->meadow_name,
            'process='.$self->meadow_user.'@'.$self->meadow_host.'#'.$self->process_id,
            'when_checked_in='.($self->when_checked_in // 'NEVER'),
            'batch_size='.($current_role ? $current_role->analysis->stats->get_or_estimate_batch_size() : 'UNSPECIALIZED'),
            'job_limit='.($self->job_limiter->available_capacity() // 'NONE'),
            'life_span='.($self->life_span // 'UNLIM'),
            'worker_log_dir='.($self->log_dir // 'STDOUT/STDERR'),
    );
}


###############################
#
# WORK section
#
###############################


=head2 run

  Title   :   run
  Usage   :   $worker->run;
  Description: 
    This is a self looping autonomous function to process jobs.
    First all STDOUT/STDERR is rediected, then looping commences.
    Looping consists of 
      1) claiming jobs,
      2) processing those jobs through an instance of the 'module class' of 
         the analysis asigned to this worker,  
      3) updating the job, analysis_stats, and hive tables to track the 
         progress of the job, the analysis and this worker.
    Looping stops when any one of these are met:
      1) there is no more jobs to process 
      2) job_limit is reached
      3) life_span has been reached.
  Returntype : none

=cut

sub run {
    my ($self, $specialization_arghash) = @_;

    if( my $worker_log_dir = $self->log_dir ) {
        $self->get_stdout_redirector->push( $worker_log_dir.'/worker.out' );
        $self->get_stderr_redirector->push( $worker_log_dir.'/worker.err' );
    }

    my $min_batch_time  = Bio::EnsEMBL::Hive::AnalysisStats::min_batch_time();
    my $job_adaptor     = $self->adaptor->db->get_AnalysisJobAdaptor;

    print "\n"; # to clear beekeeper's prompt in case output is not logged
    $self->worker_say( $self->toString() );
    $self->specialize_and_compile_wrapper( $specialization_arghash );

    while (!$self->cause_of_death) {  # Worker's lifespan loop (ends only when the worker dies for any reason)

        my $batches_stopwatch           = Bio::EnsEMBL::Hive::Utils::Stopwatch->new()->restart();
        my $jobs_done_by_batches_loop   = 0; # by all iterations of internal loop
        $self->{'_interval_partial_timing'} = {};

        if( my $special_batch = $self->special_batch() ) {
            my $special_batch_length = scalar(@$special_batch);     # has to be recorded because the list is gradually destroyed
            $jobs_done_by_batches_loop += $self->run_one_batch( $special_batch, $special_batch_length );
            $self->cause_of_death( $jobs_done_by_batches_loop == $special_batch_length ? 'JOB_LIMIT' : 'CONTAMINATED');
        } else {    # a proper "BATCHES" loop

            while (!$self->cause_of_death and $batches_stopwatch->get_elapsed < $min_batch_time) {
                my $current_role        = $self->current_role;

                if( scalar(@{ $job_adaptor->fetch_all_incomplete_jobs_by_role_id( $current_role->dbID ) }) ) {
                    my $msg = "Lost control. Check your Runnable for loose 'next' statements that are not part of a loop";
                    $self->worker_say( $msg );
                    $self->cause_of_death('CONTAMINATED');
                    $job_adaptor->release_undone_jobs_from_role($current_role, $msg);

                } elsif( $self->job_limiter->reached()) {
                    $self->worker_say( "job_limit reached (".$self->work_done." jobs completed)" );
                    $self->cause_of_death('JOB_LIMIT');

                } elsif ( my $alive_for_secs = $self->life_span_limit_reached()) {
                    $self->worker_say( "life_span limit reached (alive for $alive_for_secs secs)" );
                    $self->cause_of_death('LIFESPAN');

                } else {
                    # No need to refresh the stats or the hive_current_load # since it's all been refreshed in
                    # specialize_and_compile_wrapper()
                    my $stats = $current_role->analysis->stats;
                    my $desired_batch_size  = $stats->get_or_estimate_batch_size();
                    my $hit_the_limit;  # dummy at the moment
                    ($desired_batch_size, $hit_the_limit)   = $self->job_limiter->preliminary_offer( $desired_batch_size );

                    my $actual_batch = $job_adaptor->grab_jobs_for_role( $current_role, $desired_batch_size );

                    if($self->debug) {
                        $self->adaptor->db->get_LogMessageAdaptor()->store_worker_message($self,
                             "Claiming: ready_job_count=".$stats->ready_job_count
                            .", num_running_workers=".$stats->num_running_workers
                            .", desired_batch_size=$desired_batch_size, actual_batch_size=".scalar(@$actual_batch),
                        0 );
                    }

                    if(scalar(@$actual_batch)) {
                        my $jobs_done_by_this_batch = $self->run_one_batch( $actual_batch );
                        $jobs_done_by_batches_loop += $jobs_done_by_this_batch;
                        $self->job_limiter->final_decision( $jobs_done_by_this_batch );
                    } else {
                        $self->cause_of_death('NO_WORK');
                    }
                }
            }
        }

        # The following two database-updating operations are resource-expensive (all workers hammering the same database+tables),
        # so they are not allowed to happen too frequently (not before $min_batch_time of work has been done)
        #
        if($jobs_done_by_batches_loop) {

            $self->adaptor->db->get_AnalysisStatsAdaptor->interval_update_work_done(
                $self->current_role->analysis->dbID,
                $jobs_done_by_batches_loop,
                $batches_stopwatch->get_elapsed,
                $self->{'_interval_partial_timing'}{'FETCH_INPUT'}  || 0,
                $self->{'_interval_partial_timing'}{'RUN'}          || 0,
                $self->{'_interval_partial_timing'}{'WRITE_OUTPUT'} || 0,
            );
        }

            # A mechanism whereby workers can be caused to exit even if they were doing fine:
        if (!$self->cause_of_death) {
            # We're here after having run a batch, so we need to refresh the stats
            my $analysis    = $self->current_role->analysis;
            my $stats       = $analysis->stats;
            if ( $stats->refresh($self->refresh_tolerance_seconds) ) {  # if we DID refresh
                $self->adaptor->db->get_AnalysisAdaptor->refresh( $analysis );
                $stats->hive_pipeline->invalidate_hive_current_load;
                if( defined($stats->hive_capacity) && (0 <= $stats->hive_capacity) && ($stats->hive_pipeline->get_cached_hive_current_load >= 1.1)
                 or defined($analysis->analysis_capacity) && (0 <= $analysis->analysis_capacity) && ($analysis->analysis_capacity < $stats->num_running_workers)
                ) {
                    $self->cause_of_death('HIVE_OVERLOAD');
                }
            }
        }

        my $cod = $self->cause_of_death() || '';

        if( $cod eq 'NO_WORK') {
            $self->adaptor->db->get_AnalysisStatsAdaptor->update_status( $self->current_role->analysis_id, 'ALL_CLAIMED' );
        }

        if( $cod =~ /^(NO_WORK|HIVE_OVERLOAD)$/ and $self->can_respecialize and (!$specialization_arghash->{'-analyses_pattern'} or $specialization_arghash->{'-analyses_pattern'}!~/^\w+$/) ) {
            my $old_role = $self->current_role;
            $self->adaptor->db->get_RoleAdaptor->finalize_role( $old_role, 0 );
            $self->current_role( undef );
            $self->cause_of_death(undef);
            $self->specialize_and_compile_wrapper( $specialization_arghash, $old_role->analysis );
        }

    }     # /Worker's lifespan loop

    # The second argument ("update_when_checked_in") is set to force an
    # update of the "when_checked_in" timestamp in the worker table
    $self->adaptor->register_worker_death($self, 1);

    if($self->debug) {
        $self->worker_say( 'AnalysisStats : '.$self->current_role->analysis->stats->toString ) if( $self->current_role );
        $self->worker_say( 'dbc '.$self->adaptor->db->dbc->disconnect_count. ' disconnect cycles' );
    }

    $self->worker_say( "Having completed ".$self->work_done." jobs the Worker exits : ".$self->cause_of_death  );

    if( $self->log_dir ) {
        $self->get_stdout_redirector->pop();
        $self->get_stderr_redirector->pop();
    }
}


sub specialize_and_compile_wrapper {
    my ($self, $specialization_arghash, $prev_analysis) = @_;

    eval {
        $self->enter_status('SPECIALIZATION');
        $self->adaptor->specialize_worker( $self, $specialization_arghash );
        1;
    } or do {
        my $msg = $@;
        chomp $msg;
        $self->worker_say( "specialization failed:\t$msg" );

        $self->cause_of_death('SEE_MSG') unless($self->cause_of_death());   # some specific causes could have been set prior to die "...";

        my $is_error = $self->cause_of_death() ne 'NO_ROLE';
        $self->adaptor->db->get_LogMessageAdaptor()->store_worker_message($self, $msg, $is_error );
    };

    if( !$self->cause_of_death() ) {
        eval {
            $self->enter_status('COMPILATION');

            my $runnable_object = $self->current_role->analysis->get_compiled_module_name->new($self->debug, $self->current_role->analysis->language, $self->current_role->analysis->module)  # Only GuestProcess will read the arguments
                or die "Unknown compilation error";

            $runnable_object->db( $self->adaptor->db );
            $runnable_object->worker( $self );
            $runnable_object->execute_writes( $self->execute_writes );

            $self->runnable_object( $runnable_object );
            $self->enter_status('READY');

            1;
        } or do {
            my $msg = $@;
            $self->worker_say( "runnable '".$self->current_role->analysis->module."' compilation failed :\t$msg" );
            $self->adaptor->db->get_LogMessageAdaptor()->store_worker_message($self, $msg, 1 );

            $self->cause_of_death('SEE_MSG') unless($self->cause_of_death());   # some specific causes could have been set prior to die "...";
        };
    }
}


sub run_one_batch {
    my ($self, $jobs, $is_special_batch) = @_;

    my $jobs_done_here = 0;

    my $current_role            = $self->current_role;
    my $max_retry_count         = $current_role->analysis->max_retry_count();  # a constant (as the Worker is already specialized by the Queen) needed later for retrying jobs
    my $stats                   = $current_role->analysis->stats;   # cache it to avoid reloading

    $self->adaptor->check_in_worker( $self );
    $self->adaptor->safe_synchronize_AnalysisStats( $stats );

    if($self->debug) {
        $self->worker_say( 'AnalysisStats : ' . $stats->toString );
        $self->worker_say( 'claimed '.scalar(@{$jobs}).' jobs to process' );
    }

    my $job_partial_timing;

    ONE_BATCH: while(my $job = shift @$jobs) {         # to make sure jobs go out of scope without undue delay

        my $job_id = $job->dbID();
        $self->worker_say( $job->toString ) if($self->debug); 

        my $job_stopwatch = Bio::EnsEMBL::Hive::Utils::Stopwatch->new();
        $job_partial_timing = {};

        $self->start_job_output_redirection($job);  # switch logging into job's STDERR
        eval {  # capture any throw/die
            my $runnable_object = $self->runnable_object();
            $runnable_object->input_job( $job );    # "take" the job

            $job->incomplete(1);
            $self->adaptor->db->dbc->query_count(0);
            $job_stopwatch->restart();

<<<<<<< HEAD
            my $runnable_object = $self->runnable_object();
=======
            $job->analysis( $current_role->analysis );

>>>>>>> a87f42a4
            $job->load_parameters( $runnable_object );

            $self->worker_say( "Job $job_id unsubstituted_params= ".stringify($job->{'_unsubstituted_param_hash'}) ) if($self->debug());

            $job_partial_timing = $runnable_object->life_cycle();
        };
        if(my $msg = $@) {
            $job->died_somewhere( $job->incomplete );  # it will be OR'd inside
            $self->runnable_object->warning( $msg, $job->incomplete );
        }

            # whether the job completed successfully or not:
        $self->runnable_object->input_job( undef );   # release an extra reference to the job
        $job->runtime_msec( $job_stopwatch->get_elapsed );
        $job->query_count( $self->adaptor->db->dbc->query_count );

        my $job_completion_line = "Job $job_id : ". ($job->died_somewhere ? 'died' : 'complete' );

        print STDERR "\n$job_completion_line\n" if($self->log_dir and ($self->debug or $job->died_somewhere));  # one copy goes to the job's STDERR
        $self->stop_job_output_redirection($job);                                                               # and then we switch back to worker's STDERR
        $self->worker_say( $job_completion_line );                                                              # one copy goes to the worker's STDERR

        $self->current_role->register_attempt( ! $job->died_somewhere );

        if($job->died_somewhere) {
                # If the job specifically said what to do next, respect that last wish.
                # Otherwise follow the default behaviour set by the beekeeper in $worker:
                #
            my $may_retry = defined($job->transient_error) ? $job->transient_error : $self->retry_throwing_jobs;

            $job->adaptor->release_and_age_job( $job_id, $max_retry_count, $may_retry, $job->runtime_msec );

            if( $self->prev_job_error                # a bit of AI: if the previous job failed as well, it is LIKELY that we have contamination
             or $job->lethal_for_worker ) {          # trust the job's expert knowledge
                my $reason = $self->prev_job_error            ? 'two failed jobs in a row'
                           :                                    'suggested by job itself';
                $self->worker_say( "Job's error has contaminated the Worker ($reason), so the Worker will now die" );
                $self->cause_of_death('CONTAMINATED');
                last ONE_BATCH;
            }
        } else {    # job successfully completed:
            $self->more_work_done( $job_partial_timing );
            $jobs_done_here++;
            $job->set_and_update_status('DONE');

            if(my $semaphored_job_id = $job->semaphored_job_id) {
                my $dbc = $self->adaptor->db->dbc;
                $dbc->do( "SELECT 1 FROM job WHERE job_id=$semaphored_job_id FOR UPDATE" ) if($dbc->driver ne 'sqlite');

                $job->adaptor->decrease_semaphore_count_for_jobid( $semaphored_job_id );    # step-unblock the semaphore
            }

            if($job->lethal_for_worker) {
                $self->worker_say( "The Job, although complete, wants the Worker to die" );
                $self->cause_of_death('CONTAMINATED');
                last ONE_BATCH;
            }
        }

        $self->prev_job_error( $job->died_somewhere );
        $self->enter_status('READY');

            # UNCLAIM THE SURPLUS:
        my $remaining_jobs_in_batch = scalar(@$jobs);
        if( !$is_special_batch and $remaining_jobs_in_batch and $stats->refresh( $self->refresh_tolerance_seconds ) ) { # if we DID refresh
            my $ready_job_count = $stats->ready_job_count;
            $stats->hive_pipeline->invalidate_hive_current_load;
            my $optimal_batch_now = $stats->get_or_estimate_batch_size( $remaining_jobs_in_batch );
            my $jobs_to_unclaim = $remaining_jobs_in_batch - $optimal_batch_now;
            if($self->debug) {
                $self->adaptor->db->get_LogMessageAdaptor()->store_worker_message($self,
                    "Check-point: rdy=$ready_job_count, rem=$remaining_jobs_in_batch, "
                  . "opt=$optimal_batch_now, 2unc=$jobs_to_unclaim",
                0 );
            }
            if( $jobs_to_unclaim > 0 ) {
                # FIXME: a faster way would be to unclaim( splice(@$jobs, -$jobs_to_unclaim) );  # unclaim the last $jobs_to_unclaim elements
                    # currently we just dump all the remaining jobs and prepare to take a fresh batch:
                $job->adaptor->release_claimed_jobs_from_role( $current_role );
                $jobs = [];
                $self->adaptor->db->get_LogMessageAdaptor()->store_worker_message($self, "Unclaimed $jobs_to_unclaim jobs (trimming the tail)", 0 );
            }
        }

    } # /while(my $job = shift @$jobs)

    return $jobs_done_here;
}


sub set_and_update_status {
    my ($self, $status ) = @_;

    $self->status($status);

    if(my $adaptor = $self->adaptor) {
        $adaptor->check_in_worker( $self );
    }
}


sub enter_status {
    my ($self, $status) = @_;

    if($self->debug) {
        $self->worker_say( '-> '.$status );
    }

    $self->set_and_update_status( $status );
}


sub start_job_output_redirection {
    my ($self, $job) = @_;

    if(my $worker_log_dir = $self->log_dir) {
        $self->get_stdout_redirector->push( $job->stdout_file( $worker_log_dir . '/job_id_' . $job->dbID . '_' . $job->retry_count . '.out' ) );
        $self->get_stderr_redirector->push( $job->stderr_file( $worker_log_dir . '/job_id_' . $job->dbID . '_' . $job->retry_count . '.err' ) );

        if(my $job_adaptor = $job->adaptor) {
            $job_adaptor->store_out_files($job);
        }
    }
}


sub stop_job_output_redirection {
    my ($self, $job) = @_;

    if($self->log_dir) {
        $self->get_stdout_redirector->pop();
        $self->get_stderr_redirector->pop();

        my $force_cleanup = !($self->debug || $job->died_somewhere);

        if($force_cleanup or -z $job->stdout_file) {
            $self->worker_say( "Deleting '".$job->stdout_file."' file" );
            unlink $job->stdout_file;
            $job->stdout_file(undef);
        }
        if($force_cleanup or -z $job->stderr_file) {
            $self->worker_say( "Deleting '".$job->stderr_file."' file" );
            unlink $job->stderr_file;
            $job->stderr_file(undef);
        }

        if(my $job_adaptor = $job->adaptor) {
            $job_adaptor->store_out_files($job);
        }
    }
}


1;<|MERGE_RESOLUTION|>--- conflicted
+++ resolved
@@ -678,12 +678,6 @@
             $self->adaptor->db->dbc->query_count(0);
             $job_stopwatch->restart();
 
-<<<<<<< HEAD
-            my $runnable_object = $self->runnable_object();
-=======
-            $job->analysis( $current_role->analysis );
-
->>>>>>> a87f42a4
             $job->load_parameters( $runnable_object );
 
             $self->worker_say( "Job $job_id unsubstituted_params= ".stringify($job->{'_unsubstituted_param_hash'}) ) if($self->debug());

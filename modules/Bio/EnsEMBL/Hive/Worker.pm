=pod 

=head1 NAME

    Bio::EnsEMBL::Hive::Worker

=head1 DESCRIPTION

    Object which encapsulates the details of how to find jobs, how to run those
    jobs, and then check the rules to create the next jobs in the chain.
    Essentially knows where to find data, how to process data, and where to
    put it when it is done (put in next persons INBOX) so the next Worker
    in the chain can find data to work on.

    Hive based processing is a concept based on a more controlled version
    of an autonomous agent type system.  Each worker is not told what to do
    (like a centralized control system - like the current pipeline system)
    but rather queries a central database for jobs (give me jobs).

    Each worker is linked to an analysis_id, registers its self on creation
    into the Hive, creates a RunnableDB instance of the Analysis->module,
    gets relevant configuration information from the database, does its
    work, creates the next layer of job entries by interfacing to
    the DataflowRuleAdaptor to determine the analyses it needs to pass its
    output data to and creates jobs on the database of the next analysis.
    It repeats this cycle until it has lived its lifetime or until there are no
    more jobs left to process.
    The lifetime limit is a safety limit to prevent these from 'infecting'
    a system and sitting on a compute node for longer than is socially exceptable.
    This is primarily needed on compute resources like an LSF system where jobs
    are not preempted and run until they are done.

    The Queens primary job is to create Workers to get the work down.
    As part of this, she is also responsible for summarizing the status of the
    analyses by querying the jobs, summarizing, and updating the
    analysis_stats table.  From this she is also responsible for monitoring and
    'unblocking' analyses via the analysis_ctrl_rules.
    The Queen is also responsible for freeing up jobs that were claimed by Workers
    that died unexpectantly so that other workers can take over the work.  

    The Beekeeper is in charge of interfacing between the Queen and a compute resource
    or 'compute farm'.  Its job is to query Queens if they need any workers and to
    send the requested number of workers to open machines via the runWorker.pl script.
    It is also responsible for interfacing with the Queen to identify workers which died
    unexpectantly so that she can free the dead workers unfinished jobs.

=head1 LICENSE

    Copyright [1999-2014] Wellcome Trust Sanger Institute and the EMBL-European Bioinformatics Institute

    Licensed under the Apache License, Version 2.0 (the "License"); you may not use this file except in compliance with the License.
    You may obtain a copy of the License at

         http://www.apache.org/licenses/LICENSE-2.0

    Unless required by applicable law or agreed to in writing, software distributed under the License
    is distributed on an "AS IS" BASIS, WITHOUT WARRANTIES OR CONDITIONS OF ANY KIND, either express or implied.
    See the License for the specific language governing permissions and limitations under the License.

=head1 CONTACT

    Please subscribe to the Hive mailing list:  http://listserver.ebi.ac.uk/mailman/listinfo/ehive-users  to discuss Hive-related questions or to be notified of our updates

=head1 APPENDIX

    The rest of the documentation details each of the object methods.
    Internal methods are usually preceded with a _

=cut


package Bio::EnsEMBL::Hive::Worker;

use strict;
use warnings;
use POSIX;

use Bio::EnsEMBL::Hive::Analysis;
use Bio::EnsEMBL::Hive::AnalysisStats;
use Bio::EnsEMBL::Hive::Limiter;
use Bio::EnsEMBL::Hive::Process;
use Bio::EnsEMBL::Hive::DBSQL::AccumulatorAdaptor;
use Bio::EnsEMBL::Hive::DBSQL::AnalysisJobAdaptor;
use Bio::EnsEMBL::Hive::DBSQL::AnalysisStatsAdaptor;
use Bio::EnsEMBL::Hive::DBSQL::DataflowRuleAdaptor;
use Bio::EnsEMBL::Hive::Utils::RedirectStack;
use Bio::EnsEMBL::Hive::Utils::Stopwatch;
use Bio::EnsEMBL::Hive::Utils ('stringify', 'throw');

use base ( 'Bio::EnsEMBL::Hive::Storable' );


=head1 AUTOLOADED

    resource_class_id / resource_class

=cut


sub init {
    my $self = shift;

    my $lifespan_stopwatch = Bio::EnsEMBL::Hive::Utils::Stopwatch->new();
    $lifespan_stopwatch->_unit(1); # count in seconds (default is milliseconds)
    $lifespan_stopwatch->restart;
    $self->lifespan_stopwatch( $lifespan_stopwatch );

    return $self;
}


## Storable object's getters/setters:


sub meadow_type {
    my $self = shift;
    $self->{'_meadow_type'} = shift if(@_);
    return $self->{'_meadow_type'};
}


sub meadow_name {
    my $self = shift;
    $self->{'_meadow_name'} = shift if(@_);
    return $self->{'_meadow_name'};
}


sub host {
    my $self = shift;
    $self->{'_host'} = shift if(@_);
    return $self->{'_host'};
}


sub process_id {
    my $self = shift;
    $self->{'_process_id'} = shift if(@_);
    return $self->{'_process_id'};
}


sub work_done {
    my $self = shift;
    $self->{'_work_done'} = shift if(@_);
    return $self->{'_work_done'} || 0;
}


sub status {
    my $self = shift;
    $self->{'_status'} = shift if(@_);
    return $self->{'_status'};
}


sub born {
    my $self = shift;
    $self->{'_born'} = shift if(@_);
    return $self->{'_born'};
}


sub last_check_in {
    my $self = shift;
    $self->{'_last_check_in'} = shift if(@_);
    return $self->{'_last_check_in'};
}


sub died {
    my $self = shift;
    $self->{'_died'} = shift if(@_);
    return $self->{'_died'};
}


sub cause_of_death {
    my $self = shift;
    $self->{'_cause_of_death'} = shift if(@_);
    return $self->{'_cause_of_death'};
}


=head2 log_dir

  Arg [1] : (optional) string directory path
  Title   : log_dir
  Usage   : $worker_log_dir = $self->log_dir;
            $self->log_dir($worker_log_dir);
  Description: Storable getter/setter attribute for the directory where STDOUT and STRERR of the worker will be redirected to.
               In this directory each job will have its own .out and .err files.
  Returntype : string

=cut

sub log_dir {
    my $self = shift;
    $self->{'_log_dir'} = shift if(@_);
    return $self->{'_log_dir'};
}



## Non-Storable attributes:

sub current_role {
    my $self = shift;

    if( @_ ) {
        if( my $from_analysis = $self->{'_current_role'} && $self->{'_current_role'}->analysis ) {
            $self->worker_say( "unspecializing from ".$from_analysis->logic_name.'('.$from_analysis->dbID.')' );
        }
        my $new_role = shift @_;
        if( my $to_analysis = $new_role && $new_role->analysis ) {
            $self->worker_say( "specializing to ".$to_analysis->logic_name.'('.$to_analysis->dbID.')' );
        }
        $self->{'_current_role'} = $new_role;
    }
    return $self->{'_current_role'};
}


sub debug {
  my $self = shift;
  $self->{'_debug'} = shift if(@_);
  $self->{'_debug'}=0 unless(defined($self->{'_debug'}));
  return $self->{'_debug'};
}


sub execute_writes {
  my $self = shift;
  $self->{'_execute_writes'} = shift if(@_);
  $self->{'_execute_writes'}=1 unless(defined($self->{'_execute_writes'}));
  return $self->{'_execute_writes'};
}


sub special_batch {
  my $self = shift;
  $self->{'_special_batch'} = shift if(@_);
  return $self->{'_special_batch'};
}


sub perform_cleanup {
  my $self = shift;
  $self->{'_perform_cleanup'} = shift if(@_);
  $self->{'_perform_cleanup'} = 1 unless(defined($self->{'_perform_cleanup'}));
  return $self->{'_perform_cleanup'};
}


# this is a setter/getter that defines default behaviour when a job throws: should it be retried or not?

sub retry_throwing_jobs {
    my $self = shift @_;

    $self->{'_retry_throwing_jobs'} = shift @_ if(@_);
    return defined($self->{'_retry_throwing_jobs'}) ? $self->{'_retry_throwing_jobs'} : 1;
}


sub can_respecialize {
    my $self = shift;
    $self->{'_can_respecialize'} = shift if(@_);
    return $self->{'_can_respecialize'};
}


=head2 life_span

  Arg [1] : (optional) integer $value (in seconds)
  Title   :   life_span
  Usage   :   $value = $self->life_span;
              $self->life_span($new_value);
  Description: Defines the maximum time a worker can live for. Workers are always
               allowed to complete the jobs they get, but whether they can
               do multiple rounds of work is limited by their life_span
  DefaultValue : 3600 (60 minutes)
  Returntype : integer scalar

=cut

sub life_span { # default life_span = 60minutes
    my ($self, $value) = @_;

    if(defined($value)) {               # you can still set it to 0 and avoid having the limit on lifespan
        $self->{'_life_span'} = $value;
    } elsif(!defined($self->{'_life_span'})) {
        $self->{'_life_span'} = 60*60;
    }
    return $self->{'_life_span'};
}

sub lifespan_stopwatch {
    my $self = shift @_;

    if(@_) {
        $self->{'_lifespan_stopwatch'} = shift @_;
    }
    return $self->{'_lifespan_stopwatch'};
}

sub life_span_limit_reached {
    my $self = shift @_;

    if( $self->life_span() ) {
        my $alive_for_secs = $self->lifespan_stopwatch->get_elapsed;
        if($alive_for_secs > $self->life_span() ) {
            return $alive_for_secs;
        }
    }
    return 0;
}


=head2 job_limiter

  Title   :   job_limiter
  Arg [1] :   (optional) integer $value
  Usage   :   $limiter_obj = $self->job_limiter;
              $self->job_limiter($new_value);
  Description: The maximum number of jobs to be done by the Worker can be limited by the given number.
               A worker 'dies' when either the 'life_span' or 'job_limit' is exceeded.
  DefaultValue : undef (relies on life_span to limit life of worker)
  Returntype : Hive::Limiter object

=cut

sub job_limiter {
    my $self=shift;
    if( scalar(@_) or !defined($self->{'_job_limiter'}) ) {
        $self->{'_job_limiter'} = Bio::EnsEMBL::Hive::Limiter->new("Total number of jobs this Worker is allowed to take", shift @_);
    }
    return $self->{'_job_limiter'};
}


sub more_work_done {
    my ($self, $job_partial_timing) = @_;

    $self->{'_work_done'}++;

    while( my ($state, $partial_timing_in_state) = each %$job_partial_timing ) {
        $self->{'_interval_partial_timing'}{$state} += $partial_timing_in_state;
    }
}


# By maintaining this information we attempt to detect worker contamination without the user specifically telling us about it
#
# Ideally we should be doing an *ALIGNMENT* of error messages (allowing for some numerical IDs to differ),
# but at the moment we assume all errors identical. If the worker failed two jobs in a row - let him die.

sub prev_job_error {
    my $self = shift @_;

    $self->{'_prev_job_error'} = shift if(@_);
    return $self->{'_prev_job_error'};
}

sub runnable_object {
    my $self = shift @_;

    $self->{'_runnable_object'} = shift @_ if(@_);
    return $self->{'_runnable_object'};
}


sub get_stdout_redirector {
    my $self = shift;

    return $self->{_stdout_redirector} ||= Bio::EnsEMBL::Hive::Utils::RedirectStack->new(\*STDOUT);
}

sub get_stderr_redirector {
    my $self = shift;

    return $self->{_stderr_redirector} ||= Bio::EnsEMBL::Hive::Utils::RedirectStack->new(\*STDERR);
}


sub worker_say {
    my ($self, $msg) = @_;

    my $worker_id       = $self->dbID();
    my $current_role    = $self->current_role;
    my $job_id          = $self->runnable_object && $self->runnable_object->input_job && $self->runnable_object->input_job->dbID;
    print "Worker $worker_id [ ". ( $current_role
                                    ? ('Role '.$current_role->dbID.' , '.$current_role->analysis->logic_name.'('.$current_role->analysis_id.')'
                                        . ($job_id ? ", Job $job_id" : '')
                                      )
                                    : 'UNSPECIALIZED'
                                  )." ] $msg\n";
}


sub toString {
    my ($self, $include_analysis) = @_;

    my $current_role = $self->current_role;

    return join(', ',
            $include_analysis ? ( 'analysis='.($current_role ? $current_role->analysis->logic_name.'('.$current_role->analysis_id.')' : 'UNSPECIALIZED') ) : (),
            'resource_class_id='.($self->resource_class_id // 'NULL'),
            'meadow='.$self->meadow_type.'/'.$self->meadow_name,
            'process='.$self->process_id.'@'.$self->host,
            'last_check_in='.($self->last_check_in // 'NEVER'),
            'batch_size='.($current_role ? $current_role->analysis->stats->get_or_estimate_batch_size() : 'UNSPECIALIZED'),
            'job_limit='.($self->job_limiter->available_capacity() // 'NONE'),
            'life_span='.($self->life_span // 'UNLIM'),
            'worker_log_dir='.($self->log_dir // 'STDOUT/STDERR'),
    );
}


###############################
#
# WORK section
#
###############################


=head2 run

  Title   :   run
  Usage   :   $worker->run;
  Description: 
    This is a self looping autonomous function to process jobs.
    First all STDOUT/STDERR is rediected, then looping commences.
    Looping consists of 
      1) claiming jobs,
      2) processing those jobs through an instance of the 'module class' of 
         the analysis asigned to this worker,  
      3) updating the job, analysis_stats, and hive tables to track the 
         progress of the job, the analysis and this worker.
    Looping stops when any one of these are met:
      1) there is no more jobs to process 
      2) job_limit is reached
      3) life_span has been reached.
  Returntype : none

=cut

sub run {
    my ($self, $specialization_arghash) = @_;

    if( my $worker_log_dir = $self->log_dir ) {
        $self->get_stdout_redirector->push( $worker_log_dir.'/worker.out' );
        $self->get_stderr_redirector->push( $worker_log_dir.'/worker.err' );
    }

    my $min_batch_time  = Bio::EnsEMBL::Hive::AnalysisStats::min_batch_time();
    my $job_adaptor     = $self->adaptor->db->get_AnalysisJobAdaptor;

    print "\n"; # to clear beekeeper's prompt in case output is not logged
    $self->worker_say( $self->toString() );
    $self->specialize_and_compile_wrapper( $specialization_arghash );

    while (!$self->cause_of_death) {  # Worker's lifespan loop (ends only when the worker dies for any reason)

        my $batches_stopwatch           = Bio::EnsEMBL::Hive::Utils::Stopwatch->new()->restart();
        my $jobs_done_by_batches_loop   = 0; # by all iterations of internal loop
        $self->{'_interval_partial_timing'} = {};

        if( my $special_batch = $self->special_batch() ) {
            my $special_batch_length = scalar(@$special_batch);     # has to be recorded because the list is gradually destroyed
            $jobs_done_by_batches_loop += $self->run_one_batch( $special_batch );
            $self->cause_of_death( $jobs_done_by_batches_loop == $special_batch_length ? 'JOB_LIMIT' : 'CONTAMINATED');
        } else {    # a proper "BATCHES" loop

            while (!$self->cause_of_death and $batches_stopwatch->get_elapsed < $min_batch_time) {
                my $current_role        = $self->current_role;

                if( scalar(@{ $job_adaptor->fetch_all_incomplete_jobs_by_role_id( $current_role->dbID ) }) ) {
                    my $msg = "Lost control. Check your Runnable for loose 'next' statements that are not part of a loop";
                    $self->worker_say( $msg );
                    $self->cause_of_death('CONTAMINATED');
                    $job_adaptor->release_undone_jobs_from_role($current_role, $msg);

                } elsif( $self->job_limiter->reached()) {
                    $self->worker_say( "job_limit reached (".$self->work_done." jobs completed)" );
                    $self->cause_of_death('JOB_LIMIT');

                } elsif ( my $alive_for_secs = $self->life_span_limit_reached()) {
                    $self->worker_say( "life_span limit reached (alive for $alive_for_secs secs)" );
                    $self->cause_of_death('LIFESPAN');

                } else {
                    my $desired_batch_size  = $current_role->analysis->stats->get_or_estimate_batch_size();
                    my $hit_the_limit;  # dummy at the moment
                    ($desired_batch_size, $hit_the_limit)   = $self->job_limiter->preliminary_offer( $desired_batch_size );

                    my $actual_batch = $job_adaptor->grab_jobs_for_role( $current_role, $desired_batch_size );
                    if(scalar(@$actual_batch)) {
                        my $jobs_done_by_this_batch = $self->run_one_batch( $actual_batch );
                        $jobs_done_by_batches_loop += $jobs_done_by_this_batch;
                        $self->job_limiter->final_decision( $jobs_done_by_this_batch );
                    } else {
                        $self->cause_of_death('NO_WORK');
                    }
                }
            }
        }

        # The following two database-updating operations are resource-expensive (all workers hammering the same database+tables),
        # so they are not allowed to happen too frequently (not before $min_batch_time of work has been done)
        #
        if($jobs_done_by_batches_loop) {

            $self->adaptor->db->get_AnalysisStatsAdaptor->interval_update_work_done(
                $self->current_role->analysis->dbID,
                $jobs_done_by_batches_loop,
                $batches_stopwatch->get_elapsed,
                $self->{'_interval_partial_timing'}{'FETCH_INPUT'}  || 0,
                $self->{'_interval_partial_timing'}{'RUN'}          || 0,
                $self->{'_interval_partial_timing'}{'WRITE_OUTPUT'} || 0,
            );
        }

            # A mechanism whereby workers can be caused to exit even if they were doing fine:
        if (!$self->cause_of_death) {
            my $analysis = $self->current_role->analysis;
            my $stats = $analysis->stats;     # make sure it is fresh from the DB
            if( defined($stats->hive_capacity) && (0 <= $stats->hive_capacity) && ($self->adaptor->db->get_RoleAdaptor->get_hive_current_load >= 1.1)
             or defined($analysis->analysis_capacity) && (0 <= $analysis->analysis_capacity) && ($analysis->analysis_capacity < $stats->num_running_workers)
            ) {
                $self->cause_of_death('HIVE_OVERLOAD');
            }
        }

        my $cod = $self->cause_of_death() || '';

        if( $cod eq 'NO_WORK') {
            $self->adaptor->db->get_AnalysisStatsAdaptor->update_status( $self->current_role->analysis_id, 'ALL_CLAIMED' );
        }

        if( $cod =~ /^(NO_WORK|HIVE_OVERLOAD)$/ and $self->can_respecialize and (!$specialization_arghash->{'-analyses_pattern'} or $specialization_arghash->{'-analyses_pattern'}!~/^\w+$/) ) {
            my $old_role = $self->current_role;
            $self->adaptor->db->get_RoleAdaptor->finalize_role( $old_role, 1 );
            $self->current_role( undef );
            $self->cause_of_death(undef);
            $self->specialize_and_compile_wrapper( $specialization_arghash, $old_role->analysis );
        }

    }     # /Worker's lifespan loop

        # have runnable clean up any global/process files/data it may have created
    if($self->perform_cleanup) {
        if(my $runnable_object = $self->runnable_object()) {    # the temp_directory is actually kept in the Process object:
            $runnable_object->cleanup_worker_temp_directory();
        }
    }

    # The second arguments ("self_burial") controls whether we need to
    # release the current (unfinished) batch
    $self->adaptor->register_worker_death($self, ($self->cause_of_death eq 'CONTAMINATED' ? 0 : 1));

    if($self->debug) {
        $self->worker_say( 'AnalysisStats : '.$self->current_role->analysis->stats->toString ) if( $self->current_role );
        $self->worker_say( 'dbc '.$self->adaptor->db->dbc->disconnect_count. ' disconnect cycles' );
    }

    $self->worker_say( "Having completed ".$self->work_done." jobs the Worker exits : ".$self->cause_of_death  );

    if( $self->log_dir ) {
        $self->get_stdout_redirector->pop();
        $self->get_stderr_redirector->pop();
    }
}


sub specialize_and_compile_wrapper {
    my ($self, $specialization_arghash, $prev_analysis) = @_;

    eval {
        $self->enter_status('SPECIALIZATION');
        $self->adaptor->specialize_worker( $self, $specialization_arghash );
        1;
    } or do {
        my $msg = $@;
        chomp $msg;
<<<<<<< HEAD
        $self->worker_say( "specialization failed:\t$msg" );
        $self->adaptor->db->get_LogMessageAdaptor()->store_worker_message($self, $msg, 1 );
=======
        $self->worker_say( "[re]specialization failed:\t$msg" );
>>>>>>> 86b742e2

        $self->cause_of_death('SEE_MSG') unless($self->cause_of_death());   # some specific causes could have been set prior to die "...";

        my $is_error = $self->cause_of_death() ne 'NO_ROLE';
        $self->adaptor->db->get_LogMessageAdaptor()->store_worker_message($self, $msg, $is_error );
    };

    if( !$self->cause_of_death() ) {
        eval {
            $self->enter_status('COMPILATION');

            my $runnable_object = $self->current_role->analysis->get_compiled_module_name->new()
                or die "Unknown compilation error";

            $runnable_object->db( $self->adaptor->db );
            $runnable_object->worker( $self );
            $runnable_object->debug( $self->debug );
            $runnable_object->execute_writes( $self->execute_writes );

            $self->runnable_object( $runnable_object );
            $self->enter_status('READY');

            $self->adaptor->db->dbc->disconnect_when_inactive(0);
            1;
        } or do {
            my $msg = $@;
            $self->worker_say( "runnable '".$self->current_role->analysis->module."' compilation failed :\t$msg" );
            $self->adaptor->db->get_LogMessageAdaptor()->store_worker_message($self, $msg, 1 );

            $self->cause_of_death('SEE_MSG') unless($self->cause_of_death());   # some specific causes could have been set prior to die "...";
        };
    }
}


sub run_one_batch {
    my ($self, $jobs) = @_;

    my $jobs_done_here = 0;

    my $current_role            = $self->current_role;
    my $hive_use_param_stack    = $self->adaptor->db->hive_use_param_stack();
    my $accu_adaptor            = $self->adaptor->db->get_AccumulatorAdaptor;
    my $max_retry_count         = $current_role->analysis->max_retry_count();  # a constant (as the Worker is already specialized by the Queen) needed later for retrying jobs

    $self->adaptor->check_in_worker( $self );
    $self->adaptor->safe_synchronize_AnalysisStats( $current_role->analysis->stats );

    if($self->debug) {
        $self->worker_say( 'AnalysisStats : ' . $current_role->analysis->stats->toString );
        $self->worker_say( 'claimed '.scalar(@{$jobs}).' jobs to process' );
    }

    my $job_partial_timing;

    ONE_BATCH: while(my $job = shift @$jobs) {         # to make sure jobs go out of scope without undue delay

        my $job_id = $job->dbID();
        $self->worker_say( $job->toString ) if($self->debug); 

        my $job_stopwatch = Bio::EnsEMBL::Hive::Utils::Stopwatch->new();
        $job_partial_timing = {};

        $self->start_job_output_redirection($job);  # switch logging into job's STDERR
        eval {  # capture any throw/die
            $job->incomplete(1);

            $job->accu_hash( $accu_adaptor->fetch_structures_for_job_ids( $job_id )->{ $job_id } );

            my $runnable_object = $self->runnable_object();

            $self->adaptor->db->dbc->query_count(0);
            $job_stopwatch->restart();

            my @params_precedence = (
                $runnable_object->param_defaults(),
                $self->adaptor->db->get_PipelineWideParametersAdaptor->fetch_param_hash(),
                $current_role->analysis->parameters(),
            );

            if( $hive_use_param_stack ) {
                my $input_ids_hash      = $job->adaptor->fetch_input_ids_for_job_ids( $job->param_id_stack, 2, 0 );     # input_ids have lower precedence (FOR EACH ID)
                my $accu_hash           = $accu_adaptor->fetch_structures_for_job_ids( $job->accu_id_stack, 2, 1 );     # accus have higher precedence (FOR EACH ID)
                my %input_id_accu_hash  = ( %$input_ids_hash, %$accu_hash );
                push @params_precedence, @input_id_accu_hash{ sort { $a <=> $b } keys %input_id_accu_hash }; # take a slice. Mmm...
            }
            push @params_precedence, $job->input_id(), $job->accu_hash();

            $job->param_init( $runnable_object->strict_hash_format(), @params_precedence );

            $self->worker_say( "Job $job_id unsubstituted_params= ".stringify($job->{'_unsubstituted_param_hash'}) ) if($self->debug());

            $runnable_object->input_job( $job );    # "take" the job
            $job_partial_timing = $runnable_object->life_cycle();
        };
        if(my $msg = $@) {
            $job->died_somewhere( $job->incomplete );  # it will be OR'd inside
            $self->runnable_object->input_job->warning( $msg, $job->incomplete );
        }

            # whether the job completed successfully or not:
        $self->runnable_object->input_job( undef );   # release an extra reference to the job
        $job->runtime_msec( $job_stopwatch->get_elapsed );
        $job->query_count( $self->adaptor->db->dbc->query_count );

        my $job_completion_line = "Job $job_id : ". ($job->died_somewhere ? 'died' : 'complete' );

        print STDERR "\n$job_completion_line\n" if($self->log_dir and ($self->debug or $job->died_somewhere));  # one copy goes to the job's STDERR
        $self->stop_job_output_redirection($job);                                                               # and then we switch back to worker's STDERR
        $self->worker_say( $job_completion_line );                                                              # one copy goes to the worker's STDERR

        $self->current_role->register_attempt( ! $job->died_somewhere );

        if($job->died_somewhere) {
                # If the job specifically said what to do next, respect that last wish.
                # Otherwise follow the default behaviour set by the beekeeper in $worker:
                #
            my $may_retry = defined($job->transient_error) ? $job->transient_error : $self->retry_throwing_jobs;

            $job->adaptor->release_and_age_job( $job_id, $max_retry_count, $may_retry, $job->runtime_msec );

            if( $self->prev_job_error                # a bit of AI: if the previous job failed as well, it is LIKELY that we have contamination
             or $job->lethal_for_worker ) {          # trust the job's expert knowledge
                my $reason = $self->prev_job_error            ? 'two failed jobs in a row'
                           :                                    'suggested by job itself';
                $self->worker_say( "Job's error has contaminated the Worker ($reason), so the Worker will now die" );
                $self->cause_of_death('CONTAMINATED');
                last ONE_BATCH;
            }
        } else {    # job successfully completed:
            $self->more_work_done( $job_partial_timing );
            $jobs_done_here++;
            $job->set_and_update_status('DONE');

            if(my $semaphored_job_id = $job->semaphored_job_id) {
                my $dbc = $self->adaptor->db->dbc;
                $dbc->do( "SELECT 1 FROM job WHERE job_id=$semaphored_job_id FOR UPDATE" ) if($dbc->driver ne 'sqlite');

                $job->adaptor->decrease_semaphore_count_for_jobid( $semaphored_job_id );    # step-unblock the semaphore
            }

            if($job->lethal_for_worker) {
                $self->worker_say( "The Job, although complete, wants the Worker to die" );
                $self->cause_of_death('CONTAMINATED');
                last ONE_BATCH;
            }
        }

        $self->prev_job_error( $job->died_somewhere );
        $self->enter_status('READY');
    } # /while(my $job = shift @$jobs)

    return $jobs_done_here;
}


sub set_and_update_status {
    my ($self, $status ) = @_;

    $self->status($status);

    if(my $adaptor = $self->adaptor) {
        $adaptor->check_in_worker( $self );
    }
}


sub enter_status {
    my ($self, $status) = @_;

    if($self->debug) {
        $self->worker_say( '-> '.$status );
    }

    $self->set_and_update_status( $status );
}


sub start_job_output_redirection {
    my ($self, $job) = @_;

    if(my $worker_log_dir = $self->log_dir) {
        $self->get_stdout_redirector->push( $job->stdout_file( $worker_log_dir . '/job_id_' . $job->dbID . '_' . $job->retry_count . '.out' ) );
        $self->get_stderr_redirector->push( $job->stderr_file( $worker_log_dir . '/job_id_' . $job->dbID . '_' . $job->retry_count . '.err' ) );

        if(my $job_adaptor = $job->adaptor) {
            $job_adaptor->store_out_files($job);
        }
    }
}


sub stop_job_output_redirection {
    my ($self, $job) = @_;

    if($self->log_dir) {
        $self->get_stdout_redirector->pop();
        $self->get_stderr_redirector->pop();

        my $force_cleanup = !($self->debug || $job->died_somewhere);

        if($force_cleanup or -z $job->stdout_file) {
            $self->worker_say( "Deleting '".$job->stdout_file."' file" );
            unlink $job->stdout_file;
            $job->stdout_file(undef);
        }
        if($force_cleanup or -z $job->stderr_file) {
            $self->worker_say( "Deleting '".$job->stderr_file."' file" );
            unlink $job->stderr_file;
            $job->stderr_file(undef);
        }

        if(my $job_adaptor = $job->adaptor) {
            $job_adaptor->store_out_files($job);
        }
    }
}


1;<|MERGE_RESOLUTION|>--- conflicted
+++ resolved
@@ -582,12 +582,7 @@
     } or do {
         my $msg = $@;
         chomp $msg;
-<<<<<<< HEAD
         $self->worker_say( "specialization failed:\t$msg" );
-        $self->adaptor->db->get_LogMessageAdaptor()->store_worker_message($self, $msg, 1 );
-=======
-        $self->worker_say( "[re]specialization failed:\t$msg" );
->>>>>>> 86b742e2
 
         $self->cause_of_death('SEE_MSG') unless($self->cause_of_death());   # some specific causes could have been set prior to die "...";
 

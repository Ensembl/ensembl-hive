--- conflicted
+++ resolved
@@ -539,11 +539,7 @@
 
         if( $cod =~ /^(NO_WORK|HIVE_OVERLOAD)$/ and $self->can_respecialize and (!$specialization_arghash->{'-analyses_pattern'} or $specialization_arghash->{'-analyses_pattern'}!~/^\w+$/) ) {
             my $old_role = $self->current_role;
-<<<<<<< HEAD
-            $self->adaptor->db->get_RoleAdaptor->finalize_role( $old_role, 1 );
-=======
             $self->adaptor->db->get_RoleAdaptor->finalize_role( $old_role, 0 );
->>>>>>> ebc32f5a
             $self->current_role( undef );
             $self->cause_of_death(undef);
             $self->specialize_and_compile_wrapper( $specialization_arghash, $old_role->analysis );

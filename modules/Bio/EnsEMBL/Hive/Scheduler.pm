--- conflicted
+++ resolved
@@ -165,14 +165,7 @@
 
         if( !@list_of_analyses ) {
 
-<<<<<<< HEAD
             return "Could not find any of the ".scalar(@$analyses_matching_pattern)." '$analyses_pattern' Analyses that would suit this Worker";
-=======
-            # This meadow type is not available
-        next if( $meadow_capacity_limiter_hashed_by_type && !$meadow_capacity_limiter_hashed_by_type->{$this_meadow_type} );
-            # This meadow type is available but has reached its full capacity
-        next if( $meadow_capacity_limiter_hashed_by_type && $meadow_capacity_limiter_hashed_by_type->{$this_meadow_type}->reached );
->>>>>>> 411c48c4
 
         } else {
 
@@ -224,6 +217,10 @@
             my $logic_name          = $analysis->logic_name;
             my $this_meadow_type    = $analysis->meadow_type || $default_meadow_type;
 
+            if( $meadow_capacity_limiter_hashed_by_type && !$meadow_capacity_limiter_hashed_by_type->{$this_meadow_type} ) {
+                push @$log_buffer, "The Meadow '$this_meadow_type' is not reachable from here, skipping Analysis '$logic_name'.";
+                next ANALYSIS;
+            }
             if( $meadow_capacity_limiter_hashed_by_type && $meadow_capacity_limiter_hashed_by_type->{$this_meadow_type}->reached ) {
                 push @$log_buffer, "Available capacity of '$this_meadow_type' Meadow (=".$meadow_capacity_limiter_hashed_by_type->{$this_meadow_type}->original_capacity.") has been reached, skipping Analysis '$logic_name'.";
                 next ANALYSIS;

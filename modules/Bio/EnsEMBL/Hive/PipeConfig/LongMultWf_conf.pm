=pod 

=head1 NAME

    Bio::EnsEMBL::Hive::PipeConfig::LongMultWf_conf;

=head1 SYNOPSIS

       # initialize the database and build the graph in it (it will also print the value of EHIVE_URL) :
    init_pipeline.pl Bio::EnsEMBL::Hive::PipeConfig::LongMultWf_conf -password <mypass>

        # optionally also seed it with your specific values:
    seed_pipeline.pl -url $EHIVE_URL -logic_name take_b_apart -input_id '{ "a_multiplier" => "12345678", "b_multiplier" => "3359559666" }'

        # run the pipeline:
    beekeeper.pl -url $EHIVE_URL -loop

=head1 DESCRIPTION

    This is the PipeConfig file for the long multiplication pipeline example.
    The main point of this pipeline is to provide an example of how to write Hive Runnables and link them together into a pipeline.

    Please refer to Bio::EnsEMBL::Hive::PipeConfig::HiveGeneric_conf module to understand the interface implemented here.

    The setting. let's assume we are given two loooooong numbers to multiply. reeeeally long.
    soooo long that they do not fit into registers of the cpu and should be multiplied digit-by-digit.
    For the purposes of this example we also assume this task is very computationally intensive and has to be done in parallel.

    The long multiplication pipeline consists of three "analyses" (types of tasks):
        'take_b_apart', 'part_multiply' and 'add_together' that we use to examplify various features of the Hive.

        * A 'take_b_apart' job takes in two string parameters, 'a_multiplier' and 'b_multiplier',
          takes the second one apart into digits, finds what _different_ digits are there,
          creates several jobs of the 'part_multiply' analysis and one job of 'add_together' analysis.

        * A 'part_multiply' job takes in 'a_multiplier' and 'digit', multiplies them and accumulates the result in 'partial_product' accumulator.

        * An 'add_together' job waits for the first two analyses to complete,
          takes in 'a_multiplier', 'b_multiplier' and 'partial_product' hash and produces the final result in 'final_result' table.

    Please see the implementation details in Runnable modules themselves.

=head1 LICENSE

    Copyright [1999-2015] Wellcome Trust Sanger Institute and the EMBL-European Bioinformatics Institute

    Licensed under the Apache License, Version 2.0 (the "License"); you may not use this file except in compliance with the License.
    You may obtain a copy of the License at

         http://www.apache.org/licenses/LICENSE-2.0

    Unless required by applicable law or agreed to in writing, software distributed under the License
    is distributed on an "AS IS" BASIS, WITHOUT WARRANTIES OR CONDITIONS OF ANY KIND, either express or implied.
    See the License for the specific language governing permissions and limitations under the License.

=head1 CONTACT

    Please subscribe to the Hive mailing list:  http://listserver.ebi.ac.uk/mailman/listinfo/ehive-users  to discuss Hive-related questions or to be notified of our updates

=cut


package Bio::EnsEMBL::Hive::PipeConfig::LongMultWf_conf;

use strict;
use warnings;

use base ('Bio::EnsEMBL::Hive::PipeConfig::HiveGeneric_conf');  # All Hive databases configuration files should inherit from HiveGeneric, directly or indirectly


=head2 pipeline_create_commands

    Description : Implements pipeline_create_commands() interface method of Bio::EnsEMBL::Hive::PipeConfig::HiveGeneric_conf that lists the commands that will create and set up the Hive database.
                  In addition to the standard creation of the database and populating it with Hive tables and procedures it also creates two pipeline-specific tables used by Runnables to communicate.

=cut

sub pipeline_create_commands {
    my ($self) = @_;
    return [
        @{$self->SUPER::pipeline_create_commands},  # inheriting database and hive tables' creation

            # additional tables needed for long multiplication pipeline's operation:
        $self->db_cmd('CREATE TABLE final_result (a_multiplier varchar(255) NOT NULL, b_multiplier varchar(255) NOT NULL, result varchar(255) NOT NULL, PRIMARY KEY (a_multiplier, b_multiplier))'),
        $self->db_cmd('CREATE TABLE intermediate_result (a_multiplier varchar(255) NOT NULL, digit char(1) NOT NULL, partial_product varchar(255) NOT NULL, PRIMARY KEY (a_multiplier, digit))'),
    ];
}


=head2 pipeline_wide_parameters

    Description : Interface method that should return a hash of pipeline_wide_parameter_name->pipeline_wide_parameter_value pairs.
                  The value doesn't have to be a scalar, can be any Perl structure now (will be stringified and de-stringified automagically).
                  Please see existing PipeConfig modules for examples.

=cut

sub pipeline_wide_parameters {
    my ($self) = @_;
    return {
        %{$self->SUPER::pipeline_wide_parameters},          # here we inherit anything from the base class

        'take_time'     => 1,
    };
}


=head2 pipeline_analyses

    Description : Implements pipeline_analyses() interface method of Bio::EnsEMBL::Hive::PipeConfig::HiveGeneric_conf that defines the structure of the pipeline: analyses, jobs, rules, etc.
                  Here it defines three analyses:
                    * 'take_b_apart' that is auto-seeded with a pair of jobs (to check the commutativity of multiplication).
                      Each job will dataflow (create more jobs) via branch #2 into 'part_multiply' and via branch #1 into 'add_together'.

                    * 'part_multiply' with jobs fed from take_b_apart#2.
                        It multiplies input parameters 'a_multiplier' and 'digit' and dataflows 'partial_product' parameter into branch #1.

                    * 'add_together' with jobs fed from take_b_apart#1.
                        It adds together results of partial multiplication computed by 'part_multiply'.
                        These results are accumulated in 'partial_product' hash.
                        Until the hash is complete the corresponding 'add_together' job is blocked by a semaphore.

=cut

sub pipeline_analyses {
    my ($self) = @_;
    return [
        {   -logic_name => 'take_b_apart',
            -module     => 'Bio::EnsEMBL::Hive::RunnableDB::LongMult::DigitFactory',
            -meadow_type=> 'LOCAL',     # do not bother the farm with such a simple task (and get it done faster)
            -analysis_capacity  =>  2,  # use per-analysis limiter
            -input_ids => [
                { 'a_multiplier' => '9650156169', 'b_multiplier' => '327358788' },
                { 'a_multiplier' => '327358788', 'b_multiplier' => '9650156169' },
            ],
            -flow_into => {
                2 => { 'part_multiply' => { 'a_multiplier' => '#a_multiplier#', 'digit' => '#digit#', 'take_time' => '#take_time#' } },
                1 => [ 'add_together'  ],
            },
        },

        {   -logic_name => 'part_multiply',
            -module     => 'Bio::EnsEMBL::Hive::RunnableDB::LongMult::PartMultiply',
            -analysis_capacity  =>  4,  # use per-analysis limiter
            -flow_into => {
                1 => [ ':////intermediate_result' ],
            },
<<<<<<< HEAD
            -can_be_empty       => 1,
=======
<<<<<<< HEAD
=======
            -can_be_empty       => 1,
>>>>>>> version/1.9
>>>>>>> 208eb83e
        },
        
        {   -logic_name => 'add_together',
            -module     => 'Bio::EnsEMBL::Hive::RunnableDB::LongMult::AddTogether',
#           -analysis_capacity  =>  0,  # this is a way to temporarily block a given analysis
            -parameters => {
                'intermediate_table_name' => 'intermediate_result',
            },
            -wait_for => [ 'part_multiply' ],
            -flow_into => {
                1 => [ ':////final_result' ],
            },
        },
    ];
}

1;
<|MERGE_RESOLUTION|>--- conflicted
+++ resolved
@@ -145,14 +145,7 @@
             -flow_into => {
                 1 => [ ':////intermediate_result' ],
             },
-<<<<<<< HEAD
             -can_be_empty       => 1,
-=======
-<<<<<<< HEAD
-=======
-            -can_be_empty       => 1,
->>>>>>> version/1.9
->>>>>>> 208eb83e
         },
         
         {   -logic_name => 'add_together',

--- conflicted
+++ resolved
@@ -139,14 +139,10 @@
                 { 'a_multiplier' => '327358788', 'b_multiplier' => '9650156169' },
             ],
             -flow_into => {
-<<<<<<< HEAD
                     # A WHEN block is not a hash, so multiple occurences of each condition (including ELSE) is permitted.
                 2 => WHEN(
-                    '#digit#>1' => { 'part_multiply' => { 'a_multiplier' => '#a_multiplier#', 'digit' => '#digit#', 'take_time' => '#take_time#' } },
+                    '#digit#>1' => { 'part_multiply' => { 'a_multiplier' => '#a_multiplier#', 'digit' => '#digit#' } }, # do not need to include "take_time" because it is already "pipeline-wide"
                 ),
-=======
-                2 => { 'part_multiply' => { 'a_multiplier' => '#a_multiplier#', 'digit' => '#digit#' } },   # do not need to include "take_time" because it is already "pipeline-wide"
->>>>>>> ccafaea5
                 1 => [ 'add_together'  ],
             },
         },

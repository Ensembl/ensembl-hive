--- conflicted
+++ resolved
@@ -134,20 +134,14 @@
                 { 'a_multiplier' => '327358788', 'b_multiplier' => '9650156169' },
             ],
             -flow_into => {
-<<<<<<< HEAD
                     # creating a semaphored fan of jobs; filtering by WHEN; using templates to top-up the hashes.
                     #
                     # A WHEN block is not a hash, so multiple occurences of each condition (including ELSE) is permitted.
                 '2->A' => WHEN(
-                                '#digit#>1' => { 'part_multiply' => { 'a_multiplier' => '#a_multiplier#', 'digit' => '#digit#', 'take_time' => '#take_time#' } },
+                                '#digit#>1' => { 'part_multiply' => { 'a_multiplier' => '#a_multiplier#', 'digit' => '#digit#' } }, # do not need to include "take_time" because it is already "pipeline-wide"
 #                                ELSE           { 'part_multiply' => { 'a_multiplier' => '#a_multiplier#', 'digit' => '#digit#' } },
                           ),
                     # creating a semaphored funnel job to wait for the fan to complete and add the results:
-=======
-                    # will create a semaphored fan of jobs; will use a template to top-up the hashes:
-                '2->A' => { 'part_multiply' => { 'a_multiplier' => '#a_multiplier#', 'digit' => '#digit#' } },  # do not need to include "take_time" because it is already "pipeline-wide"
-                    # will create a semaphored funnel job to wait for the fan to complete and add the results:
->>>>>>> ccafaea5
                 'A->1' => [ 'add_together'  ],
             },
         },

--- conflicted
+++ resolved
@@ -107,25 +107,15 @@
 
     foreach my $source (@_) {
         if(ref($source) ne 'HASH') {
-<<<<<<< HEAD
             my $param_hash = eval($source) || {};
-            if($@ or (ref($param_hash) ne 'HASH')) {
+            if($@) {
                 if($self->can('transient_error')) {
                     $self->transient_error(0);
-=======
-            if($strict_hash_format or $source=~/^\{.*\}$/) {
-                my $param_hash = eval($source) || {};
-                if($@) {
-                    if($self->can('transient_error')) {
-                        $self->transient_error(0);
-                    }
-                    die "Could not evaluate '$source': $@\n";
-                } elsif (ref($param_hash) ne 'HASH') {
-                    if($self->can('transient_error')) {
-                        $self->transient_error(0);
-                    }
-                    die "Expected a {'param'=>'value'} hashref, but got the following string instead: '$source'\n";
->>>>>>> 022ef0db
+                }
+                die "Could not evaluate '$source': $@\n";
+            } elsif(ref($param_hash) ne 'HASH') {
+                if($self->can('transient_error')) {
+                    $self->transient_error(0);
                 }
                 die "Expected a {'param'=>'value'} hashref, but got the following string instead: '$source'\n";
             }

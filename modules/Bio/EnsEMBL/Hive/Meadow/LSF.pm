--- conflicted
+++ resolved
@@ -126,7 +126,6 @@
     foreach my $meadow_user (@$meadow_users_of_interest) {
         my $cmd = "bjobs -w -J '${jnp}*' -u $meadow_user 2>/dev/null";
 
-<<<<<<< HEAD
 #        warn "LSF::status_of_all_our_workers() running cmd:\n\t$cmd\n";
 
         foreach my $line (`$cmd`) {
@@ -135,15 +134,10 @@
             next if(($group_pid eq 'JOBID') or ($status eq 'DONE') or ($status eq 'EXIT'));
 
             my $worker_pid = $group_pid;
-            if($job_name=~/(\[\d+\])/) {
+            if($job_name=~/(\[\d+\])$/ and $worker_pid!~/\[\d+\]$/) {   # account for the difference in LSF 9.1.1.1 vs LSF 9.1.2.0  bjobs' output
                 $worker_pid .= $1;
             }
             $status_hash{$worker_pid} = $status;
-=======
-        my $worker_pid = $group_pid;
-        if($job_name=~/(\[\d+\])$/ and $worker_pid!~/\[\d+\]$/) {   # account for the difference in LSF 9.1.1.1 vs LSF 9.1.2.0  bjobs' output
-            $worker_pid .= $1;
->>>>>>> 5f5a74d4
         }
     }
 

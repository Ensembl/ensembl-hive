--- conflicted
+++ resolved
@@ -41,7 +41,7 @@
 use base ('Bio::EnsEMBL::Hive::Meadow');
 
 
-our $VERSION = '3.0';       # Semantic version of the Meadow interface:
+our $VERSION = '4.0';       # Semantic version of the Meadow interface:
                             #   change the Major version whenever an incompatible change is introduced,
                             #   change the Minor version whenever the interface is extended, but compatibility is retained.
 
@@ -89,32 +89,7 @@
     my $self                        = shift @_;
     my $meadow_users_of_interest    = shift @_;
 
-<<<<<<< HEAD
     $meadow_users_of_interest = [ 'all' ] unless ($meadow_users_of_interest && scalar(@$meadow_users_of_interest));
-=======
-    my $jnp = $self->job_name_prefix();
-
-    my $total_running_worker_count = 0;
-
-    foreach my $meadow_user (@$meadow_users_of_interest) {
-        my $cmd = "bjobs -w -J '${jnp}*' -u $meadow_user 2>/dev/null | grep RUN | wc -l";
-
-#        warn "LSF::count_running_workers() running cmd:\n\t$cmd\n";
-
-        my $meadow_user_worker_count = qx/$cmd/;
-        $meadow_user_worker_count=~s/\s+//g;       # remove both leading and trailing spaces
-
-        $total_running_worker_count += $meadow_user_worker_count;
-    }
-
-    return $total_running_worker_count;
-}
-
-
-sub status_of_all_our_workers { # returns a hashref
-    my $self                        = shift @_;
-    my $meadow_users_of_interest    = shift @_ || [ 'all' ];
->>>>>>> 8b121af7
 
     my $jnp = $self->job_name_prefix();
 

--- conflicted
+++ resolved
@@ -316,11 +316,7 @@
 
     $ENV{'LSB_STDOUT_DIRECT'} = 'y';  # unbuffer the output of the bsub command
 
-<<<<<<< HEAD
-    my $cmd = qq{bsub -o $submit_stdout_file -e $submit_stderr_file -J "${job_array_name_with_indices}" $rc_specific_submission_cmd_args $meadow_specific_submission_cmd_args $worker_cmd};
-=======
-    my $cmd = qq{bsub -o $submit_stdout_file -e $submit_stderr_file -J "${job_name}" $rc_specific_submission_cmd_args $meadow_specific_submission_cmd_args "$worker_cmd"};
->>>>>>> 3213e21f
+    my $cmd = qq{bsub -o $submit_stdout_file -e $submit_stderr_file -J "${job_array_name_with_indices}" $rc_specific_submission_cmd_args $meadow_specific_submission_cmd_args "$worker_cmd"};
 
     warn "LSF::submit_workers() running cmd:\n\t$cmd\n";
 

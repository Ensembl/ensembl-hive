=pod 

=head1 NAME

    Bio::EnsEMBL::Hive::Meadow::LSF

=head1 DESCRIPTION

    This is the 'LSF' implementation of Meadow

=head1 LICENSE

    Copyright [1999-2016] Wellcome Trust Sanger Institute and the EMBL-European Bioinformatics Institute

    Licensed under the Apache License, Version 2.0 (the "License"); you may not use this file except in compliance with the License.
    You may obtain a copy of the License at

         http://www.apache.org/licenses/LICENSE-2.0

    Unless required by applicable law or agreed to in writing, software distributed under the License
    is distributed on an "AS IS" BASIS, WITHOUT WARRANTIES OR CONDITIONS OF ANY KIND, either express or implied.
    See the License for the specific language governing permissions and limitations under the License.

=head1 CONTACT

    Please subscribe to the Hive mailing list:  http://listserver.ebi.ac.uk/mailman/listinfo/ehive-users  to discuss Hive-related questions or to be notified of our updates

=cut


package Bio::EnsEMBL::Hive::Meadow::LSF;

use strict;
use warnings;
use Time::Piece;
use Time::Seconds;

use base ('Bio::EnsEMBL::Hive::Meadow');


sub name {  # also called to check for availability; assume LSF is available if LSF cluster_name can be established
    my $mcni = 'My cluster name is';
    my $cmd = "lsid 2>/dev/null | grep '$mcni'";

#    warn "LSF::name() running cmd:\n\t$cmd\n";

    if(my $name = `$cmd`) {
        $name=~/^$mcni\s+(\S+)/;
        return $1;
    }
}


sub get_current_worker_process_id {
    my ($self) = @_;

    my $lsb_jobid    = $ENV{'LSB_JOBID'};
    my $lsb_jobindex = $ENV{'LSB_JOBINDEX'};

    if(defined($lsb_jobid) and defined($lsb_jobindex)) {
        if($lsb_jobindex>0) {
            return "$lsb_jobid\[$lsb_jobindex\]";
        } else {
            return $lsb_jobid;
        }
    } else {
        die "Could not establish the process_id";
    }
}


sub count_pending_workers_by_rc_name {
    my ($self) = @_;

    my $jnp = $self->job_name_prefix();
    my $cmd = "bjobs -w -J '${jnp}*' 2>/dev/null | grep PEND";  # "-u all" has been removed to ensure one user's PEND processes
                                                                #   do not affect another user helping to run the same pipeline.

#    warn "LSF::count_pending_workers_by_rc_name() running cmd:\n\t$cmd\n";

    my %pending_this_meadow_by_rc_name = ();
    my $total_pending_this_meadow = 0;

    foreach my $line (qx/$cmd/) {
        if($line=~/\b\Q$jnp\E(\S+)\-\d+(\[\d+\])?\b/) {
            $pending_this_meadow_by_rc_name{$1}++;
            $total_pending_this_meadow++;
        }
    }

    return (\%pending_this_meadow_by_rc_name, $total_pending_this_meadow);
}


sub count_running_workers {
    my ($self) = @_;

    my $jnp = $self->job_name_prefix();
    my $cmd = "bjobs -w -J '${jnp}*' -u all 2>/dev/null | grep RUN | wc -l";

#    warn "LSF::count_running_workers() running cmd:\n\t$cmd\n";

    my $run_count = qx/$cmd/;
    chomp($run_count);

    return $run_count;
}


sub status_of_all_our_workers { # returns a hashref
    my ($self) = @_;

    my $jnp = $self->job_name_prefix();
    my $cmd = "bjobs -w -J '${jnp}*' -u all 2>/dev/null";

#    warn "LSF::status_of_all_our_workers() running cmd:\n\t$cmd\n";

    my %status_hash = ();
    foreach my $line (`$cmd`) {
        my ($group_pid, $user, $status, $queue, $submission_host, $running_host, $job_name) = split(/\s+/, $line);

        next if(($group_pid eq 'JOBID') or ($status eq 'DONE') or ($status eq 'EXIT'));

        my $worker_pid = $group_pid;
        if($job_name=~/(\[\d+\])$/ and $worker_pid!~/\[\d+\]$/) {   # account for the difference in LSF 9.1.1.1 vs LSF 9.1.2.0  bjobs' output
            $worker_pid .= $1;
        }
            
        $status_hash{$worker_pid} = $status;
    }
    return \%status_hash;
}


sub check_worker_is_alive_and_mine {
    my ($self, $worker) = @_;

    my $wpid = $worker->process_id();
    my $this_user = $ENV{'USER'};
    my $cmd = qq{bjobs $wpid -u $this_user 2>&1 | grep -v 'not found' | grep -v JOBID | grep -v EXIT};

#    warn "LSF::check_worker_is_alive_and_mine() running cmd:\n\t$cmd\n";

    my $is_alive_and_mine = qx/$cmd/;
    return $is_alive_and_mine;
}


sub kill_worker {
    my $worker = pop @_;

    my $cmd = 'bkill '.$worker->process_id();

#    warn "LSF::kill_worker() running cmd:\n\t$cmd\n";

    system($cmd);
}


sub _convert_to_datetime {      # a private subroutine that can recover missing year from an incomplete date and then transforms it into SQL's datetime for storage
    my ($weekday, $yearless, $real_year) = @_;

    if($real_year) {
        my $datetime = Time::Piece->strptime("$yearless $real_year", '%b %d %T %Y');
        return $datetime->date.' '.$datetime->hms;
    } else {
        my $curr_year = Time::Piece->new->year();

        foreach my $candidate_year ($curr_year, $curr_year-1) {
            my $datetime = Time::Piece->strptime("$yearless $candidate_year", '%b %d %T %Y');
            if($datetime->wdayname eq $weekday) {
                return $datetime->date.' '.$datetime->hms;
            }
        }
    }

    return; # could not guess the year
}


sub parse_report_source_line {
    my ($self, $bacct_source_line) = @_;

    warn "LSF::parse_report_source_line( \"$bacct_source_line\" )\n";

    my %status_2_cod = (
        'TERM_MEMLIMIT'     => 'MEMLIMIT',
        'TERM_RUNLIMIT'     => 'RUNLIMIT',
        'TERM_OWNER'        => 'KILLED_BY_USER',    # bkill     (wait until it dies)
        'TERM_FORCE_OWNER'  => 'KILLED_BY_USER',    # bkill -r  (quick remove)
    );

    my %units_2_megs = (
        'K' => 1.0/1024,
        'M' => 1,
        'G' => 1024,
        'T' => 1024*1024,
    );

    local $/ = "------------------------------------------------------------------------------\n\n";
    open(my $bacct_fh, $bacct_source_line);
    my $record = <$bacct_fh>; # skip the header

    my %report_entry = ();

    for my $record (<$bacct_fh>) {
        chomp $record;

        # warn "RECORD:\n$record";

        my @lines = split(/\n/, $record);
        if( my ($process_id) = $lines[0]=~/^Job <(\d+(?:\[\d+\])?)>/) {

            my ($exit_status, $exception_status) = ('' x 2);
            my ($died, $cause_of_death);
            my (@keys, @values);
            my $line_has_key_values = 0;
            foreach (@lines) {
                if( /^(\w+)\s+(\w+\s+\d+\s+\d+:\d+:\d+)(?:\s+(\d{4}))?:\s+Completed\s<(\w+)>(?:\.|;\s+(\w+))/ ) {
                    $died           = _convert_to_datetime($1, $2, $3);
                    $cause_of_death = $5 && $status_2_cod{$5};
                    $exit_status = $4 . ($5 ? "/$5" : '');
                }
                elsif(/^\s*EXCEPTION STATUS:\s*(.*?)\s*$/) {
                    $exception_status = $1;
                    $exception_status =~s/\s+/;/g;
                }
                elsif(/^\s*CPU_T/) {
                    @keys = split(/\s+/, ' '.$_);
                    $line_has_key_values = 1;
                }
                elsif($line_has_key_values) {
                    @values = split(/\s+/, ' '.$_);
                    $line_has_key_values = 0;
                }
            }

            my %usage;  @usage{@keys} = @values;

            #warn join(', ', map {sprintf('%s=%s', $_, $usage{$_})} (sort keys %usage)), "\n";

            my ($mem_in_units, $mem_unit)   = $usage{'MEM'}  =~ /^([\d\.]+)([KMGT])$/;
            my ($swap_in_units, $swap_unit) = $usage{'SWAP'} =~ /^([\d\.]+)([KMGT])$/;

            $report_entry{ $process_id } = {
                    # entries for 'worker' table:
                'died'              => $died,
                'cause_of_death'    => $cause_of_death,

                    # entries for 'worker_resource_usage' table:
                'exit_status'       => $exit_status,
                'exception_status'  => $exception_status,
                'mem_megs'          => $mem_in_units  * $units_2_megs{$mem_unit},
                'swap_megs'         => $swap_in_units * $units_2_megs{$swap_unit},
                'pending_sec'       => $usage{'WAIT'},
                'cpu_sec'           => $usage{'CPU_T'},
                'lifespan_sec'      => $usage{'TURNAROUND'},
            };
        }
    }
    close $bacct_fh;

    return \%report_entry;
}


sub get_report_entries_for_process_ids {
    my $self = shift @_;    # make sure we get if off the way before splicing

    my %combined_report_entries = ();

    while (my $pid_batch = join(' ', map { "'$_'" } splice(@_, 0, 20))) {  # can't fit too many pids on one shell cmdline
        my $cmd = "bacct -l $pid_batch |";

#        warn "LSF::get_report_entries_for_process_ids() running cmd:\n\t$cmd\n";

        my $batch_of_report_entries = $self->parse_report_source_line( $cmd );

        %combined_report_entries = (%combined_report_entries, %$batch_of_report_entries);
    }

    return \%combined_report_entries;
}


sub get_report_entries_for_time_interval {
    my ($self, $from_time, $to_time, $username) = @_;

    my $from_timepiece = Time::Piece->strptime($from_time, '%Y-%m-%d %H:%M:%S');
    $from_time = $from_timepiece->strftime('%Y/%m/%d/%H:%M');

    my $to_timepiece = Time::Piece->strptime($to_time, '%Y-%m-%d %H:%M:%S') + 2*ONE_MINUTE;
    $to_time = $to_timepiece->strftime('%Y/%m/%d/%H:%M');

    my $cmd = "bacct -l -C $from_time,$to_time ".($username ? "-u $username" : '') . ' |';

#        warn "LSF::get_report_entries_for_time_interval() running cmd:\n\t$cmd\n";

    my $batch_of_report_entries = $self->parse_report_source_line( $cmd );

    return $batch_of_report_entries;
}


sub submit_workers {
    my ($self, $worker_cmd, $required_worker_count, $iteration, $rc_name, $rc_specific_submission_cmd_args, $submit_log_subdir) = @_;

    my $job_array_common_name               = $self->job_array_common_name($rc_name, $iteration);
    my $job_array_name_with_indices         = $job_array_common_name . (($required_worker_count > 1) ? "[1-${required_worker_count}]" : '');
    my $meadow_specific_submission_cmd_args = $self->config_get('SubmissionOptions');

    my ($submit_stdout_file, $submit_stderr_file);

    if($submit_log_subdir) {
        $submit_stdout_file = $submit_log_subdir . "/log_${rc_name}_%J_%I.out";
        $submit_stderr_file = $submit_log_subdir . "/log_${rc_name}_%J_%I.err";
    } else {
        $submit_stdout_file = '/dev/null';
        $submit_stderr_file = '/dev/null';
    }

    $ENV{'LSB_STDOUT_DIRECT'} = 'y';  # unbuffer the output of the bsub command

    my @cmd = ('bsub',
        '-o', $submit_stdout_file,
        '-e', $submit_stderr_file,
        '-J', $job_array_name_with_indices,
        ($rc_specific_submission_cmd_args       =~ /((?:".*?"|'.*?'|\S)+)/g),   # split back into cmdline arguments except for quoted strings
        ($meadow_specific_submission_cmd_args   =~ /((?:".*?"|'.*?'|\S)+)/g),   # split back into cmdline arguments except for quoted strings
        $worker_cmd
    );

<<<<<<< HEAD
    print "Executing [ ".$self->signature." ] \t\t$cmd\n";
=======
    warn "LSF::submit_workers() running cmd:\n\t".join(' ', @cmd)."\n";
>>>>>>> a101de19

    system( @cmd ) && die "Could not submit job(s): $!, $?";  # let's abort the beekeeper and let the user check the syntax
}

1;<|MERGE_RESOLUTION|>--- conflicted
+++ resolved
@@ -330,11 +330,7 @@
         $worker_cmd
     );
 
-<<<<<<< HEAD
-    print "Executing [ ".$self->signature." ] \t\t$cmd\n";
-=======
-    warn "LSF::submit_workers() running cmd:\n\t".join(' ', @cmd)."\n";
->>>>>>> a101de19
+    print "Executing [ ".$self->signature." ] \t\t".join(' ', @cmd)."\n";
 
     system( @cmd ) && die "Could not submit job(s): $!, $?";  # let's abort the beekeeper and let the user check the syntax
 }

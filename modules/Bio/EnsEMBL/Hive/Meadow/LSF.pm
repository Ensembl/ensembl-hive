=pod 

=head1 NAME

    Bio::EnsEMBL::Hive::Meadow::LSF

=head1 DESCRIPTION

    This is the 'LSF' implementation of Meadow

=head1 TODO

=over

=item LSF being temporarily unavailable

We should probably implement a method using IPC::Open3 (see Bio::EnsEMBL::Compara::Utils::RunCommand)
that captures stderr and can parse stdout on the fly.
Depending on the Meadow method, we should either retry say 1 minute later, or
return something like undef to tell the caller that no operation was done.

 Beekeeper : loop #15 ======================================================
 GarbageCollector:       Checking for lost Workers...
 GarbageCollector:       [Queen:] out of 20 Workers that haven't checked in during the last 5 seconds...
 GarbageCollector:       [LSF/EBI Meadow:]       LOST:20

 GarbageCollector:       Discovered 20 lost LSF Workers
 LSF::parse_report_source_line( "bacct -l '4126850[15]' '4126850[6]' '4126835[24]' '4126850[33]' '4126835[10]' '4126835[39]' '4126850[23]' '4126835[3]' '4126835[19]' '4126835[31]' '4126835[40]' '4126835[41]' '4126850[5]' '4126850[41]' '4126850[2]' '4126850[3]' '4126835[5]' '4126835[33]' '4126850[7]' '4126850[42]'" )
 ls_getclustername(): Slave LIM configuration is not ready yet. Please give file name.
 Could not read from 'bacct -l '4126850[15]' '4126850[6]' '4126835[24]' '4126850[33]' '4126835[10]' '4126835[39]' '4126850[23]' '4126835[3]' '4126835[19]' '4126835[31]' '4126835[40]' '4126835[41]' '4126850[5]' '4126850[41]' '4126850[2]' '4126850[3]' '4126835[5]' '4126835[33]' '4126850[7]' '4126850[42]''. Received the error 255

=back

=head1 LICENSE

    Copyright [1999-2015] Wellcome Trust Sanger Institute and the EMBL-European Bioinformatics Institute
    Copyright [2016-2017] EMBL-European Bioinformatics Institute

    Licensed under the Apache License, Version 2.0 (the "License"); you may not use this file except in compliance with the License.
    You may obtain a copy of the License at

         http://www.apache.org/licenses/LICENSE-2.0

    Unless required by applicable law or agreed to in writing, software distributed under the License
    is distributed on an "AS IS" BASIS, WITHOUT WARRANTIES OR CONDITIONS OF ANY KIND, either express or implied.
    See the License for the specific language governing permissions and limitations under the License.

=head1 CONTACT

    Please subscribe to the Hive mailing list:  http://listserver.ebi.ac.uk/mailman/listinfo/ehive-users  to discuss Hive-related questions or to be notified of our updates

=cut


package Bio::EnsEMBL::Hive::Meadow::LSF;

use strict;
use warnings;
use Time::Piece;
use Time::Seconds;

use Bio::EnsEMBL::Hive::Utils ('split_for_bash', 'whoami');

use base ('Bio::EnsEMBL::Hive::Meadow');


our $VERSION = '5.1';       # Semantic version of the Meadow interface:
                            #   change the Major version whenever an incompatible change is introduced,
                            #   change the Minor version whenever the interface is extended, but compatibility is retained.


sub name {  # also called to check for availability; assume LSF is available if LSF cluster_name can be established
    my $mcni = 'My cluster name is';
    my $cmd = "lsid 2>/dev/null | grep '$mcni'";

#    warn "LSF::name() running cmd:\n\t$cmd\n";

    if(my $name = `$cmd`) {
        $name=~/^$mcni\s+(\S+)/;
        return $1;
    }
}


sub get_current_worker_process_id {
    my ($self) = @_;

    my $lsb_jobid    = $ENV{'LSB_JOBID'};
    my $lsb_jobindex = $ENV{'LSB_JOBINDEX'};

    if(defined($lsb_jobid) and defined($lsb_jobindex)) {
        if($lsb_jobindex>0) {
            return "$lsb_jobid\[$lsb_jobindex\]";
        } else {
            return $lsb_jobid;
        }
    } else {
        die "Could not establish the process_id";
    }
}


sub deregister_local_process {
    my ($self) = @_;

    delete $ENV{'LSB_JOBID'};
    delete $ENV{'LSB_JOBINDEX'};
}


sub status_of_all_our_workers { # returns an arrayref
    my $self                        = shift @_;
    my $meadow_users_of_interest    = shift @_;

    $meadow_users_of_interest = [ 'all' ] unless ($meadow_users_of_interest && scalar(@$meadow_users_of_interest));

    my $jnp = $self->job_name_prefix();

    my @status_list = ();

    foreach my $meadow_user (@$meadow_users_of_interest) {
        my $cmd = "bjobs -w -u $meadow_user 2>/dev/null";

#        warn "LSF::status_of_all_our_workers() running cmd:\n\t$cmd\n";

        foreach my $line (`$cmd`) {
            my ($group_pid, $user, $status, $queue, $submission_host, $running_host, $job_name) = split(/\s+/, $line);

            # skip the header line and jobs that are done
            next if(($group_pid eq 'JOBID') or ($status eq 'DONE') or ($status eq 'EXIT'));

            # skip the hive jobs that belong to another pipeline
            next if (($job_name =~ /Hive-/) and (index($job_name, $jnp) != 0));

            my $worker_pid = $group_pid;
            if($job_name=~/(\[\d+\])$/ and $worker_pid!~/\[\d+\]$/) {   # account for the difference in LSF 9.1.1.1 vs LSF 9.1.2.0  bjobs' output
                $worker_pid .= $1;
            }
            push @status_list, [$worker_pid, $user, $status];
        }
    }

    return \@status_list;
}


sub check_worker_is_alive_and_mine {
    my ($self, $worker) = @_;

    my $wpid = $worker->process_id();
    my $this_user = whoami();
    my $cmd = qq{bjobs $wpid -u $this_user 2>&1 | grep -v 'not found' | grep -v JOBID | grep -v EXIT};

#    warn "LSF::check_worker_is_alive_and_mine() running cmd:\n\t$cmd\n";

    my $is_alive_and_mine = qx/$cmd/;
    return $is_alive_and_mine;
}


sub kill_worker {
    my ($self, $worker, $fast) = @_;

    if ($fast) {
        system('bkill', '-r', $worker->process_id());
    } else {
        system('bkill', $worker->process_id());
    }
}


sub _convert_to_datetime {      # a private subroutine that can recover missing year from an incomplete date and then transforms it into SQL's datetime for storage
    my ($weekday, $yearless, $real_year) = @_;

    if($real_year) {
        my $datetime = Time::Piece->strptime("$yearless $real_year", '%b %d %T %Y');
        return $datetime->date.' '.$datetime->hms;
    } else {
        my $curr_year = Time::Piece->new->year();

        my $years_back = 0;
        while ($years_back < 28) {  # The Gregorian calendar repeats every 28 years
            my $candidate_year = $curr_year - $years_back;
            my $datetime = Time::Piece->strptime("$yearless $candidate_year", '%b %d %T %Y');
            if($datetime->wdayname eq $weekday) {
                return $datetime->date.' '.$datetime->hms;
            }
            $years_back++;
        }
    }

    return; # could not guess the year
}


sub parse_report_source_line {
    my ($self, $bacct_source_line) = @_;

    warn "LSF::parse_report_source_line( \"$bacct_source_line\" )\n";

    # Conplete list of exit codes is available at
    # https://www.ibm.com/support/knowledgecenter/SSETD4_9.1.3/lsf_admin/termination_reasons_lsf.html
    my %status_2_cod = (
        'TERM_MEMLIMIT'     => 'MEMLIMIT',
        'TERM_RUNLIMIT'     => 'RUNLIMIT',
        'TERM_OWNER'        => 'KILLED_BY_USER',    # bkill     (wait until it dies)
        'TERM_FORCE_OWNER'  => 'KILLED_BY_USER',    # bkill -r  (quick remove)
        'TERM_BUCKET_KILL'  => 'KILLED_BY_USER',    # bkill -b  (kills large numbers of jobs as soon as possible)
        'TERM_REQUEUE_OWNER'=> 'KILLED_BY_USER',    # Job killed and requeued by owner
    );

    my %units_2_megs = (
        'K' => 1.0/1024,
        'M' => 1,
        'G' => 1024,
        'T' => 1024*1024,
    );

    local $/ = "------------------------------------------------------------------------------\n\n";
    open(my $bacct_fh, '-|', $bacct_source_line);
    my $record = <$bacct_fh>; # skip the header

    my %report_entry = ();

    for my $record (<$bacct_fh>) {
        chomp $record;

        # warn "RECORD:\n$record";

        my @lines = split(/\n/, $record);
        if( my ($process_id) = $lines[0]=~/^Job <(\d+(?:\[\d+\])?)>/) {

            my ($exit_status, $exception_status) = ('' x 2);
            my ($when_born, $meadow_host);
            my ($when_died, $cause_of_death);
            my (@keys, @values);
            my $line_has_key_values = 0;
            foreach (@lines) {
                if( /^(\w+)\s+(\w+\s+\d+\s+\d+:\d+:\d+)(?:\s+(\d{4}))?:\s+(?:\[\d+\]\s+)?[Dd]ispatched to\s<([\w\-\.]+)>/ ) {
                    $when_born      = _convert_to_datetime($1, $2, $3);
                    $meadow_host    = $4;
                }
                elsif( /^(\w+)\s+(\w+\s+\d+\s+\d+:\d+:\d+)(?:\s+(\d{4}))?:\s+Completed\s<(\w+)>(?:\.|;\s+(\w+))/ ) {
                    $when_died      = _convert_to_datetime($1, $2, $3);
                    $cause_of_death = $5 && ($status_2_cod{$5} || 'SEE_EXIT_STATUS');
                    $exit_status = $4 . ($5 ? "/$5" : '');
                }
                elsif(/^\s*EXCEPTION STATUS:\s*(.*?)\s*$/) {
                    $exception_status = $1;
                    $exception_status =~s/\s+/;/g;
                }
                elsif(/^\s*CPU_T/) {
                    @keys = split(/\s+/, ' '.$_);
                    $line_has_key_values = 1;
                }
                elsif($line_has_key_values) {
                    @values = split(/\s+/, ' '.$_);
                    $line_has_key_values = 0;
                }
            }

            my %usage;  @usage{@keys} = @values;

            #warn join(', ', map {sprintf('%s=%s', $_, $usage{$_})} (sort keys %usage)), "\n";

            my ($mem_in_units, $mem_unit)   = $usage{'MEM'}  =~ /^([\d\.]+)([KMGT])$/;
            my ($swap_in_units, $swap_unit) = $usage{'SWAP'} =~ /^([\d\.]+)([KMGT])$/;

            $report_entry{ $process_id } = {
                    # entries for 'worker' table:
                'meadow_host'       => $meadow_host,
                'when_born'         => $when_born,
                'when_died'         => $when_died,
                'cause_of_death'    => $cause_of_death,

                    # entries for 'worker_resource_usage' table:
                'exit_status'       => $exit_status,
                'exception_status'  => $exception_status,
                'mem_megs'          => $mem_in_units  * $units_2_megs{$mem_unit},
                'swap_megs'         => $swap_in_units * $units_2_megs{$swap_unit},
                'pending_sec'       => $usage{'WAIT'},
                'cpu_sec'           => $usage{'CPU_T'},
                'lifespan_sec'      => $usage{'TURNAROUND'},
            };
        }
    }
    close $bacct_fh;
    my $exit = $? >> 8;
    die "Could not read from '$bacct_source_line'. Received the error $exit\n" if $exit;

    return \%report_entry;
}


sub get_report_entries_for_process_ids {
    my $self = shift @_;    # make sure we get if off the way before splicing

    my %combined_report_entries = ();

<<<<<<< HEAD
    while (my $pid_batch = join(' ', map { "'$_'" } splice(@_, 0, 20))) {  # can't fit too many pids on one shell cmdline
        my $cmd = "bacct -l $pid_batch";
=======
    unless ($self->config_get('AccountingDisabled')) {
        while (my $pid_batch = join(' ', map { "'$_'" } splice(@_, 0, 20))) {  # can't fit too many pids on one shell cmdline
            my $cmd = "bacct -l $pid_batch |";
>>>>>>> 14e38a89

#           warn "LSF::get_report_entries_for_process_ids() running cmd:\n\t$cmd\n";

            my $batch_of_report_entries = $self->parse_report_source_line( $cmd );

            %combined_report_entries = (%combined_report_entries, %$batch_of_report_entries);
        }
    }

    return \%combined_report_entries;
}


sub get_report_entries_for_time_interval {
    my ($self, $from_time, $to_time, $username) = @_;

    my $batch_of_report_entries = {};

    unless ($self->config_get('AccountingDisabled')) {
        my $from_timepiece = Time::Piece->strptime($from_time, '%Y-%m-%d %H:%M:%S');
        $from_time = $from_timepiece->strftime('%Y/%m/%d/%H:%M');

        my $to_timepiece = Time::Piece->strptime($to_time, '%Y-%m-%d %H:%M:%S') + 2*ONE_MINUTE;
        $to_time = $to_timepiece->strftime('%Y/%m/%d/%H:%M');

<<<<<<< HEAD
    my $cmd = "bacct -l -C $from_time,$to_time ".($username ? "-u $username" : '');
=======
        my $cmd = "bacct -l -C $from_time,$to_time ".($username ? "-u $username" : '') . ' |';
>>>>>>> 14e38a89

#        warn "LSF::get_report_entries_for_time_interval() running cmd:\n\t$cmd\n";

        $batch_of_report_entries = $self->parse_report_source_line( $cmd );
    }

    return $batch_of_report_entries;
}


sub submit_workers_return_meadow_pids {
    my ($self, $worker_cmd, $required_worker_count, $iteration, $rc_name, $rc_specific_submission_cmd_args, $submit_log_subdir) = @_;

    my $job_array_common_name               = $self->job_array_common_name($rc_name, $iteration);
    my $array_required                      = $required_worker_count > 1;
    my $job_array_name_with_indices         = $job_array_common_name . ($array_required ? "[1-${required_worker_count}]" : '');
    my $meadow_specific_submission_cmd_args = $self->config_get('SubmissionOptions');

    my ($submit_stdout_file, $submit_stderr_file);

    if($submit_log_subdir) {
        $submit_stdout_file = $submit_log_subdir . "/log_${rc_name}_%J_%I.out";
        $submit_stderr_file = $submit_log_subdir . "/log_${rc_name}_%J_%I.err";
    } else {
        $submit_stdout_file = '/dev/null';
        $submit_stderr_file = '/dev/null';
    }

    $ENV{'LSB_STDOUT_DIRECT'} = 'y';  # unbuffer the output of the bsub command

    my @cmd = ('bsub',
        '-o', $submit_stdout_file,
        '-e', $submit_stderr_file,
        '-J', $job_array_name_with_indices,
        split_for_bash($rc_specific_submission_cmd_args),
        split_for_bash($meadow_specific_submission_cmd_args),
        $worker_cmd
    );

    warn "Executing [ ".$self->signature." ] \t\t".join(' ', @cmd)."\n";

    my $lsf_jobid;

    open(my $bsub_output_fh, "-|", @cmd) || die "Could not submit job(s): $!, $?";  # let's abort the beekeeper and let the user check the syntax
    while(my $line = <$bsub_output_fh>) {
        if($line=~/^Job \<(\d+)\> is submitted to/) {
            $lsf_jobid = $1;
        } else {
            warn $line;     # assuming it is a temporary blockage that might resolve itself with time
        }
    }
    close $bsub_output_fh;

    if($lsf_jobid) {
        return ($array_required ? [ map { $lsf_jobid.'['.$_.']' } (1..$required_worker_count) ] : [ $lsf_jobid ]);
    } else {
        die "Submission unsuccessful\n";
    }
}

1;<|MERGE_RESOLUTION|>--- conflicted
+++ resolved
@@ -297,14 +297,9 @@
 
     my %combined_report_entries = ();
 
-<<<<<<< HEAD
-    while (my $pid_batch = join(' ', map { "'$_'" } splice(@_, 0, 20))) {  # can't fit too many pids on one shell cmdline
-        my $cmd = "bacct -l $pid_batch";
-=======
     unless ($self->config_get('AccountingDisabled')) {
         while (my $pid_batch = join(' ', map { "'$_'" } splice(@_, 0, 20))) {  # can't fit too many pids on one shell cmdline
-            my $cmd = "bacct -l $pid_batch |";
->>>>>>> 14e38a89
+            my $cmd = "bacct -l $pid_batch";
 
 #           warn "LSF::get_report_entries_for_process_ids() running cmd:\n\t$cmd\n";
 
@@ -330,11 +325,7 @@
         my $to_timepiece = Time::Piece->strptime($to_time, '%Y-%m-%d %H:%M:%S') + 2*ONE_MINUTE;
         $to_time = $to_timepiece->strftime('%Y/%m/%d/%H:%M');
 
-<<<<<<< HEAD
-    my $cmd = "bacct -l -C $from_time,$to_time ".($username ? "-u $username" : '');
-=======
-        my $cmd = "bacct -l -C $from_time,$to_time ".($username ? "-u $username" : '') . ' |';
->>>>>>> 14e38a89
+        my $cmd = "bacct -l -C $from_time,$to_time ".($username ? "-u $username" : '');
 
 #        warn "LSF::get_report_entries_for_time_interval() running cmd:\n\t$cmd\n";
 

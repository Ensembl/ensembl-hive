--- conflicted
+++ resolved
@@ -113,24 +113,15 @@
     my $meadow_users_of_interest    = shift @_ || [ 'all' ];
 
     my $jnp = $self->job_name_prefix();
-<<<<<<< HEAD
-=======
-    my @bjobs_out = qx{bjobs -w -J '${jnp}*' -u all 2>/dev/null};
->>>>>>> 6dda6ab4
 
     my $total_running_worker_count = 0;
 
     foreach my $meadow_user (@$meadow_users_of_interest) {
-        my $cmd = "bjobs -w -J '${jnp}*' -u $meadow_user 2>/dev/null | grep RUN | wc -l";
-
-<<<<<<< HEAD
+        my @bjobs_out = qx{bjobs -w -J '${jnp}*' -u $meadow_user 2>/dev/null};
+
 #        warn "LSF::count_running_workers() running cmd:\n\t$cmd\n";
-=======
-    my $run_count = scalar(grep {/RUN/} @bjobs_out);
->>>>>>> 6dda6ab4
-
-        my $meadow_user_worker_count = qx/$cmd/;
-        $meadow_user_worker_count=~s/\s+//g;       # remove both leading and trailing spaces
+
+        my $meadow_user_worker_count = scalar(grep {/RUN/} @bjobs_out);
 
         $total_running_worker_count += $meadow_user_worker_count;
     }

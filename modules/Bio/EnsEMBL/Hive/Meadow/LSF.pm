=pod 

=head1 NAME

    Bio::EnsEMBL::Hive::Meadow::LSF

=head1 DESCRIPTION

    This is the 'LSF' implementation of Meadow

=head1 LICENSE

    Copyright [1999-2014] Wellcome Trust Sanger Institute and the EMBL-European Bioinformatics Institute

    Licensed under the Apache License, Version 2.0 (the "License"); you may not use this file except in compliance with the License.
    You may obtain a copy of the License at

         http://www.apache.org/licenses/LICENSE-2.0

    Unless required by applicable law or agreed to in writing, software distributed under the License
    is distributed on an "AS IS" BASIS, WITHOUT WARRANTIES OR CONDITIONS OF ANY KIND, either express or implied.
    See the License for the specific language governing permissions and limitations under the License.

=head1 CONTACT

    Please subscribe to the Hive mailing list:  http://listserver.ebi.ac.uk/mailman/listinfo/ehive-users  to discuss Hive-related questions or to be notified of our updates

=cut


package Bio::EnsEMBL::Hive::Meadow::LSF;

use strict;
use warnings;
use Time::Piece;
use Time::Seconds;

use base ('Bio::EnsEMBL::Hive::Meadow');


sub name {  # also called to check for availability; assume LSF is available if LSF cluster_name can be established
    my $mcni = 'My cluster name is';
    my $cmd = "lsid 2>/dev/null | grep '$mcni'";

#    warn "LSF::name() running cmd:\n\t$cmd\n";

    if(my $name = `$cmd`) {
        $name=~/^$mcni\s+(\S+)/;
        return $1;
    }
}


sub get_current_worker_process_id {
    my ($self) = @_;

    my $lsb_jobid    = $ENV{'LSB_JOBID'};
    my $lsb_jobindex = $ENV{'LSB_JOBINDEX'};

    if(defined($lsb_jobid) and defined($lsb_jobindex)) {
        if($lsb_jobindex>0) {
            return "$lsb_jobid\[$lsb_jobindex\]";
        } else {
            return $lsb_jobid;
        }
    } else {
        die "Could not establish the process_id";
    }
}


sub count_pending_workers_by_rc_name {
    my ($self) = @_;

    my $jnp = $self->job_name_prefix();
    my $cmd = "bjobs -w -J '${jnp}*' 2>/dev/null | grep PEND";  # "-u all" has been removed to ensure one user's PEND processes
                                                                #   do not affect another user helping to run the same pipeline.

#    warn "LSF::count_pending_workers_by_rc_name() running cmd:\n\t$cmd\n";

    my %pending_this_meadow_by_rc_name = ();
    my $total_pending_this_meadow = 0;

    foreach my $line (qx/$cmd/) {
        if($line=~/\b\Q$jnp\E(\S+)\-\d+(\[\d+\])?\b/) {
            $pending_this_meadow_by_rc_name{$1}++;
            $total_pending_this_meadow++;
        }
    }

    return (\%pending_this_meadow_by_rc_name, $total_pending_this_meadow);
}


sub count_running_workers {
    my ($self) = @_;

    my $jnp = $self->job_name_prefix();
    my $cmd = "bjobs -w -J '${jnp}*' -u all 2>/dev/null | grep RUN | wc -l";

#    warn "LSF::count_running_workers() running cmd:\n\t$cmd\n";

    my $run_count = qx/$cmd/;
    chomp($run_count);

    return $run_count;
}


sub status_of_all_our_workers { # returns a hashref
    my ($self) = @_;

    my $jnp = $self->job_name_prefix();
    my $cmd = "bjobs -w -J '${jnp}*' -u all 2>/dev/null";

#    warn "LSF::status_of_all_our_workers() running cmd:\n\t$cmd\n";

    my %status_hash = ();
    foreach my $line (`$cmd`) {
        my ($group_pid, $user, $status, $queue, $submission_host, $running_host, $job_name) = split(/\s+/, $line);

        next if(($group_pid eq 'JOBID') or ($status eq 'DONE') or ($status eq 'EXIT'));

        my $worker_pid = $group_pid;
        if($job_name=~/(\[\d+\])/) {
            $worker_pid .= $1;
        }
            
        $status_hash{$worker_pid} = $status;
    }
    return \%status_hash;
}


sub check_worker_is_alive_and_mine {
    my ($self, $worker) = @_;

    my $wpid = $worker->process_id();
    my $this_user = $ENV{'USER'};
    my $cmd = qq{bjobs $wpid -u $this_user 2>&1 | grep -v 'not found' | grep -v JOBID | grep -v EXIT};

#    warn "LSF::check_worker_is_alive_and_mine() running cmd:\n\t$cmd\n";

    my $is_alive_and_mine = qx/$cmd/;
    return $is_alive_and_mine;
}


sub kill_worker {
    my $worker = pop @_;

    my $cmd = 'bkill '.$worker->process_id();

#    warn "LSF::kill_worker() running cmd:\n\t$cmd\n";

    system($cmd);
}


sub _yearless_2_datetime {      # a private subroutine that recovers missing year from a date and transforms it into SQL's datetime for storage
    my $wd_yearless = shift @_;

<<<<<<< HEAD
    my ($wd, $yearless) = split(' ', $wd_yearless, 2);
    my $curr_year = Time::Piece->new->year();

    foreach my $year ($curr_year, $curr_year-1) {
        my $datetime = Time::Piece->strptime("$yearless $year", '%b %d %T %Y');
        if($datetime->wdayname eq $wd) {
            return $datetime->date.' '.$datetime->hms;
        }
    }
    return; # could not guess the year
}


sub parse_report_source_line {
    my ($self, $bacct_source_line) = @_;

    warn "LSF::parse_report_source_line( \"$bacct_source_line\" )\n";

    my %status_2_cod = (
        'TERM_MEMLIMIT' => 'MEMLIMIT',
        'TERM_RUNLIMIT' => 'RUNLIMIT',
        'TERM_OWNER'    => 'KILLED_BY_USER',
=======
    my %lsf_2_hive = (
        'TERM_MEMLIMIT'     => 'MEMLIMIT',
        'TERM_RUNLIMIT'     => 'RUNLIMIT',
        'TERM_OWNER'        => 'KILLED_BY_USER',    # bkill     (wait until it dies)
        'TERM_FORCE_OWNER'  => 'KILLED_BY_USER',    # bkill -r  (quick remove)
>>>>>>> 7f200253
    );

    my %units_2_megs = (
        'K' => 1.0/1024,
        'M' => 1,
        'G' => 1024,
        'T' => 1024*1024,
    );

    local $/ = "------------------------------------------------------------------------------\n\n";
    open(my $bacct_fh, $bacct_source_line);
    my $record = <$bacct_fh>; # skip the header

    my %report_entry = ();

    for my $record (<$bacct_fh>) {
        chomp $record;

        # warn "RECORD:\n$record";

        my @lines = split(/\n/, $record);
        if( my ($process_id) = $lines[0]=~/^Job <(\d+(?:\[\d+\])?)>/) {

            my ($exit_status, $exception_status) = ('' x 2);
            my ($died, $cause_of_death);
            my (@keys, @values);
            my $line_has_key_values = 0;
            foreach (@lines) {
                if( /^(\w+\s+\w+\s+\d+\s+\d+:\d+:\d+):\s+Completed\s<(\w+)>(?:\.|;\s+(\w+))/ ) {
                    $died           = _yearless_2_datetime($1);
                    $cause_of_death = $3 && $status_2_cod{$3};
                    $exit_status = $2 . ($3 ? "/$3" : '');
                }
                elsif(/^\s*EXCEPTION STATUS:\s*(.*?)\s*$/) {
                    $exception_status = $1;
                    $exception_status =~s/\s+/;/g;
                }
                elsif(/^\s*CPU_T/) {
                    @keys = split(/\s+/, ' '.$_);
                    $line_has_key_values = 1;
                }
                elsif($line_has_key_values) {
                    @values = split(/\s+/, ' '.$_);
                    $line_has_key_values = 0;
                }
            }

            my %usage;  @usage{@keys} = @values;

<<<<<<< HEAD
            #warn join(', ', map {sprintf('%s=%s', $_, $usage{$_})} (sort keys %usage)), "\n";

            my ($mem_in_units, $mem_unit)   = $usage{'MEM'}  =~ /^([\d\.]+)([KMGT])$/;
            my ($swap_in_units, $swap_unit) = $usage{'SWAP'} =~ /^([\d\.]+)([KMGT])$/;

            $report_entry{ $process_id } = {
                    # entries for 'worker' table:
                'died'              => $died,
                'cause_of_death'    => $cause_of_death,

                    # entries for 'worker_resource_usage' table:
                'exit_status'       => $exit_status,
                'exception_status'  => $exception_status,
                'mem_megs'          => $mem_in_units  * $units_2_megs{$mem_unit},
                'swap_megs'         => $swap_in_units * $units_2_megs{$swap_unit},
                'pending_sec'       => $usage{'WAIT'},
                'cpu_sec'           => $usage{'CPU_T'},
                'lifespan_sec'      => $usage{'TURNAROUND'},
            };
=======
        foreach my $section (split(/\-{10,}\s+/, `$cmd`)) {
            if($section=~/^Job <(\d+(?:\[\d+\])?)>.+(TERM_\w+): job killed/is) {
                $cod{$1} = $lsf_2_hive{$2};
            }
>>>>>>> 7f200253
        }
    }
    close $bacct_fh;

    return \%report_entry;
}


sub get_report_entries_for_process_ids {
    my $self = shift @_;    # make sure we get if off the way before splicing

    my %combined_report_entries = ();

    while (my $pid_batch = join(' ', map { "'$_'" } splice(@_, 0, 20))) {  # can't fit too many pids on one shell cmdline
        my $cmd = "bacct -l $pid_batch |";

#        warn "LSF::get_report_entries_for_process_ids() running cmd:\n\t$cmd\n";

        my $batch_of_report_entries = $self->parse_report_source_line( $cmd );

        %combined_report_entries = (%combined_report_entries, %$batch_of_report_entries);
    }

    return \%combined_report_entries;
}


sub get_report_entries_for_time_interval {
    my ($self, $from_time, $to_time, $username) = @_;

    my $from_timepiece = Time::Piece->strptime($from_time, '%Y-%m-%d %H:%M:%S');
    $from_time = $from_timepiece->strftime('%Y/%m/%d/%H:%M');

    my $to_timepiece = Time::Piece->strptime($to_time, '%Y-%m-%d %H:%M:%S') + 2*ONE_MINUTE;
    $to_time = $to_timepiece->strftime('%Y/%m/%d/%H:%M');

    my $cmd = "bacct -l -C $from_time,$to_time ".($username ? "-u $username" : '') . ' |';

#        warn "LSF::get_report_entries_for_time_interval() running cmd:\n\t$cmd\n";

    my $batch_of_report_entries = $self->parse_report_source_line( $cmd );

    return $batch_of_report_entries;
}


sub submit_workers {
    my ($self, $worker_cmd, $required_worker_count, $iteration, $rc_name, $rc_specific_submission_cmd_args, $submit_log_subdir) = @_;

    my $job_array_common_name               = $self->job_array_common_name($rc_name, $iteration);
    my $job_array_name_with_indices         = $job_array_common_name . (($required_worker_count > 1) ? "[1-${required_worker_count}]" : '');
    my $meadow_specific_submission_cmd_args = $self->config_get('SubmissionOptions');

    my ($submit_stdout_file, $submit_stderr_file);

    if($submit_log_subdir) {
        $submit_stdout_file = $submit_log_subdir . "/log_${rc_name}_%J_%I.out";
        $submit_stderr_file = $submit_log_subdir . "/log_${rc_name}_%J_%I.err";
    } else {
        $submit_stdout_file = '/dev/null';
        $submit_stderr_file = '/dev/null';
    }

    $ENV{'LSB_STDOUT_DIRECT'} = 'y';  # unbuffer the output of the bsub command

    my $cmd = qq{bsub -o $submit_stdout_file -e $submit_stderr_file -J "${job_array_name_with_indices}" $rc_specific_submission_cmd_args $meadow_specific_submission_cmd_args $worker_cmd};

    warn "LSF::submit_workers() running cmd:\n\t$cmd\n";

    system($cmd) && die "Could not submit job(s): $!, $?";  # let's abort the beekeeper and let the user check the syntax
}

1;<|MERGE_RESOLUTION|>--- conflicted
+++ resolved
@@ -160,7 +160,6 @@
 sub _yearless_2_datetime {      # a private subroutine that recovers missing year from a date and transforms it into SQL's datetime for storage
     my $wd_yearless = shift @_;
 
-<<<<<<< HEAD
     my ($wd, $yearless) = split(' ', $wd_yearless, 2);
     my $curr_year = Time::Piece->new->year();
 
@@ -180,16 +179,10 @@
     warn "LSF::parse_report_source_line( \"$bacct_source_line\" )\n";
 
     my %status_2_cod = (
-        'TERM_MEMLIMIT' => 'MEMLIMIT',
-        'TERM_RUNLIMIT' => 'RUNLIMIT',
-        'TERM_OWNER'    => 'KILLED_BY_USER',
-=======
-    my %lsf_2_hive = (
         'TERM_MEMLIMIT'     => 'MEMLIMIT',
         'TERM_RUNLIMIT'     => 'RUNLIMIT',
         'TERM_OWNER'        => 'KILLED_BY_USER',    # bkill     (wait until it dies)
         'TERM_FORCE_OWNER'  => 'KILLED_BY_USER',    # bkill -r  (quick remove)
->>>>>>> 7f200253
     );
 
     my %units_2_megs = (
@@ -239,7 +232,6 @@
 
             my %usage;  @usage{@keys} = @values;
 
-<<<<<<< HEAD
             #warn join(', ', map {sprintf('%s=%s', $_, $usage{$_})} (sort keys %usage)), "\n";
 
             my ($mem_in_units, $mem_unit)   = $usage{'MEM'}  =~ /^([\d\.]+)([KMGT])$/;
@@ -259,12 +251,6 @@
                 'cpu_sec'           => $usage{'CPU_T'},
                 'lifespan_sec'      => $usage{'TURNAROUND'},
             };
-=======
-        foreach my $section (split(/\-{10,}\s+/, `$cmd`)) {
-            if($section=~/^Job <(\d+(?:\[\d+\])?)>.+(TERM_\w+): job killed/is) {
-                $cod{$1} = $lsf_2_hive{$2};
-            }
->>>>>>> 7f200253
         }
     }
     close $bacct_fh;

=pod 

=head1 NAME

    Bio::EnsEMBL::Hive::Meadow::LSF

=head1 DESCRIPTION

    This is the 'LSF' implementation of Meadow

=head1 LICENSE

    Copyright [1999-2015] Wellcome Trust Sanger Institute and the EMBL-European Bioinformatics Institute

    Licensed under the Apache License, Version 2.0 (the "License"); you may not use this file except in compliance with the License.
    You may obtain a copy of the License at

         http://www.apache.org/licenses/LICENSE-2.0

    Unless required by applicable law or agreed to in writing, software distributed under the License
    is distributed on an "AS IS" BASIS, WITHOUT WARRANTIES OR CONDITIONS OF ANY KIND, either express or implied.
    See the License for the specific language governing permissions and limitations under the License.

=head1 CONTACT

    Please subscribe to the Hive mailing list:  http://listserver.ebi.ac.uk/mailman/listinfo/ehive-users  to discuss Hive-related questions or to be notified of our updates

=cut


package Bio::EnsEMBL::Hive::Meadow::LSF;

use strict;
use warnings;
use Time::Piece;
use Time::Seconds;

use base ('Bio::EnsEMBL::Hive::Meadow');


sub name {  # also called to check for availability; assume LSF is available if LSF cluster_name can be established
    my $mcni = 'My cluster name is';
    my $cmd = "lsid 2>/dev/null | grep '$mcni'";

#    warn "LSF::name() running cmd:\n\t$cmd\n";

    if(my $name = `$cmd`) {
        $name=~/^$mcni\s+(\S+)/;
        return $1;
    }
}


sub get_current_worker_process_id {
    my ($self) = @_;

    my $lsb_jobid    = $ENV{'LSB_JOBID'};
    my $lsb_jobindex = $ENV{'LSB_JOBINDEX'};

    if(defined($lsb_jobid) and defined($lsb_jobindex)) {
        if($lsb_jobindex>0) {
            return "$lsb_jobid\[$lsb_jobindex\]";
        } else {
            return $lsb_jobid;
        }
    } else {
        die "Could not establish the process_id";
    }
}


sub count_pending_workers_by_rc_name {
    my ($self) = @_;

    my $jnp = $self->job_name_prefix();
    my $cmd = "bjobs -w -J '${jnp}*' 2>/dev/null | grep PEND";  # "-u all" has been removed to ensure one user's PEND processes
                                                                #   do not affect another user helping to run the same pipeline.

#    warn "LSF::count_pending_workers_by_rc_name() running cmd:\n\t$cmd\n";

    my %pending_this_meadow_by_rc_name = ();
    my $total_pending_this_meadow = 0;

    foreach my $line (qx/$cmd/) {
        if($line=~/\b\Q$jnp\E(\S+)\-\d+(\[\d+\])?\b/) {
            $pending_this_meadow_by_rc_name{$1}++;
            $total_pending_this_meadow++;
        }
    }

    return (\%pending_this_meadow_by_rc_name, $total_pending_this_meadow);
}


sub count_running_workers {
    my $self                        = shift @_;
    my $meadow_users_of_interest    = shift @_ || [ 'all' ];

    my $jnp = $self->job_name_prefix();

    my $total_running_worker_count = 0;

    foreach my $meadow_user (@$meadow_users_of_interest) {
        my $cmd = "bjobs -w -J '${jnp}*' -u $meadow_user 2>/dev/null | grep RUN | wc -l";

#        warn "LSF::count_running_workers() running cmd:\n\t$cmd\n";

        my $meadow_user_worker_count = qx/$cmd/;
        chomp($meadow_user_worker_count);

        $total_running_worker_count += $meadow_user_worker_count;
    }

    return $total_running_worker_count;
}


sub status_of_all_our_workers { # returns a hashref
    my $self                        = shift @_;
    my $meadow_users_of_interest    = shift @_ || [ 'all' ];

    my $jnp = $self->job_name_prefix();

    my %status_hash = ();

    foreach my $meadow_user (@$meadow_users_of_interest) {
        my $cmd = "bjobs -w -J '${jnp}*' -u $meadow_user 2>/dev/null";

#        warn "LSF::status_of_all_our_workers() running cmd:\n\t$cmd\n";

        foreach my $line (`$cmd`) {
            my ($group_pid, $user, $status, $queue, $submission_host, $running_host, $job_name) = split(/\s+/, $line);

            next if(($group_pid eq 'JOBID') or ($status eq 'DONE') or ($status eq 'EXIT'));

            my $worker_pid = $group_pid;
            if($job_name=~/(\[\d+\])/) {
                $worker_pid .= $1;
            }
            $status_hash{$worker_pid} = $status;
        }
    }

    return \%status_hash;
}


sub check_worker_is_alive_and_mine {
    my ($self, $worker) = @_;

    my $wpid = $worker->process_id();
    my $this_user = $ENV{'USER'};
    my $cmd = qq{bjobs $wpid -u $this_user 2>&1 | grep -v 'not found' | grep -v JOBID | grep -v EXIT};

#    warn "LSF::check_worker_is_alive_and_mine() running cmd:\n\t$cmd\n";

    my $is_alive_and_mine = qx/$cmd/;
    return $is_alive_and_mine;
}


sub kill_worker {
    my $worker = pop @_;

    my $cmd = 'bkill '.$worker->process_id();

#    warn "LSF::kill_worker() running cmd:\n\t$cmd\n";

    system($cmd);
}


sub _yearless_2_datetime {      # a private subroutine that recovers missing year from a date and transforms it into SQL's datetime for storage
    my $wd_yearless = shift @_;

    my ($wd, $yearless) = split(' ', $wd_yearless, 2);
    my $curr_year = Time::Piece->new->year();

    foreach my $year ($curr_year, $curr_year-1) {
        my $datetime = Time::Piece->strptime("$yearless $year", '%b %d %T %Y');
        if($datetime->wdayname eq $wd) {
            return $datetime->date.' '.$datetime->hms;
        }
    }
    return; # could not guess the year
}


sub parse_report_source_line {
    my ($self, $bacct_source_line) = @_;

    warn "LSF::parse_report_source_line( \"$bacct_source_line\" )\n";

    my %status_2_cod = (
        'TERM_MEMLIMIT' => 'MEMLIMIT',
        'TERM_RUNLIMIT' => 'RUNLIMIT',
        'TERM_OWNER'    => 'KILLED_BY_USER',
    );

    my %units_2_megs = (
        'K' => 1.0/1024,
        'M' => 1,
        'G' => 1024,
        'T' => 1024*1024,
    );

    local $/ = "------------------------------------------------------------------------------\n\n";
    open(my $bacct_fh, $bacct_source_line);
    my $record = <$bacct_fh>; # skip the header

    my %report_entry = ();

    for my $record (<$bacct_fh>) {
        chomp $record;

        # warn "RECORD:\n$record";

        my @lines = split(/\n/, $record);
        if( my ($process_id) = $lines[0]=~/^Job <(\d+(?:\[\d+\])?)>/) {

            my ($exit_status, $exception_status) = ('' x 2);
<<<<<<< HEAD
            my ($when_died, $cause_of_death);
=======
            my ($died, $cause_of_death);
            my (@keys, @values);
            my $line_has_key_values = 0;
>>>>>>> c7fe4e93
            foreach (@lines) {
                if( /^(\w+\s+\w+\s+\d+\s+\d+:\d+:\d+):\s+Completed\s<(\w+)>(?:\.|;\s+(\w+))/ ) {
                    $when_died      = _yearless_2_datetime($1);
                    $cause_of_death = $3 && $status_2_cod{$3};
                    $exit_status = $2 . ($3 ? "/$3" : '');
                }
                elsif(/^\s*EXCEPTION STATUS:\s*(.*?)\s*$/) {
                    $exception_status = $1;
                    $exception_status =~s/\s+/;/g;
                }
                elsif(/^\s*CPU_T/) {
                    @keys = split(/\s+/, ' '.$_);
                    $line_has_key_values = 1;
                }
                elsif($line_has_key_values) {
                    @values = split(/\s+/, ' '.$_);
                    $line_has_key_values = 0;
                }
            }

            my %usage;  @usage{@keys} = @values;

            #warn join(', ', map {sprintf('%s=%s', $_, $usage{$_})} (sort keys %usage)), "\n";

            my ($mem_in_units, $mem_unit)   = $usage{'MEM'}  =~ /^([\d\.]+)([KMGT])$/;
            my ($swap_in_units, $swap_unit) = $usage{'SWAP'} =~ /^([\d\.]+)([KMGT])$/;

            $report_entry{ $process_id } = {
                    # entries for 'worker' table:
                'when_died'         => $when_died,
                'cause_of_death'    => $cause_of_death,

                    # entries for 'worker_resource_usage' table:
                'exit_status'       => $exit_status,
                'exception_status'  => $exception_status,
                'mem_megs'          => $mem_in_units  * $units_2_megs{$mem_unit},
                'swap_megs'         => $swap_in_units * $units_2_megs{$swap_unit},
                'pending_sec'       => $usage{'WAIT'},
                'cpu_sec'           => $usage{'CPU_T'},
                'lifespan_sec'      => $usage{'TURNAROUND'},
            };
        }
    }
    close $bacct_fh;

    return \%report_entry;
}


sub get_report_entries_for_process_ids {
    my $self = shift @_;    # make sure we get if off the way before splicing

    my %combined_report_entries = ();

    while (my $pid_batch = join(' ', map { "'$_'" } splice(@_, 0, 20))) {  # can't fit too many pids on one shell cmdline
        my $cmd = "bacct -l $pid_batch |";

#        warn "LSF::get_report_entries_for_process_ids() running cmd:\n\t$cmd\n";

        my $batch_of_report_entries = $self->parse_report_source_line( $cmd );

        %combined_report_entries = (%combined_report_entries, %$batch_of_report_entries);
    }

    return \%combined_report_entries;
}


sub get_report_entries_for_time_interval {
    my ($self, $from_time, $to_time, $username) = @_;

    my $from_timepiece = Time::Piece->strptime($from_time, '%Y-%m-%d %H:%M:%S');
    $from_time = $from_timepiece->strftime('%Y/%m/%d/%H:%M');

    my $to_timepiece = Time::Piece->strptime($to_time, '%Y-%m-%d %H:%M:%S') + 2*ONE_MINUTE;
    $to_time = $to_timepiece->strftime('%Y/%m/%d/%H:%M');

    my $cmd = "bacct -l -C $from_time,$to_time ".($username ? "-u $username" : '') . ' |';

#        warn "LSF::get_report_entries_for_time_interval() running cmd:\n\t$cmd\n";

    my $batch_of_report_entries = $self->parse_report_source_line( $cmd );

    return $batch_of_report_entries;
}


sub submit_workers {
    my ($self, $worker_cmd, $required_worker_count, $iteration, $rc_name, $rc_specific_submission_cmd_args, $submit_log_subdir) = @_;

    my $job_array_common_name               = $self->job_array_common_name($rc_name, $iteration);
    my $job_array_name_with_indices         = $job_array_common_name . (($required_worker_count > 1) ? "[1-${required_worker_count}]" : '');
    my $meadow_specific_submission_cmd_args = $self->config_get('SubmissionOptions');

    my ($submit_stdout_file, $submit_stderr_file);

    if($submit_log_subdir) {
        $submit_stdout_file = $submit_log_subdir . "/log_${rc_name}_%J_%I.out";
        $submit_stderr_file = $submit_log_subdir . "/log_${rc_name}_%J_%I.err";
    } else {
        $submit_stdout_file = '/dev/null';
        $submit_stderr_file = '/dev/null';
    }

    $ENV{'LSB_STDOUT_DIRECT'} = 'y';  # unbuffer the output of the bsub command

    my $cmd = qq{bsub -o $submit_stdout_file -e $submit_stderr_file -J "${job_array_name_with_indices}" $rc_specific_submission_cmd_args $meadow_specific_submission_cmd_args $worker_cmd};

    print "Executing [ ".$self->signature." ] \t\t$cmd\n";

    system($cmd) && die "Could not submit job(s): $!, $?";  # let's abort the beekeeper and let the user check the syntax
}

1;<|MERGE_RESOLUTION|>--- conflicted
+++ resolved
@@ -219,13 +219,9 @@
         if( my ($process_id) = $lines[0]=~/^Job <(\d+(?:\[\d+\])?)>/) {
 
             my ($exit_status, $exception_status) = ('' x 2);
-<<<<<<< HEAD
             my ($when_died, $cause_of_death);
-=======
-            my ($died, $cause_of_death);
             my (@keys, @values);
             my $line_has_key_values = 0;
->>>>>>> c7fe4e93
             foreach (@lines) {
                 if( /^(\w+\s+\w+\s+\d+\s+\d+:\d+:\d+):\s+Completed\s<(\w+)>(?:\.|;\s+(\w+))/ ) {
                     $when_died      = _yearless_2_datetime($1);

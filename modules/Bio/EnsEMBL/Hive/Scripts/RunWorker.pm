=head1 LICENSE

Copyright [1999-2015] Wellcome Trust Sanger Institute and the EMBL-European Bioinformatics Institute
Copyright [2016] EMBL-European Bioinformatics Institute

Licensed under the Apache License, Version 2.0 (the "License");
you may not use this file except in compliance with the License.
You may obtain a copy of the License at

     http://www.apache.org/licenses/LICENSE-2.0

Unless required by applicable law or agreed to in writing, software
distributed under the License is distributed on an "AS IS" BASIS,
WITHOUT WARRANTIES OR CONDITIONS OF ANY KIND, either express or implied.
See the License for the specific language governing permissions and
limitations under the License.

=cut


package Bio::EnsEMBL::Hive::Scripts::RunWorker;

use strict;
use warnings;

use Bio::EnsEMBL::Hive::Process;
use Bio::EnsEMBL::Hive::AnalysisJob;
use Bio::EnsEMBL::Hive::Utils::Stopwatch;

sub runWorker {
    my ($pipeline, $specialization_options, $life_options, $execution_options) = @_;

    my $worker_stopwatch = Bio::EnsEMBL::Hive::Utils::Stopwatch->new();
    $worker_stopwatch->_unit(1); # lifespan_sec is in seconds
    $worker_stopwatch->restart();

    my $hive_dba = $pipeline->hive_dba;

    die "Hive's DBAdaptor is not a defined Bio::EnsEMBL::Hive::DBSQL::DBAdaptor\n" unless $hive_dba and $hive_dba->isa('Bio::EnsEMBL::Hive::DBSQL::DBAdaptor');

    $specialization_options ||= {};
    $life_options ||= {};
    $execution_options ||= {};

    my $queen = $hive_dba->get_Queen();
    die "No Queen, God Bless Her\n" unless $queen and $queen->isa('Bio::EnsEMBL::Hive::Queen');

    my ($meadow_type, $meadow_name, $process_id, $meadow_host, $meadow_user) = Bio::EnsEMBL::Hive::Valley->new()->whereami();
    die "Valley is not fully defined" unless ($meadow_type && $meadow_name && $process_id && $meadow_host && $meadow_user);

    if( $specialization_options->{'force_sync'} ) {       # sync the Hive in Test mode:
        my $list_of_analyses = $pipeline->collection_of('Analysis')->find_all_by_pattern( $specialization_options->{'analyses_pattern'} );

        $queen->synchronize_hive( $list_of_analyses );
    }

    # Create the worker
    my $worker = $queen->create_new_worker(
          # Worker identity:
             -meadow_type           => $meadow_type,
             -meadow_name           => $meadow_name,
             -process_id            => $process_id,
             -meadow_host           => $meadow_host,
             -meadow_user           => $meadow_user,
             -resource_class_id     => $specialization_options->{'resource_class_id'},
             -resource_class_name   => $specialization_options->{'resource_class_name'},

          # Worker control parameters:
             -job_limit             => $life_options->{'job_limit'},
             -life_span             => $life_options->{'life_span'},
             -no_cleanup            => $execution_options->{'no_cleanup'},
             -no_write              => $execution_options->{'no_write'},
             -worker_log_dir        => $execution_options->{'worker_log_dir'},
             -hive_log_dir          => $execution_options->{'hive_log_dir'},
             -retry_throwing_jobs   => $life_options->{'retry_throwing_jobs'},
             -can_respecialize      => $specialization_options->{'can_respecialize'},

          # Other parameters:
             -debug                 => $execution_options->{'debug'},
    );
    die "No worker !\n" unless $worker and $worker->isa('Bio::EnsEMBL::Hive::Worker');

    # Run the worker
    eval {
        $worker->run( {
             -analyses_pattern      => $specialization_options->{'analyses_pattern'},
             -job_id                => $specialization_options->{'job_id'},
             -force                 => $specialization_options->{'force'},
        } );
<<<<<<< HEAD
        _update_resource_usage($worker, $worker_stopwatch);
=======
        cleanup_if_needed($worker);
>>>>>>> 0996427d
        1;

    } or do {
        my $msg = $@;
<<<<<<< HEAD

        $hive_dba->get_LogMessageAdaptor()->store_worker_message($worker, $msg, 1 );

        $worker->cause_of_death( 'SEE_MSG' );
        $queen->register_worker_death($worker, 1);
        _update_resource_usage($worker, $worker_stopwatch, 'error');
=======
        eval {
            $hive_dba->get_LogMessageAdaptor()->store_worker_message($worker, $msg, 1 );
            $worker->cause_of_death( 'SEE_MSG' );
            $queen->register_worker_death($worker, 1);
        };
        $msg .= "\nAND THEN:\n".$@ if $@;
        cleanup_if_needed($worker);
>>>>>>> 0996427d

        die $msg;
    };

}

        # have runnable clean up any global/process files/data it may have created
sub cleanup_if_needed {
    my ($worker) = @_;
    if($worker->perform_cleanup) {
        if(my $runnable_object = $worker->runnable_object) {    # the temp_directory is actually kept in the Process object:
            $runnable_object->cleanup_worker_temp_directory();
        }
    }
}

sub _update_resource_usage {
    my ($worker, $worker_stopwatch, $exception_status) = @_;

    $worker_stopwatch->pause();
    my $resource_usage;
    eval {
        # Try BSD::Resource if present
        my $res_self;
        my $res_child;
        # NOTE: I couldn't find a way of require-ing the module and getting
        # the barewords RUSAGE_* imported
        eval q{
            use BSD::Resource;
            $res_self = BSD::Resource::getrusage(RUSAGE_SELF);
            $res_child = BSD::Resource::getrusage(RUSAGE_CHILDREN);
            };
        return 0 if $@;
        $resource_usage = {
            'exit_status'   => 'done',
            'mem_megs'      => ($res_self->maxrss + $res_child->maxrss) / 1024.,
            'swap_megs'     => undef,
            'pending_sec'   => 0,
            'cpu_sec'       => $res_self->utime + $res_self->stime + $res_child->utime + $res_child->stime,
            'lifespan_sec'  => $worker_stopwatch->get_elapsed(),
            'exception_status' => $exception_status,
        };

    } or eval {
        # Unix::Getrusage otherwise
        require Unix::Getrusage;
        my $res_self = Unix::Getrusage::getrusage();
        my $res_child = Unix::Getrusage::getrusage_children();
        $resource_usage = {
            'exit_status'   => 'done',
            'mem_megs'      => ($res_self->{ru_maxrss} + $res_child->{ru_maxrss}) / 1024.,
            'swap_megs'     => undef,
            'pending_sec'   => 0,
            'cpu_sec'       => $res_self->{ru_utime} + $res_self->{ru_stime} + $res_child->{ru_utime} + $res_child->{ru_stime},
            'lifespan_sec'  => $worker_stopwatch->get_elapsed(),
            'exception_status' => $exception_status,
        };
    };

    # Store the data if one of the above calls was successful
    if ($resource_usage) {
        $worker->adaptor->store_resource_usage(
            {$worker->process_id => $resource_usage},
            {$worker->process_id => $worker->dbID},
        );
    }
}

1;<|MERGE_RESOLUTION|>--- conflicted
+++ resolved
@@ -87,23 +87,12 @@
              -job_id                => $specialization_options->{'job_id'},
              -force                 => $specialization_options->{'force'},
         } );
-<<<<<<< HEAD
+        cleanup_if_needed($worker);
         _update_resource_usage($worker, $worker_stopwatch);
-=======
-        cleanup_if_needed($worker);
->>>>>>> 0996427d
         1;
 
     } or do {
         my $msg = $@;
-<<<<<<< HEAD
-
-        $hive_dba->get_LogMessageAdaptor()->store_worker_message($worker, $msg, 1 );
-
-        $worker->cause_of_death( 'SEE_MSG' );
-        $queen->register_worker_death($worker, 1);
-        _update_resource_usage($worker, $worker_stopwatch, 'error');
-=======
         eval {
             $hive_dba->get_LogMessageAdaptor()->store_worker_message($worker, $msg, 1 );
             $worker->cause_of_death( 'SEE_MSG' );
@@ -111,7 +100,7 @@
         };
         $msg .= "\nAND THEN:\n".$@ if $@;
         cleanup_if_needed($worker);
->>>>>>> 0996427d
+        _update_resource_usage($worker, $worker_stopwatch, 'error');
 
         die $msg;
     };

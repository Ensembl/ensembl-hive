--- conflicted
+++ resolved
@@ -72,19 +72,12 @@
 
     my $amh = $self->available_meadow_hash( {} );
 
-<<<<<<< HEAD
-        # make sure modules are loaded and available ones are checked prior to setting the current one
-    foreach my $meadow_class (@{ $self->get_implemented_meadow_list }) {
-        eval "require $meadow_class";
-        if( $meadow_class->name ) {
-=======
         # make sure modules are loaded and available ones are checked prior to setting the current one:
     foreach my $meadow_class (@{ $self->loaded_meadow_drivers }) {
 
         if( $meadow_class->check_version_compatibility
         and $meadow_class->name) {      # the assumption is if we can get a name, it is available
 
->>>>>>> ed8322d1
             my $meadow_object            = $meadow_class->new( $config );
 
             $meadow_object->pipeline_name( $pipeline_name ) if($pipeline_name);
@@ -115,12 +108,6 @@
     my $local = $self->meadow_class_path . '::LOCAL';
 
     return [ sort { (ref($a) eq $local) or -(ref($b) eq $local) } values %{ $self->available_meadow_hash } ];
-}
-
-
-sub get_implemented_meadow_list {
-    my $self = shift @_;
-    return find_submodules( $self->meadow_class_path );
 }
 
 

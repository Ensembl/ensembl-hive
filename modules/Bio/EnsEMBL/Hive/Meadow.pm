=pod 

=head1 NAME

    Bio::EnsEMBL::Hive::Meadow;

=head1 DESCRIPTION

    Meadow is an abstract interface to the queue manager.

    A Meadow knows how to check&change the actual status of Workers on the farm.

=head1 LICENSE

    Copyright [1999-2015] Wellcome Trust Sanger Institute and the EMBL-European Bioinformatics Institute
    Copyright [2016-2017] EMBL-European Bioinformatics Institute

    Licensed under the Apache License, Version 2.0 (the "License"); you may not use this file except in compliance with the License.
    You may obtain a copy of the License at

         http://www.apache.org/licenses/LICENSE-2.0

    Unless required by applicable law or agreed to in writing, software distributed under the License
    is distributed on an "AS IS" BASIS, WITHOUT WARRANTIES OR CONDITIONS OF ANY KIND, either express or implied.
    See the License for the specific language governing permissions and limitations under the License.

=head1 CONTACT

  Please subscribe to the Hive mailing list:  http://listserver.ebi.ac.uk/mailman/listinfo/ehive-users  to discuss Hive-related questions or to be notified of our updates

=cut


package Bio::EnsEMBL::Hive::Meadow;

use strict;
use warnings;

use base ('Bio::EnsEMBL::Hive::Configurable');


<<<<<<< HEAD
=head2 new

    Title   :  new (constructor)
    Function:  Instantiates a new Meadow object

=cut
=======
# -------------------------------------- <versioning of the Meadow interface> -------------------------------------------------------

our $MEADOW_MAJOR_VERSION = '3';                # Make sure you change this number whenever an incompatible change is introduced


sub get_meadow_major_version {

    return $MEADOW_MAJOR_VERSION;               # fetch the declared $MEADOW_MAJOR_VERSION of the interface
}


sub get_meadow_version {
    my $self = shift @_;

    return $self->VERSION // 'unversioned';     # fetch the declared $VERSION of a specific Meadow implementation
}


sub check_version_compatibility {
    my $self = shift @_;

    my $mmv = $self->get_meadow_major_version();
    my $mv  = $self->get_meadow_version();
#    warn "$self :  MVC='$mmv', MV='$mv'\n";

    return ($mv=~/^$mmv\./) ? 1 : 0;
}

# -------------------------------------- </versioning of the Meadow interface> ------------------------------------------------------

>>>>>>> ed8322d1

sub new {
    my ($class, $config) = @_;

    my $self = bless {}, $class;

    $self->config( $config );
    $self->context( [ 'Meadow', $self->type, $self->cached_name ] );

    return $self;
}


=head2 cached_name

    Title   :  cached_name
    Function:  Wrapper around L<name()> that caches its return value.
               This is because (1) it can be expensive to get the name
               (e.g. calling an external command), and (2) the name of a
               Meadow is not expected to change through the life of the
               agent.

=cut

sub cached_name {
    my ($self) = @_;

    my $name;

    unless( ref($self) and $name = $self->{'_name'} ) {

        if($name = $self->name() and ref($self) ) {
            $self->{'_name'} = $name;
        }
    }

    return $name;
}


=head2 type

    Title   :  type
    Function:  The "type" of a Meadow is basically its job management
               system. eHive comes with two Meadows: Platform LSF (type
               "LSF"), and a default fork()-based (type "LOCAL"). Other
               meadows can be implemented provided that they follow the
               right interface.

=cut

sub type {
    my $class = shift @_;

    $class = ref($class) if(ref($class));

    return (reverse split(/::/, $class ))[0];
}


=head2 signature

    Title   :  signature
    Function:  The "signature" of a Meadow is its unique identifier across
               the Valley.

=cut

sub signature {
    my $self = shift @_;

    return $self->type.'/'.$self->cached_name;
}

=head2 pipeline_name

    Title   :  pipeline_name
    Function:  Getter/setter for the name of the current pipeline.
               This method is used by other Meadow methods such as
               L<job_name_prefix()>.

=cut


sub pipeline_name {
    my $self = shift @_;

    if(@_) { # new value is being set (which can be undef)
        $self->{'_pipeline_name'} = shift @_;
    }
    return $self->{'_pipeline_name'};
}


=head2 job_name_prefix

    Title   :  job_name_prefix
    Function:  Tells how the agents (workers) should be generally named. It
               is used to name new agents, and to find our own agents.

=cut

sub job_name_prefix {
    my $self = shift @_;

    return ($self->pipeline_name() ? $self->pipeline_name().'-' : '') . 'Hive-';
}


=head2 job_array_common_name

    Title   :  job_array_common_name
    Function:  More specific version of L<job_name_prefix()> that returns
               the actual name that agents should have at a specific
               beekeeper loop.

=cut

sub job_array_common_name {
    my ($self, $rc_name, $iteration) = @_;

    return $self->job_name_prefix() ."${rc_name}-${iteration}";
}


##
## The methods below must be reimplemented in a sub-class. See Meadow/LOCAL and Meadow/LSF
##

=head2 name

    Title   :  name
    Function:  Returns the name of the Meadow (which excludes the Meadow type)

=cut

sub name {
    my ($self) = @_;

    die "Please use a derived method";
}


=head2 get_current_worker_process_id

    Title   :  get_current_worker_process_id
    Function:  Called by a worker to find its process_id. At any point in
               time, the triple (meadow_type, meadow_name, process_id)
               should be unique

=cut

sub get_current_worker_process_id {
    my ($self) = @_;

    die "Please use a derived method";
}


=head2 count_pending_workers_by_rc_name

    Title   :  count_pending_workers_by_rc_name
    Function:  Called by the scheduler to decide how many more workers to
               submit for each resource-class.

=cut

sub count_pending_workers_by_rc_name {
    my ($self) = @_;

    die "Please use a derived method";
}


=head2 count_running_workers

    Title   :  count_running_workers
    Function:  Called by the scheduler to decide the number of additional
               workers that can be submitted (within the defined
               capacities).

=cut

sub count_running_workers {
    my ($self, $meadow_users_of_interest) = @_;

    die "Please use a derived method";
}


=head2 status_of_all_our_workers

    Title   :  status_of_all_our_workers
    Function:  Returns a hashref that maps workers' process_id to their status.
               Statuses are mainly free-text strings. Only "UNKWN" is a special
               status that beekeeper can understand.
               Typical statuses are "RUN", "PEND", "SSUSP", "UNKWN"

=cut

sub status_of_all_our_workers { # returns a hashref
    my ($self, $meadow_users_of_interest) = @_;

    die "Please use a derived method";
}


=head2 check_worker_is_alive_and_mine

    Title   :  check_worker_is_alive_and_mine
    Function:  Tells whether the given worker lives in the current Meadow
               and belongs to the current user.

=cut

sub check_worker_is_alive_and_mine {
    my ($self, $worker) = @_;

    die "Please use a derived method";
}


=head2 kill_worker

    Title   :  kill_worker
    Function:  Kill a worker.

=cut

sub kill_worker {
    my ($self, $worker, $fast) = @_;

    die "Please use a derived method";
}


=head2 parse_report_source_line

    Title   :  parse_report_source_line
    Function:  Opens and parses a file / command-line to return the
               resource-usage of some workers. Should return a hashref
               where process_id is the key to a hashref composed of:
                 when_died
                 pending_sec
                 exception_status
                 cause_of_death
                 lifespan_sec
                 mem_megs
                 cpu_sec
                 exit_status
                 swap_megs

=cut

sub parse_report_source_line {
    my ($self, $bacct_source_line) = @_;

    warn "\t".ref($self)." does not support resource usage logs\n";

    return;
}


=head2 get_report_entries_for_process_ids

    Title   :  get_report_entries_for_process_ids
    Function:  A higher-level method that gets process_ids as input and
               returns a structure like parse_report_source_line.

=cut

sub get_report_entries_for_process_ids {
    my ($self, @process_ids) = @_;

    warn "\t".ref($self)." does not support resource usage logs\n";

    return;
}


=head2 get_report_entries_for_time_interval

    Title   :  get_report_entries_for_time_interval
    Function:  A higher-level method that gets a time interval as input and
               returns a structure like parse_report_source_line.

=cut

sub get_report_entries_for_time_interval {
    my ($self, $from_time, $to_time, $username) = @_;

    warn "\t".ref($self)." does not support resource usage logs\n";

    return;
}


=head2 submit_workers

    Title   :  submit_workers
    Function:  Submit $required_worker_count workers with the command $worker_cmd

=cut

sub submit_workers {
    my ($self, $worker_cmd, $required_worker_count, $iteration, $rc_name, $rc_specific_submission_cmd_args, $submit_log_subdir) = @_;

    die "Please use a derived method";
}

1;<|MERGE_RESOLUTION|>--- conflicted
+++ resolved
@@ -39,14 +39,6 @@
 use base ('Bio::EnsEMBL::Hive::Configurable');
 
 
-<<<<<<< HEAD
-=head2 new
-
-    Title   :  new (constructor)
-    Function:  Instantiates a new Meadow object
-
-=cut
-=======
 # -------------------------------------- <versioning of the Meadow interface> -------------------------------------------------------
 
 our $MEADOW_MAJOR_VERSION = '3';                # Make sure you change this number whenever an incompatible change is introduced
@@ -77,7 +69,13 @@
 
 # -------------------------------------- </versioning of the Meadow interface> ------------------------------------------------------
 
->>>>>>> ed8322d1
+
+=head2 new
+
+    Title   :  new (constructor)
+    Function:  Instantiates a new Meadow object
+
+=cut
 
 sub new {
     my ($class, $config) = @_;

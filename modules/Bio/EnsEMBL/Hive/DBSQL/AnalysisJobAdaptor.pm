--- conflicted
+++ resolved
@@ -571,11 +571,7 @@
     $self->dbc->do( 
         "UPDATE job "
         .( ($self->dbc->driver eq 'pgsql')
-<<<<<<< HEAD
-            ? "SET status = CAST(CASE WHEN $may_retry AND (retry_count<$max_retry_count) THEN 'READY' ELSE 'FAILED' END AS job_status), "
-=======
-            ? "SET status = CAST(CASE WHEN ($may_retry != 0) AND (retry_count<$max_retry_count) THEN 'READY' ELSE 'FAILED' END AS jw_status), "
->>>>>>> 94e155fe
+            ? "SET status = CAST(CASE WHEN ($may_retry != 0) AND (retry_count<$max_retry_count) THEN 'READY' ELSE 'FAILED' END AS job_status), "
             : "SET status =      CASE WHEN $may_retry AND (retry_count<$max_retry_count) THEN 'READY' ELSE 'FAILED' END, "
          ).qq{
                retry_count=retry_count+1,

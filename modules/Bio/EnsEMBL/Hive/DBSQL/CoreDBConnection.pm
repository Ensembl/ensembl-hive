--- conflicted
+++ resolved
@@ -308,20 +308,9 @@
                     $driver, $dbparam,
                     $self->host(),   $self->port() );
 
-<<<<<<< HEAD
-=======
-    if ( $self->{'disconnect_when_inactive'} ) {
-      $self->{'count'}++;
-      if ( $self->{'count'} > 1000 ) {
-        sleep 1;
-        $self->{'count'} = 0;
-      }
-    }
-
     my $parameters = { 'RaiseError' => 1 };
     $parameters->{'mysql_local_infile'} = 1 if lc($self->driver()) eq 'mysql';
 
->>>>>>> 392b0ce9
     eval {
       $dbh = DBI->connect( $dsn, $self->username(), $self->password(),
                            $parameters );

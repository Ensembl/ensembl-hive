--- conflicted
+++ resolved
@@ -6,14 +6,10 @@
 requires 'Capture::Tiny';
 requires 'DateTime';
 requires 'JSON';
-<<<<<<< HEAD
 
 on 'test' => sub {
 	requires 'Test::Exception';
 	requires 'Test::More';
 }
-=======
-requires 'Capture::Tiny';
 
 recommends 'Getopt::ArgvFile';
->>>>>>> e5ba070f

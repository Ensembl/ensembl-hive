requires 'DBI';
requires 'DBD::mysql';
requires 'DBD::SQLite';
requires 'DBD::Pg';

requires 'Capture::Tiny';
requires 'DateTime';
<<<<<<< HEAD
requires 'HTML::Entities';
=======
requires 'Time::Piece';
>>>>>>> 7fba3bd4
requires 'JSON';
requires 'Proc::Daemon', '0.23';

on 'test' => sub {
	requires 'Test::Exception';
	requires 'Test::More';
	requires 'Test::Warn';
	requires 'Test::Warnings';
	requires 'Test::File::Contents';
	requires 'Test::Perl::Critic';
	requires 'Perl::Critic::Utils';
	requires 'GraphViz';
};

recommends 'Getopt::ArgvFile';
recommends 'BSD::Resource';
recommends 'Chart::Gnuplot';
recommends 'GraphViz';
<|MERGE_RESOLUTION|>--- conflicted
+++ resolved
@@ -5,11 +5,8 @@
 
 requires 'Capture::Tiny';
 requires 'DateTime';
-<<<<<<< HEAD
 requires 'HTML::Entities';
-=======
 requires 'Time::Piece';
->>>>>>> 7fba3bd4
 requires 'JSON';
 requires 'Proc::Daemon', '0.23';
 

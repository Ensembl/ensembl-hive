<html>
    <head>
        <title>eHive installation and setup</title>
        <link rel="stylesheet" type="text/css" media="all" href="ehive_doc.css" />
    </head>
<body>

    <center><h1>eHive installation and setup</h1></center>
    <hr width=50% />

    <center><h2>eHive dependencies</h2></center>

    eHive system depends on the following components that you may need to download and install first:
    <ol>
        <li>Perl 5.10 <a href=http://www.perl.org/get.html>or higher</a></li>
        <li>A database engine of your choice. eHive keeps its state in a database, so you will need
            <ol>
                <li>a server installed on the machine where you want to maintain the state of your pipeline(s) and</li>
                <li>clients installed on the machines where the jobs are to be executed.</li>
            </ol>
            At the moment, the following database options are available:
            <ul>
                <li>MySQL 5.1 <a href=http://dev.mysql.com/downloads/>or higher</a></li>
                <li>SQLite 3.6 <a href=http://www.sqlite.org/download.html>or higher</a></li>
                <li>PostgreSQL 9.2 <a href=http://www.postgresql.org/download/>or higher</a></li>
            </ul>
        </li>
        <li>Perl DBI API version 1.6 <a href=http://dbi.perl.org/>or higher</a> --
            Perl database interface that has to include a driver for the database engine of your choice above.
        </li>
        <li>Perl libraries for visualisation (optional but recommended). They can be found on CPAN:
            <ul>
                <li><a href=http://search.cpan.org/~rsavage/GraphViz/lib/GraphViz.pm>GraphViz</a> (needed for generate_graph.pl and the GUI)</li>
                <li><a href=http://search.cpan.org/dist/Chart-Gnuplot/lib/Chart/Gnuplot.pm>Chart::Gnuplot</a> (needed for generate_timeline.pl)</li>
            </ul>
        </li>

    </ol>

    <hr width=50% />

    <center><h2>Installing eHive code</h2></center>

<h3>Check out the repository by cloning it from GitHub:</h3>

<p>
All eHive pipelines will require the ensembl-hive repository, which can be found on
<a href="https://github.com/Ensembl/ensembl-hive">GitHub</a>. As such it is assumed that <a href="http://git-scm.com/">Git</a> is 
installed on your system, if not follow the instructions <a href="https://help.github.com/articles/set-up-git/">here</a>
</p>

<p>
To download the repository, move to a suitable directory and run the following on the 
command line:
</p>
<pre>
<<<<<<< HEAD
        git clone https://github.com/Ensembl/ensembl-hive.git
=======
        $ git clone -b version/2.1 https://github.com/Ensembl/ensembl-hive.git
>>>>>>> aa6268b3
</pre>

<p>
This will create ensembl-hive directory with all the code and documentation.<br/>
If you cd into the ensembl-hive directory and do an ls you should see something like the
following:
</p>

<pre>
        ls
        Changelog  docs  hive_config.json  modules  README.md  scripts  sql  t
</pre>

The major directories here are:
<dl>
	<dt>modules</dt>
	<dd>This contains all the eHive modules, which are written in Perl</dd>
	<dt>scripts</dt>
	<dd>Has various scripts that are key to initialising, running and debugging the pipeline</dd>
	<dt>sql</dt>
	<dd>Contains sql used to build a standard pipeline database</dd>
</dl>


<h3>Optional configuration of the system:</h3>

<p>
You may find it convenient (although it is not necessary) to add "ensembl-hive/scripts"
to your <code>$PATH</code> variable to make it easier to run beekeeper.pl and other useful Hive scripts.
</p>

<ul>
<li><i>using bash syntax:</i>
<pre>
        export PATH=$PATH:$ENSEMBL_CVS_ROOT_DIR/ensembl-hive/scripts<i>
                #
                # (for best results, append this line to your ~/.bashrc or ~/.bash_profile configuration file)</i>
</pre></li>

<li><i>using [t]csh syntax:</i>
<pre>
        set path = ( $path ${ENSEMBL_CVS_ROOT_DIR}/ensembl-hive/scripts )<i>
                #
                # (for best results, append this line to your ~/.cshrc or ~/.tcshrc configuration file)</i>
</pre></li>
</ul>

<p>
Also, if you are developing the code and not just running ready pipelines,
you may find it convenient to add "ensembl-hive/modules" to your <code>$PERL5LIB</code> variable.
</p>

<ul>
<li><i>using bash syntax:</i>
<pre>
        export PERL5LIB=${PERL5LIB}:${ENSEMBL_CVS_ROOT_DIR}/ensembl/modules
        export PERL5LIB=${PERL5LIB}:${ENSEMBL_CVS_ROOT_DIR}/ensembl-hive/modules<i>
                #
                # (for best results, append these lines to your ~/.bashrc or ~/.bash_profile configuration file)</i>
</pre></li>

<li><i>using [t]csh syntax:</i>
<pre>
        setenv PERL5LIB  ${PERL5LIB}:${ENSEMBL_CVS_ROOT_DIR}/ensembl/modules
        setenv PERL5LIB  ${PERL5LIB}:${ENSEMBL_CVS_ROOT_DIR}/ensembl-hive/modules<i>
                #
                # (for best results, append these lines to your ~/.cshrc or ~/.tcshrc configuration file)</i>
</pre></li>
</ul>

</body>
</html><|MERGE_RESOLUTION|>--- conflicted
+++ resolved
@@ -54,11 +54,7 @@
 command line:
 </p>
 <pre>
-<<<<<<< HEAD
-        git clone https://github.com/Ensembl/ensembl-hive.git
-=======
-        $ git clone -b version/2.1 https://github.com/Ensembl/ensembl-hive.git
->>>>>>> aa6268b3
+        git clone -b version/2.2 https://github.com/Ensembl/ensembl-hive.git
 </pre>
 
 <p>

<html>
    <head>
        <title>eHive installation and setup</title>
        <link rel="stylesheet" type="text/css" media="all" href="ehive_doc.css" />
    </head>
<body>

    <center><h1>eHive installation and setup</h1></center>
    <hr width=50% />

    <center><h2>eHive dependencies</h2></center>

    eHive system depends on the following components that you may need to download and install first:
    <ol>
<<<<<<< HEAD
        <li>Perl 5.10 <a href=http://www.perl.org/get.html>or higher</a></li>

=======
        <li>Perl 5.14 <a href=http://www.perl.org/get.html>or higher</a></li>
>>>>>>> 34a9852f
        <li>A database engine of your choice. eHive keeps its state in a database, so you will need
            <ol>
                <li>a server installed on the machine where you want to maintain the state of your pipeline(s) and</li>
                <li>clients installed on the machines where the jobs are to be executed.</li>
            </ol>
            At the moment, the following database options are available:
            <ul>
                <li>MySQL 5.1 <a href=http://dev.mysql.com/downloads/>or higher</a>.<br/>
                <b>Warning:</b> eHive is not compatible with MysQL 5.6.20 but is with versions 5.6.16 and 5.6.23. We suggest avoiding the 5.6.[17-22] interval
                </li>
                <li>SQLite 3.6 <a href=http://www.sqlite.org/download.html>or higher</a></li>
                <li>PostgreSQL 9.2 <a href=http://www.postgresql.org/download/>or higher</a></li>
            </ul>
        </li>

        <li>GraphViz visualization package (includes "dot" executable and libraries used by the Perl dependencies).
        <ol>
            <li>Check in your terminal that you have "dot" installed</li>
            <li>If not, visit <a href=http://graphviz.org/>graphviz.org</a> to download it</li>
        </ol>
        </li>

        <li>cpanm -- a handy utility to recursively install Perl dependencies.
        <ol>
            <li>Check in your terminal that you have "cpanm" installed</li>
            <li>If not, visit <a href=https://cpanmin.us>cpanmin.us</a> to download it (just read and follow the instructions in the header of the script)</li>
        </ol>
        </li>

    </ol>

    <hr width=50% />

    <center><h2>Installing eHive code</h2></center>

<h3>Check out the repository by cloning it from GitHub:</h3>

<p>
All eHive pipelines will require the ensembl-hive repository, which can be found on
<a href="https://github.com/Ensembl/ensembl-hive">GitHub</a>. As such it is assumed that <a href="http://git-scm.com/">Git</a> is 
installed on your system, if not follow the instructions <a href="https://help.github.com/articles/set-up-git/">here</a>
</p>

<p>
To download the repository, move to a suitable directory and run the following on the 
command line:
</p>
<pre>
        git clone -b version/2.4 https://github.com/Ensembl/ensembl-hive.git
</pre>

<p>
This will create ensembl-hive directory with all the code and documentation.<br/>
If you cd into the ensembl-hive directory and do an ls you should see something like the
following:
</p>

<pre>
        ls
        Changelog  docs  hive_config.json  modules  README.md  scripts  sql  t
</pre>

The major directories here are:
<dl>
	<dt>modules</dt>
	<dd>This contains all the eHive modules, which are written in Perl</dd>
	<dt>scripts</dt>
	<dd>Has various scripts that are key to initialising, running and debugging the pipeline</dd>
	<dt>sql</dt>
	<dd>Contains sql used to build a standard pipeline database</dd>
</dl>


    <hr width=50% />

    <center><h2>Use cpanm to recursively install the Perl dependencies declared in ensembl-hive/cpanfile</h2></center>

<pre>
    cd ensembl-hive
    cpanm --installdeps .
</pre>

<p>
If installation of either DBD::mysql or DBD::Pg fails, check that the corresponding database system (MySQL or PostgreSQL) was installed correctly.
</p>

    <hr width=50% />

    <center><h2>Optional configuration of the system:</h2></center>

<p>
You may find it convenient (although it is not necessary) to add "ensembl-hive/scripts"
to your <code>$PATH</code> variable to make it easier to run beekeeper.pl and other useful Hive scripts.
</p>

<ul>
<li><i>using bash syntax:</i>
<pre>
        export PATH=$PATH:$ENSEMBL_CVS_ROOT_DIR/ensembl-hive/scripts<i>
                #
                # (for best results, append this line to your ~/.bashrc or ~/.bash_profile configuration file)</i>
</pre></li>

<li><i>using [t]csh syntax:</i>
<pre>
        set path = ( $path ${ENSEMBL_CVS_ROOT_DIR}/ensembl-hive/scripts )<i>
                #
                # (for best results, append this line to your ~/.cshrc or ~/.tcshrc configuration file)</i>
</pre></li>
</ul>

<p>
Also, if you are developing the code and not just running ready pipelines,
you may find it convenient to add "ensembl-hive/modules" to your <code>$PERL5LIB</code> variable.
</p>

<ul>
<li><i>using bash syntax:</i>
<pre>
        export PERL5LIB=${PERL5LIB}:${ENSEMBL_CVS_ROOT_DIR}/ensembl/modules
        export PERL5LIB=${PERL5LIB}:${ENSEMBL_CVS_ROOT_DIR}/ensembl-hive/modules<i>
                #
                # (for best results, append these lines to your ~/.bashrc or ~/.bash_profile configuration file)</i>
</pre></li>

<li><i>using [t]csh syntax:</i>
<pre>
        setenv PERL5LIB  ${PERL5LIB}:${ENSEMBL_CVS_ROOT_DIR}/ensembl/modules
        setenv PERL5LIB  ${PERL5LIB}:${ENSEMBL_CVS_ROOT_DIR}/ensembl-hive/modules<i>
                #
                # (for best results, append these lines to your ~/.cshrc or ~/.tcshrc configuration file)</i>
</pre></li>
</ul>

</body>
</html><|MERGE_RESOLUTION|>--- conflicted
+++ resolved
@@ -12,12 +12,8 @@
 
     eHive system depends on the following components that you may need to download and install first:
     <ol>
-<<<<<<< HEAD
-        <li>Perl 5.10 <a href=http://www.perl.org/get.html>or higher</a></li>
+        <li>Perl 5.14 <a href=http://www.perl.org/get.html>or higher</a></li>
 
-=======
-        <li>Perl 5.14 <a href=http://www.perl.org/get.html>or higher</a></li>
->>>>>>> 34a9852f
         <li>A database engine of your choice. eHive keeps its state in a database, so you will need
             <ol>
                 <li>a server installed on the machine where you want to maintain the state of your pipeline(s) and</li>

<?xml version="1.0" ?>
<!DOCTYPE html PUBLIC "-//W3C//DTD XHTML 1.0 Strict//EN" "http://www.w3.org/TR/xhtml1/DTD/xhtml1-strict.dtd">
<html xmlns="http://www.w3.org/1999/xhtml">
<head>
<title>hoover_pipeline.pl</title>
<meta http-equiv="content-type" content="text/html; charset=utf-8" />
<link rev="made" href="mailto:vxd@glow.apple.com" />
</head>

<body style="background-color: white">


<<<<<<< HEAD

<h1 id="NAME">NAME</h1>

<pre><code>    hoover_pipeline.pl</code></pre>

<h1 id="SYNOPSIS">SYNOPSIS</h1>

<pre><code>    hoover_pipeline.pl {-url &lt;url&gt; | -reg_conf &lt;reg_conf&gt; -reg_alias &lt;reg_alias&gt;} [ { -before_datetime &lt;datetime&gt; | -days_ago &lt;days_ago&gt; } ]</code></pre>

<h1 id="DESCRIPTION">DESCRIPTION</h1>

<pre><code>    hoover_pipeline.pl is a script used to remove old &#39;DONE&#39; jobs from a continuously running pipeline database</code></pre>

<h1 id="USAGE-EXAMPLES">USAGE EXAMPLES</h1>

<pre><code>        # delete all jobs that have been &#39;DONE&#39; for at least a week (default threshold) :

    hoover_pipeline.pl -url &quot;mysql://ensadmin:${ENSADMIN_PSW}@localhost:3306/lg4_long_mult&quot;


        # delete all jobs that have been &#39;DONE&#39; for at least a given number of days

    hoover_pipeline.pl -url &quot;mysql://ensadmin:${ENSADMIN_PSW}@localhost:3306/lg4_long_mult&quot; -days_ago 3


        # delete all jobs &#39;DONE&#39; before a specific datetime:

    hoover_pipeline.pl -url &quot;mysql://ensadmin:${ENSADMIN_PSW}@localhost:3306/lg4_long_mult&quot; -before_datetime &quot;2013-02-14 15:42:50&quot;</code></pre>

<h1 id="LICENSE">LICENSE</h1>

<pre><code>    Copyright [1999-2015] Wellcome Trust Sanger Institute and the EMBL-European Bioinformatics Institute

=======
<!-- INDEX BEGIN -->
<div name="index">
<p><a name="__index__"></a></p>
<!--

<ul>

	<li><a href="#name">NAME</a></li>
	<li><a href="#synopsis">SYNOPSIS</a></li>
	<li><a href="#description">DESCRIPTION</a></li>
	<li><a href="#usage_examples">USAGE EXAMPLES</a></li>
	<li><a href="#license">LICENSE</a></li>
	<li><a href="#contact">CONTACT</a></li>
</ul>

-->


</div>
<!-- INDEX END -->

<p>
</p>
<hr />
<h1><a name="name">NAME</a></h1>
<pre>
    hoover_pipeline.pl</pre>
<p>
</p>
<hr />
<h1><a name="synopsis">SYNOPSIS</a></h1>
<pre>
    hoover_pipeline.pl {-url &lt;url&gt; | -reg_conf &lt;reg_conf&gt; -reg_alias &lt;reg_alias&gt;} [ { -before_datetime &lt;datetime&gt; | -days_ago &lt;days_ago&gt; } ]</pre>
<p>
</p>
<hr />
<h1><a name="description">DESCRIPTION</a></h1>
<pre>
    hoover_pipeline.pl is a script used to remove old 'DONE' jobs from a continuously running pipeline database</pre>
<p>
</p>
<hr />
<h1><a name="usage_examples">USAGE EXAMPLES</a></h1>
<pre>
        # delete all jobs that have been 'DONE' for at least a week (default threshold) :</pre>
<pre>
    hoover_pipeline.pl -url &quot;mysql://ensadmin:${ENSADMIN_PSW}@localhost:3306/lg4_long_mult&quot;</pre>
<pre>
        # delete all jobs that have been 'DONE' for at least a given number of days</pre>
<pre>
    hoover_pipeline.pl -url &quot;mysql://ensadmin:${ENSADMIN_PSW}@localhost:3306/lg4_long_mult&quot; -days_ago 3</pre>
<pre>
        # delete all jobs 'DONE' before a specific datetime:</pre>
<pre>
    hoover_pipeline.pl -url &quot;mysql://ensadmin:${ENSADMIN_PSW}@localhost:3306/lg4_long_mult&quot; -before_datetime &quot;2013-02-14 15:42:50&quot;</pre>
<p>
</p>
<hr />
<h1><a name="license">LICENSE</a></h1>
<pre>
    Copyright [1999-2016] Wellcome Trust Sanger Institute and the EMBL-European Bioinformatics Institute</pre>
<pre>
>>>>>>> 135baee5
    Licensed under the Apache License, Version 2.0 (the &quot;License&quot;); you may not use this file except in compliance with the License.
    You may obtain a copy of the License at

         http://www.apache.org/licenses/LICENSE-2.0

    Unless required by applicable law or agreed to in writing, software distributed under the License
    is distributed on an &quot;AS IS&quot; BASIS, WITHOUT WARRANTIES OR CONDITIONS OF ANY KIND, either express or implied.
    See the License for the specific language governing permissions and limitations under the License.</code></pre>

<h1 id="CONTACT">CONTACT</h1>

<pre><code>    Please subscribe to the Hive mailing list:  http://listserver.ebi.ac.uk/mailman/listinfo/ehive-users  to discuss Hive-related questions or to be notified of our updates</code></pre>


</body>

</html>

<|MERGE_RESOLUTION|>--- conflicted
+++ resolved
@@ -10,7 +10,6 @@
 <body style="background-color: white">
 
 
-<<<<<<< HEAD
 
 <h1 id="NAME">NAME</h1>
 
@@ -42,72 +41,8 @@
 
 <h1 id="LICENSE">LICENSE</h1>
 
-<pre><code>    Copyright [1999-2015] Wellcome Trust Sanger Institute and the EMBL-European Bioinformatics Institute
+<pre><code>    Copyright [1999-2016] Wellcome Trust Sanger Institute and the EMBL-European Bioinformatics Institute
 
-=======
-<!-- INDEX BEGIN -->
-<div name="index">
-<p><a name="__index__"></a></p>
-<!--
-
-<ul>
-
-	<li><a href="#name">NAME</a></li>
-	<li><a href="#synopsis">SYNOPSIS</a></li>
-	<li><a href="#description">DESCRIPTION</a></li>
-	<li><a href="#usage_examples">USAGE EXAMPLES</a></li>
-	<li><a href="#license">LICENSE</a></li>
-	<li><a href="#contact">CONTACT</a></li>
-</ul>
-
--->
-
-
-</div>
-<!-- INDEX END -->
-
-<p>
-</p>
-<hr />
-<h1><a name="name">NAME</a></h1>
-<pre>
-    hoover_pipeline.pl</pre>
-<p>
-</p>
-<hr />
-<h1><a name="synopsis">SYNOPSIS</a></h1>
-<pre>
-    hoover_pipeline.pl {-url &lt;url&gt; | -reg_conf &lt;reg_conf&gt; -reg_alias &lt;reg_alias&gt;} [ { -before_datetime &lt;datetime&gt; | -days_ago &lt;days_ago&gt; } ]</pre>
-<p>
-</p>
-<hr />
-<h1><a name="description">DESCRIPTION</a></h1>
-<pre>
-    hoover_pipeline.pl is a script used to remove old 'DONE' jobs from a continuously running pipeline database</pre>
-<p>
-</p>
-<hr />
-<h1><a name="usage_examples">USAGE EXAMPLES</a></h1>
-<pre>
-        # delete all jobs that have been 'DONE' for at least a week (default threshold) :</pre>
-<pre>
-    hoover_pipeline.pl -url &quot;mysql://ensadmin:${ENSADMIN_PSW}@localhost:3306/lg4_long_mult&quot;</pre>
-<pre>
-        # delete all jobs that have been 'DONE' for at least a given number of days</pre>
-<pre>
-    hoover_pipeline.pl -url &quot;mysql://ensadmin:${ENSADMIN_PSW}@localhost:3306/lg4_long_mult&quot; -days_ago 3</pre>
-<pre>
-        # delete all jobs 'DONE' before a specific datetime:</pre>
-<pre>
-    hoover_pipeline.pl -url &quot;mysql://ensadmin:${ENSADMIN_PSW}@localhost:3306/lg4_long_mult&quot; -before_datetime &quot;2013-02-14 15:42:50&quot;</pre>
-<p>
-</p>
-<hr />
-<h1><a name="license">LICENSE</a></h1>
-<pre>
-    Copyright [1999-2016] Wellcome Trust Sanger Institute and the EMBL-European Bioinformatics Institute</pre>
-<pre>
->>>>>>> 135baee5
     Licensed under the Apache License, Version 2.0 (the &quot;License&quot;); you may not use this file except in compliance with the License.
     You may obtain a copy of the License at
 

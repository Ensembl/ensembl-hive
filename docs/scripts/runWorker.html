--- conflicted
+++ resolved
@@ -115,7 +115,6 @@
 <pre>
     -help                       : print this help
     -versions                   : report both Hive code version and Hive database schema version
-<<<<<<< HEAD
     -debug &lt;level&gt;              : turn on debug messages at &lt;level&gt;</pre>
 <p>
 </p>
@@ -123,18 +122,8 @@
 <h1><a name="license">LICENSE</a></h1>
 <pre>
     Copyright [1999-2015] Wellcome Trust Sanger Institute and the EMBL-European Bioinformatics Institute
-    Copyright [2016-2018] EMBL-European Bioinformatics Institute</pre>
+    Copyright [2016-2019] EMBL-European Bioinformatics Institute</pre>
 <pre>
-=======
-    -debug &lt;level&gt;              : turn on debug messages at &lt;level&gt;
-    -analysis_stats             : show status of each analysis in hive</code></pre>
-
-<h1 id="LICENSE">LICENSE</h1>
-
-<pre><code>    Copyright [1999-2015] Wellcome Trust Sanger Institute and the EMBL-European Bioinformatics Institute
-<pre><code>    Copyright [2016-2019] EMBL-European Bioinformatics Institute
-
->>>>>>> 1ec64adb
     Licensed under the Apache License, Version 2.0 (the &quot;License&quot;); you may not use this file except in compliance with the License.
     You may obtain a copy of the License at</pre>
 <pre>

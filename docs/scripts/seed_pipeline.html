<?xml version="1.0" ?>
<!DOCTYPE html PUBLIC "-//W3C//DTD XHTML 1.0 Strict//EN" "http://www.w3.org/TR/xhtml1/DTD/xhtml1-strict.dtd">
<html xmlns="http://www.w3.org/1999/xhtml">
<head>
<title>seed_pipeline.pl</title>
<meta http-equiv="content-type" content="text/html; charset=utf-8" />
<link rev="made" href="mailto:vxd@glow.apple.com" />
</head>

<body style="background-color: white">



<h1 id="NAME">NAME</h1>

<pre><code>    seed_pipeline.pl</code></pre>

<h1 id="SYNOPSIS">SYNOPSIS</h1>

<pre><code>    seed_pipeline.pl {-url &lt;url&gt; | -reg_conf &lt;reg_conf&gt; [-reg_type &lt;reg_type&gt;] -reg_alias &lt;reg_alias&gt;} [ {-analysis_id &lt;analysis_id&gt; | -logic_name &lt;logic_name&gt;} [ -input_id &lt;input_id&gt; ] ]</code></pre>

<h1 id="DESCRIPTION">DESCRIPTION</h1>

<pre><code>    seed_pipeline.pl is a generic script that is used to create {initial or top-up} jobs for hive pipelines</code></pre>

<h1 id="USAGE-EXAMPLES">USAGE EXAMPLES</h1>

<pre><code>        # find out which analyses may need seeding (with an example input_id):

    seed_pipeline.pl -url &quot;mysql://ensadmin:${ENSADMIN_PSW}@localhost:3306/lg4_long_mult&quot;


        # seed one job into the &quot;start&quot; analysis:

    seed_pipeline.pl -url &quot;mysql://ensadmin:${ENSADMIN_PSW}@localhost:3306/lg4_long_mult&quot; \
<<<<<<< HEAD
                     -logic_name start -input_id &#39;{&quot;a_multiplier&quot; =&gt; 2222222222, &quot;b_multiplier&quot; =&gt; 3434343434}&#39;</code></pre>

<h1 id="LICENSE">LICENSE</h1>

<pre><code>    Copyright [1999-2015] Wellcome Trust Sanger Institute and the EMBL-European Bioinformatics Institute
<pre><code>    Copyright [2016] EMBL-European Bioinformatics Institute

=======
                     -logic_name start -input_id '{&quot;a_multiplier&quot; =&gt; 2222222222, &quot;b_multiplier&quot; =&gt; 3434343434}'</pre>
<p>
</p>
<hr />
<h1><a name="license">LICENSE</a></h1>
<pre>
    Copyright [1999-2015] Wellcome Trust Sanger Institute and the EMBL-European Bioinformatics Institute
    Copyright [2016-2017] EMBL-European Bioinformatics Institute</pre>
<pre>
>>>>>>> e43c4771
    Licensed under the Apache License, Version 2.0 (the &quot;License&quot;); you may not use this file except in compliance with the License.
    You may obtain a copy of the License at

         http://www.apache.org/licenses/LICENSE-2.0

    Unless required by applicable law or agreed to in writing, software distributed under the License
    is distributed on an &quot;AS IS&quot; BASIS, WITHOUT WARRANTIES OR CONDITIONS OF ANY KIND, either express or implied.
    See the License for the specific language governing permissions and limitations under the License.</code></pre>

<h1 id="CONTACT">CONTACT</h1>

<pre><code>    Please subscribe to the Hive mailing list:  http://listserver.ebi.ac.uk/mailman/listinfo/ehive-users  to discuss Hive-related questions or to be notified of our updates</code></pre>


</body>

</html>

<|MERGE_RESOLUTION|>--- conflicted
+++ resolved
@@ -33,25 +33,13 @@
         # seed one job into the &quot;start&quot; analysis:
 
     seed_pipeline.pl -url &quot;mysql://ensadmin:${ENSADMIN_PSW}@localhost:3306/lg4_long_mult&quot; \
-<<<<<<< HEAD
                      -logic_name start -input_id &#39;{&quot;a_multiplier&quot; =&gt; 2222222222, &quot;b_multiplier&quot; =&gt; 3434343434}&#39;</code></pre>
 
 <h1 id="LICENSE">LICENSE</h1>
 
 <pre><code>    Copyright [1999-2015] Wellcome Trust Sanger Institute and the EMBL-European Bioinformatics Institute
-<pre><code>    Copyright [2016] EMBL-European Bioinformatics Institute
+<pre><code>    Copyright [2016-2017] EMBL-European Bioinformatics Institute
 
-=======
-                     -logic_name start -input_id '{&quot;a_multiplier&quot; =&gt; 2222222222, &quot;b_multiplier&quot; =&gt; 3434343434}'</pre>
-<p>
-</p>
-<hr />
-<h1><a name="license">LICENSE</a></h1>
-<pre>
-    Copyright [1999-2015] Wellcome Trust Sanger Institute and the EMBL-European Bioinformatics Institute
-    Copyright [2016-2017] EMBL-European Bioinformatics Institute</pre>
-<pre>
->>>>>>> e43c4771
     Licensed under the Apache License, Version 2.0 (the &quot;License&quot;); you may not use this file except in compliance with the License.
     You may obtain a copy of the License at
 

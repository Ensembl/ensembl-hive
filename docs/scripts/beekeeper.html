<?xml version="1.0" ?>
<!DOCTYPE html PUBLIC "-//W3C//DTD XHTML 1.0 Strict//EN" "http://www.w3.org/TR/xhtml1/DTD/xhtml1-strict.dtd">
<html xmlns="http://www.w3.org/1999/xhtml">
<head>
<title>beekeeper.pl</title>
<meta http-equiv="content-type" content="text/html; charset=utf-8" />
<link rev="made" href="mailto:root@localhost" />
</head>

<body style="background-color: white">


<!-- INDEX BEGIN -->
<div name="index">
<p><a name="__index__"></a></p>
<!--

<ul>

	<li><a href="#name">NAME</a></li>
	<li><a href="#description">DESCRIPTION</a></li>
	<li><a href="#usage_examples">USAGE EXAMPLES</a></li>
	<li><a href="#options">OPTIONS</a></li>
	<ul>

		<li><a href="#connection_parameters">Connection parameters</a></li>
		<li><a href="#configs_overriding">Configs overriding</a></li>
		<li><a href="#looping_control">Looping control</a></li>
		<li><a href="#current_meadow_control">Current Meadow control</a></li>
		<li><a href="#worker_control">Worker control</a></li>
		<li><a href="#other_commands_options">Other commands/options</a></li>
	</ul>

	<li><a href="#license">LICENSE</a></li>
	<li><a href="#contact">CONTACT</a></li>
</ul>

-->


</div>
<!-- INDEX END -->

<p>
</p>
<hr />
<h1><a name="name">NAME</a></h1>
<pre>
    beekeeper.pl [options]</pre>
<p>
</p>
<hr />
<h1><a name="description">DESCRIPTION</a></h1>
<pre>
    The Beekeeper is in charge of interfacing between the Queen and a compute resource or 'compute farm'.
    Its job is to initialize/sync the eHive database (via the Queen), query the Queen if it needs any workers
    and to send the requested number of workers to open machines via the runWorker.pl script.</pre>
<pre>
    It is also responsible for interfacing with the Queen to identify workers which died
    unexpectedly so that she can free the dead workers and reclaim unfinished jobs.</pre>
<p>
</p>
<hr />
<h1><a name="usage_examples">USAGE EXAMPLES</a></h1>
<pre>
        # Usually run after the pipeline has been created to calculate the internal statistics necessary for eHive functioning
    beekeeper.pl -url mysql://username:secret@hostname:port/ehive_dbname -sync</pre>
<pre>
        # Do not run any additional Workers, just check for the current status of the pipeline:
    beekeeper.pl -url mysql://username:secret@hostname:port/ehive_dbname</pre>
<pre>
        # Run the pipeline in automatic mode (-loop), run all the workers locally (-meadow_type LOCAL) and allow for 3 parallel workers (-total_running_workers_max 3)
    beekeeper.pl -url mysql://username:secret@hostname:port/long_mult_test -meadow_type LOCAL -total_running_workers_max 3 -loop</pre>
<pre>
        # Run in automatic mode, but only restrict to running blast-related analyses with the exception of analyses 4..6
    beekeeper.pl -url mysql://username:secret@hostname:port/long_mult_test -analyses_pattern 'blast%-4..6' -loop</pre>
<pre>
        # Restrict the normal execution to one iteration only - can be used for testing a newly set up pipeline
    beekeeper.pl -url mysql://username:secret@hostname:port/long_mult_test -run</pre>
<pre>
        # Reset failed 'buggy_analysis' jobs to 'READY' state, so that they can be run again
    beekeeper.pl -url mysql://username:secret@hostname:port/long_mult_test -analyses_pattern buggy_analysis -reset_failed_jobs</pre>
<pre>
        # Do a cleanup: find and bury dead workers, reclaim their jobs
    beekeeper.pl -url mysql://username:secret@hostname:port/long_mult_test -dead</pre>
<p>
</p>
<hr />
<h1><a name="options">OPTIONS</a></h1>
<p>
</p>
<h2><a name="connection_parameters">Connection parameters</a></h2>
<pre>
    -reg_conf &lt;path&gt;       : path to a Registry configuration file
    -reg_type &lt;string&gt;     : type of the registry entry ('hive', 'core', 'compara', etc. - defaults to 'hive')
    -reg_alias &lt;string&gt;    : species/alias name for the Hive DBAdaptor
    -url &lt;url string&gt;      : url defining where hive database is located
    -nosqlvc &lt;0|1&gt;         : skip sql version check if 1</pre>
<p>
</p>
<h2><a name="configs_overriding">Configs overriding</a></h2>
<pre>
    -config_file &lt;string&gt;  : json file (with absolute path) to override the default configurations (could be multiple)</pre>
<p>
</p>
<h2><a name="looping_control">Looping control</a></h2>
<pre>
    -loop                  : run autonomously, loops and sleeps
    -max_loops &lt;num&gt;       : perform max this # of loops in autonomous mode
    -keep_alive            : do not stop when there are no more jobs to do - carry on looping
    -job_id &lt;job_id&gt;       : run 1 iteration for this job_id
    -run                   : run 1 iteration of automation loop
    -sleep &lt;num&gt;           : when looping, sleep &lt;num&gt; minutes (default 1 min)</pre>
<p>
</p>
<h2><a name="current_meadow_control">Current Meadow control</a></h2>
<pre>
    -meadow_type &lt;string&gt;               : the desired Meadow class name, such as 'LSF' or 'LOCAL'
    -total_running_workers_max &lt;num&gt;    : max # workers to be running in parallel
    -submit_workers_max &lt;num&gt;           : max # workers to create per loop iteration
    -submission_options &lt;string&gt;        : passes &lt;string&gt; to the Meadow submission command as &lt;options&gt; (formerly lsf_options)
    -submit_log_dir &lt;dir&gt;               : record submission output+error streams into files under the given directory (to see why some workers fail after submission)</pre>
<p>
</p>
<h2><a name="worker_control">Worker control</a></h2>
<pre>
    -analyses_pattern &lt;string&gt;  : restrict the sync operation, printing of stats or looping of the beekeeper to the specified subset of analyses
    -can_respecialize &lt;0|1&gt;     : allow workers to re-specialize into another analysis (within resource_class) after their previous analysis was exhausted
    -force                      : run all workers with -force (see runWorker.pl)
    -killworker &lt;worker_id&gt;     : kill worker by worker_id
    -life_span &lt;num&gt;            : number of minutes each worker is allowed to run
    -job_limit &lt;num&gt;            : #jobs to run before worker can die naturally
    -retry_throwing_jobs &lt;0|1&gt;  : if a job dies *knowingly*, should we retry it by default?
    -hive_log_dir &lt;path&gt;        : directory where stdout/stderr of the hive is redirected
    -debug &lt;debug_level&gt;        : set debug level of the workers</pre>
<p>
</p>
<h2><a name="other_commands_options">Other commands/options</a></h2>
<pre>
    -help                  : print this help
    -versions              : report both Hive code version and Hive database schema version
    -dead                  : detect all unaccounted dead workers and reset their jobs for resubmission
    -sync                  : re-synchronize the hive
    -unkwn                 : detect all workers in UNKWN state and reset their jobs for resubmission (careful, they *may* reincarnate!)
    -alldead               : tell the database all workers are dead (no checks are performed in this mode, so be very careful!)
    -balance_semaphores    : set all semaphore_counts to the numbers of unDONE fan jobs (emergency use only)
    -worker_stats          : show status of each running worker
    -failed_jobs           : show all failed jobs
    -job_output &lt;job_id&gt;   : print details for one job
    -reset_job_id &lt;num&gt;    : reset a job back to READY so it can be rerun
<<<<<<< HEAD
    -reset_failed_jobs     : reset FAILED jobs of -analyses_filter'ed ones back to READY so they can be rerun
    -reset_all_jobs        : reset ALL jobs of -analyses_filter'ed ones back to READY so they can be rerun</pre>
<p>
</p>
<hr />
<h1><a name="license">LICENSE</a></h1>
<pre>
    Copyright [1999-2015] Wellcome Trust Sanger Institute and the EMBL-European Bioinformatics Institute
    Copyright [2016-2018] EMBL-European Bioinformatics Institute</pre>
<pre>
=======
    -reset_failed_jobs     : reset FAILED jobs of -analyses_filter&#39;ed ones back to READY so they can be rerun
    -reset_all_jobs        : reset ALL jobs of -analyses_filter&#39;ed ones back to READY so they can be rerun</code></pre>

<h1 id="LICENSE">LICENSE</h1>

<pre><code>    Copyright [1999-2015] Wellcome Trust Sanger Institute and the EMBL-European Bioinformatics Institute
<pre><code>    Copyright [2016-2019] EMBL-European Bioinformatics Institute

>>>>>>> 1ec64adb
    Licensed under the Apache License, Version 2.0 (the &quot;License&quot;); you may not use this file except in compliance with the License.
    You may obtain a copy of the License at</pre>
<pre>
         <a href="http://www.apache.org/licenses/LICENSE-2.0">http://www.apache.org/licenses/LICENSE-2.0</a></pre>
<pre>
    Unless required by applicable law or agreed to in writing, software distributed under the License
    is distributed on an &quot;AS IS&quot; BASIS, WITHOUT WARRANTIES OR CONDITIONS OF ANY KIND, either express or implied.
    See the License for the specific language governing permissions and limitations under the License.</pre>
<p>
</p>
<hr />
<h1><a name="contact">CONTACT</a></h1>
<pre>
    Please subscribe to the Hive mailing list:  <a href="http://listserver.ebi.ac.uk/mailman/listinfo/ehive-users">http://listserver.ebi.ac.uk/mailman/listinfo/ehive-users</a>  to discuss Hive-related questions or to be notified of our updates</pre>

</body>

</html><|MERGE_RESOLUTION|>--- conflicted
+++ resolved
@@ -148,7 +148,6 @@
     -failed_jobs           : show all failed jobs
     -job_output &lt;job_id&gt;   : print details for one job
     -reset_job_id &lt;num&gt;    : reset a job back to READY so it can be rerun
-<<<<<<< HEAD
     -reset_failed_jobs     : reset FAILED jobs of -analyses_filter'ed ones back to READY so they can be rerun
     -reset_all_jobs        : reset ALL jobs of -analyses_filter'ed ones back to READY so they can be rerun</pre>
 <p>
@@ -157,18 +156,8 @@
 <h1><a name="license">LICENSE</a></h1>
 <pre>
     Copyright [1999-2015] Wellcome Trust Sanger Institute and the EMBL-European Bioinformatics Institute
-    Copyright [2016-2018] EMBL-European Bioinformatics Institute</pre>
+    Copyright [2016-2019] EMBL-European Bioinformatics Institute</pre>
 <pre>
-=======
-    -reset_failed_jobs     : reset FAILED jobs of -analyses_filter&#39;ed ones back to READY so they can be rerun
-    -reset_all_jobs        : reset ALL jobs of -analyses_filter&#39;ed ones back to READY so they can be rerun</code></pre>
-
-<h1 id="LICENSE">LICENSE</h1>
-
-<pre><code>    Copyright [1999-2015] Wellcome Trust Sanger Institute and the EMBL-European Bioinformatics Institute
-<pre><code>    Copyright [2016-2019] EMBL-European Bioinformatics Institute
-
->>>>>>> 1ec64adb
     Licensed under the Apache License, Version 2.0 (the &quot;License&quot;); you may not use this file except in compliance with the License.
     You may obtain a copy of the License at</pre>
 <pre>

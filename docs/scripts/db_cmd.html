--- conflicted
+++ resolved
@@ -34,23 +34,12 @@
 
     db_cmd.pl -reg_conf ${ENSEMBL_CVS_ROOT_DIR}/ensembl-compara/scripts/pipeline/production_reg_conf.pl -reg_alias compara_master
     db_cmd.pl -reg_conf ${ENSEMBL_CVS_ROOT_DIR}/ensembl-compara/scripts/pipeline/production_reg_conf.pl -reg_alias mus_musculus   -reg_type core
-<<<<<<< HEAD
     db_cmd.pl -reg_conf ${ENSEMBL_CVS_ROOT_DIR}/ensembl-compara/scripts/pipeline/production_reg_conf.pl -reg_alias squirrel       -reg_type core -sql &#39;SELECT * FROM coord_system&#39;</code></pre>
 
 <h1 id="LICENSE">LICENSE</h1>
 
-<pre><code>    Copyright [1999-2015] Wellcome Trust Sanger Institute and the EMBL-European Bioinformatics Institute
+<pre><code>    Copyright [1999-2016] Wellcome Trust Sanger Institute and the EMBL-European Bioinformatics Institute
 
-=======
-    db_cmd.pl -reg_conf ${ENSEMBL_CVS_ROOT_DIR}/ensembl-compara/scripts/pipeline/production_reg_conf.pl -reg_alias squirrel       -reg_type core -sql 'SELECT * FROM coord_system'</pre>
-<p>
-</p>
-<hr />
-<h1><a name="license">LICENSE</a></h1>
-<pre>
-    Copyright [1999-2016] Wellcome Trust Sanger Institute and the EMBL-European Bioinformatics Institute</pre>
-<pre>
->>>>>>> 135baee5
     Licensed under the Apache License, Version 2.0 (the &quot;License&quot;); you may not use this file except in compliance with the License.
     You may obtain a copy of the License at
 

--- conflicted
+++ resolved
@@ -10,7 +10,6 @@
 <body style="background-color: white">
 
 
-<<<<<<< HEAD
 
 <h1 id="NAME">NAME</h1>
 
@@ -25,51 +24,8 @@
 <h1 id="LICENSE">LICENSE</h1>
 
 <pre><code>    Copyright [1999-2015] Wellcome Trust Sanger Institute and the EMBL-European Bioinformatics Institute
-<pre><code>    Copyright [2016-2018] EMBL-European Bioinformatics Institute
+<pre><code>    Copyright [2016-2019] EMBL-European Bioinformatics Institute
 
-=======
-<!-- INDEX BEGIN -->
-<div name="index">
-<p><a name="__index__"></a></p>
-<!--
-
-<ul>
-
-	<li><a href="#name">NAME</a></li>
-	<li><a href="#description">DESCRIPTION</a></li>
-	<li><a href="#license">LICENSE</a></li>
-	<li><a href="#contact">CONTACT</a></li>
-</ul>
-
--->
-
-
-</div>
-<!-- INDEX END -->
-
-<p>
-</p>
-<hr />
-<h1><a name="name">NAME</a></h1>
-<pre>
-    make_docs.pl</pre>
-<p>
-</p>
-<hr />
-<h1><a name="description">DESCRIPTION</a></h1>
-<pre>
-    An internal eHive script for regenerating the documentation both in docs/scripts (using pod2html) and docs/doxygen (using doxygen).</pre>
-<pre>
-    The script doesn't have any options at the moment.</pre>
-<p>
-</p>
-<hr />
-<h1><a name="license">LICENSE</a></h1>
-<pre>
-    Copyright [1999-2015] Wellcome Trust Sanger Institute and the EMBL-European Bioinformatics Institute
-    Copyright [2016-2019] EMBL-European Bioinformatics Institute</pre>
-<pre>
->>>>>>> eb200cbb
     Licensed under the Apache License, Version 2.0 (the &quot;License&quot;); you may not use this file except in compliance with the License.
     You may obtain a copy of the License at
 

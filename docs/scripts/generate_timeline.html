<?xml version="1.0" ?>
<!DOCTYPE html PUBLIC "-//W3C//DTD XHTML 1.0 Strict//EN" "http://www.w3.org/TR/xhtml1/DTD/xhtml1-strict.dtd">
<html xmlns="http://www.w3.org/1999/xhtml">
<head>
<title>generate_timeline.pl</title>
<meta http-equiv="content-type" content="text/html; charset=utf-8" />
<link rev="made" href="mailto:_mdnsresponder@scream.apple.com" />
</head>

<body style="background-color: white">


<!-- INDEX BEGIN -->
<div name="index">
<p><a name="__index__"></a></p>
<!--

<ul>

	<li><a href="#name">NAME</a></li>
	<li><a href="#synopsis">SYNOPSIS</a></li>
	<li><a href="#description">DESCRIPTION</a></li>
	<li><a href="#usage_examples">USAGE EXAMPLES</a></li>
	<li><a href="#options">OPTIONS</a></li>
	<li><a href="#external_dependencies">EXTERNAL DEPENDENCIES</a></li>
	<li><a href="#license">LICENSE</a></li>
	<li><a href="#contact">CONTACT</a></li>
</ul>

-->


</div>
<!-- INDEX END -->

<p>
</p>
<hr />
<h1><a name="name">NAME</a></h1>
<p>generate_timeline.pl</p>
<p>
</p>
<hr />
<h1><a name="synopsis">SYNOPSIS</a></h1>
<pre>
    generate_timeline.pl {-url &lt;url&gt; | [-reg_conf &lt;reg_conf&gt;] -reg_alias &lt;reg_alias&gt; [-reg_type &lt;reg_type&gt;] }
                         [-start_date &lt;start_date&gt;] [-end_date &lt;end_date&gt;]
                         [-top &lt;float&gt;]
                         [-mode [workers | memory | cores | pending_workers | pending_time]]
                         [-key [analysis | resource_class]]
                         [-n_core &lt;int&gt;] [-mem &lt;int&gt;]</pre>
<p>
</p>
<hr />
<h1><a name="description">DESCRIPTION</a></h1>
<p>This script is used for offline examination of the allocation of workers.</p>
<p>Based on the command-line parameters 'start_date' and 'end_date', or on the start time of the first
worker and end time of the last worker (as recorded in pipeline DB), it pulls the relevant data out
of the 'worker' table for accurate timing.
By default, the output is in CSV format, to allow extra analysis to be carried.</p>
<p>You can optionally ask the script to generate an image with Gnuplot.</p>
<p>
</p>
<hr />
<h1><a name="usage_examples">USAGE EXAMPLES</a></h1>
<pre>
        # Just run it the usual way: only the top 20 analysis will be reported in CSV format
    generate_timeline.pl -url mysql://username:secret@hostname:port/database &gt; timeline.csv</pre>
<pre>
        # The same, but getting the analysis that fill 99.5% of the global activity in a PNG file
    generate_timeline.pl -url mysql://username:secret@hostname:port/database -top .995 -output timeline_top995.png</pre>
<pre>
        # Assuming you are only interested in a precise interval (in a PNG file)
    generate_timeline.pl -url mysql://username:secret@hostname:port/database -start_date 2013-06-15T10:34 -end_date 2013-06-15T16:58 -output timeline_June15.png</pre>
<pre>
        # Get the required memory instead of the number of workers
    generate_timeline.pl -url mysql://username:secret@hostname:port/database -mode memory -output timeline_memory.png</pre>
<p>
</p>
<hr />
<h1><a name="options">OPTIONS</a></h1>
<pre>
    -help                   : print this help
    -url &lt;url string&gt;       : url defining where hive database is located
    -reg_cong, -reg_type, -reg_alias    : alternative connection details
    -nosqlvc                : Do not restrict the usage of this script to the current version of eHive
                              Be aware that generate_timeline.pl uses raw SQL queries that may break on different schema versions
    -verbose                : Print some info about the data loaded from the database</pre>
<pre>
    -start_date &lt;date&gt;      : minimal start date of a worker (the format is ISO8601, e.g. '2012-01-25T13:46')
    -end_date &lt;date&gt;        : maximal end date of a worker (the format is ISO8601, e.g. '2012-01-25T13:46')
    -top &lt;float&gt;            : maximum number (&gt; 1) or fraction (&lt; 1) of analysis to report (default: 20)
    -output &lt;string&gt;        : output file: its extension must match one of the Gnuplot terminals. Otherwise, the CSV output is produced on stdout
    -mode &lt;string&gt;          : what should be displayed on the y-axis. Allowed values are 'workers' (default), 'memory', 'cores', 'pending_workers', or 'pending_time'
    -key                    : 'analysis' (default) or 'resource_class': how to bin the workers</pre>
<pre>
    -n_core &lt;int&gt;           : the default number of cores allocated to a worker (default: 1)
<<<<<<< HEAD
    -mem &lt;int&gt;              : the default memory allocated to a worker (default: 100Mb)</pre>
<p>
</p>
<hr />
<h1><a name="external_dependencies">EXTERNAL DEPENDENCIES</a></h1>
<pre>
    Chart::Gnuplot</pre>
<p>
</p>
<hr />
<h1><a name="license">LICENSE</a></h1>
<p>Copyright [1999-2015] Wellcome Trust Sanger Institute and the EMBL-European Bioinformatics Institute
<p>Copyright [2016] EMBL-European Bioinformatics Institute</p>
<p>Licensed under the Apache License, Version 2.0 (the &quot;License&quot;); you may not use this file except in compliance with the License.
You may obtain a copy of the License at</p>
<pre>
    <a href="http://www.apache.org/licenses/LICENSE-2.0">http://www.apache.org/licenses/LICENSE-2.0</a></pre>
<p>Unless required by applicable law or agreed to in writing, software distributed under the License
is distributed on an &quot;AS IS&quot; BASIS, WITHOUT WARRANTIES OR CONDITIONS OF ANY KIND, either express or implied.
See the License for the specific language governing permissions and limitations under the License.</p>
<p>
</p>
<hr />
<h1><a name="contact">CONTACT</a></h1>
<p>Please subscribe to the Hive mailing list:  <a href="http://listserver.ebi.ac.uk/mailman/listinfo/ehive-users">http://listserver.ebi.ac.uk/mailman/listinfo/ehive-users</a>  to discuss Hive-related questions or to be notified of our updates</p>
=======
    -mem &lt;int&gt;              : the default memory allocated to a worker (default: 100Mb)</code></pre>

<h1 id="EXTERNAL-DEPENDENCIES">EXTERNAL DEPENDENCIES</h1>

<pre><code>    Chart::Gnuplot</code></pre>

<h1 id="LICENSE">LICENSE</h1>

<pre><code>    Copyright [1999-2015] Wellcome Trust Sanger Institute and the EMBL-European Bioinformatics Institute
<pre><code>    Copyright [2016-2017] EMBL-European Bioinformatics Institute

    Licensed under the Apache License, Version 2.0 (the &quot;License&quot;); you may not use this file except in compliance with the License.
    You may obtain a copy of the License at

         http://www.apache.org/licenses/LICENSE-2.0

    Unless required by applicable law or agreed to in writing, software distributed under the License
    is distributed on an &quot;AS IS&quot; BASIS, WITHOUT WARRANTIES OR CONDITIONS OF ANY KIND, either express or implied.
    See the License for the specific language governing permissions and limitations under the License.</code></pre>

<h1 id="CONTACT">CONTACT</h1>

<pre><code>    Please subscribe to the Hive mailing list:  http://listserver.ebi.ac.uk/mailman/listinfo/ehive-users  to discuss Hive-related questions or to be notified of our updates</code></pre>

>>>>>>> 44bc8bb5

</body>

</html><|MERGE_RESOLUTION|>--- conflicted
+++ resolved
@@ -95,7 +95,6 @@
     -key                    : 'analysis' (default) or 'resource_class': how to bin the workers</pre>
 <pre>
     -n_core &lt;int&gt;           : the default number of cores allocated to a worker (default: 1)
-<<<<<<< HEAD
     -mem &lt;int&gt;              : the default memory allocated to a worker (default: 100Mb)</pre>
 <p>
 </p>
@@ -108,7 +107,7 @@
 <hr />
 <h1><a name="license">LICENSE</a></h1>
 <p>Copyright [1999-2015] Wellcome Trust Sanger Institute and the EMBL-European Bioinformatics Institute
-<p>Copyright [2016] EMBL-European Bioinformatics Institute</p>
+<p>Copyright [2016-2017] EMBL-European Bioinformatics Institute</p>
 <p>Licensed under the Apache License, Version 2.0 (the &quot;License&quot;); you may not use this file except in compliance with the License.
 You may obtain a copy of the License at</p>
 <pre>
@@ -121,32 +120,6 @@
 <hr />
 <h1><a name="contact">CONTACT</a></h1>
 <p>Please subscribe to the Hive mailing list:  <a href="http://listserver.ebi.ac.uk/mailman/listinfo/ehive-users">http://listserver.ebi.ac.uk/mailman/listinfo/ehive-users</a>  to discuss Hive-related questions or to be notified of our updates</p>
-=======
-    -mem &lt;int&gt;              : the default memory allocated to a worker (default: 100Mb)</code></pre>
-
-<h1 id="EXTERNAL-DEPENDENCIES">EXTERNAL DEPENDENCIES</h1>
-
-<pre><code>    Chart::Gnuplot</code></pre>
-
-<h1 id="LICENSE">LICENSE</h1>
-
-<pre><code>    Copyright [1999-2015] Wellcome Trust Sanger Institute and the EMBL-European Bioinformatics Institute
-<pre><code>    Copyright [2016-2017] EMBL-European Bioinformatics Institute
-
-    Licensed under the Apache License, Version 2.0 (the &quot;License&quot;); you may not use this file except in compliance with the License.
-    You may obtain a copy of the License at
-
-         http://www.apache.org/licenses/LICENSE-2.0
-
-    Unless required by applicable law or agreed to in writing, software distributed under the License
-    is distributed on an &quot;AS IS&quot; BASIS, WITHOUT WARRANTIES OR CONDITIONS OF ANY KIND, either express or implied.
-    See the License for the specific language governing permissions and limitations under the License.</code></pre>
-
-<h1 id="CONTACT">CONTACT</h1>
-
-<pre><code>    Please subscribe to the Hive mailing list:  http://listserver.ebi.ac.uk/mailman/listinfo/ehive-users  to discuss Hive-related questions or to be notified of our updates</code></pre>
-
->>>>>>> 44bc8bb5
 
 </body>
 

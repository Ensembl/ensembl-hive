<?xml version="1.0" ?>
<!DOCTYPE html PUBLIC "-//W3C//DTD XHTML 1.0 Strict//EN" "http://www.w3.org/TR/xhtml1/DTD/xhtml1-strict.dtd">
<html xmlns="http://www.w3.org/1999/xhtml">
<head>
<title>generate_timeline.pl</title>
<meta http-equiv="content-type" content="text/html; charset=utf-8" />
<link rev="made" href="mailto:root@localhost" />
</head>

<body style="background-color: white">


<!-- INDEX BEGIN -->
<div name="index">
<p><a name="__index__"></a></p>
<!--

<ul>

	<li><a href="#name">NAME</a></li>
	<li><a href="#synopsis">SYNOPSIS</a></li>
	<li><a href="#description">DESCRIPTION</a></li>
	<li><a href="#usage_examples">USAGE EXAMPLES</a></li>
	<li><a href="#options">OPTIONS</a></li>
	<li><a href="#external_dependencies">EXTERNAL DEPENDENCIES</a></li>
	<li><a href="#license">LICENSE</a></li>
	<li><a href="#contact">CONTACT</a></li>
</ul>

-->


</div>
<!-- INDEX END -->

<p>
</p>
<hr />
<h1><a name="name">NAME</a></h1>
<p>generate_timeline.pl</p>
<p>
</p>
<hr />
<h1><a name="synopsis">SYNOPSIS</a></h1>
<pre>
    generate_timeline.pl {-url &lt;url&gt; | [-reg_conf &lt;reg_conf&gt;] -reg_alias &lt;reg_alias&gt; [-reg_type &lt;reg_type&gt;] }
                         [-start_date &lt;start_date&gt;] [-end_date &lt;end_date&gt;]
                         [-top &lt;float&gt;]
                         [-mode [workers | memory | cores | pending_workers | pending_time]]
                         [-key [analysis | resource_class]]
                         [-n_core &lt;int&gt;] [-mem &lt;int&gt;]</pre>
<p>
</p>
<hr />
<h1><a name="description">DESCRIPTION</a></h1>
<pre>
    This script is used for offline examination of the allocation of workers.</pre>
<pre>
    Based on the command-line parameters 'start_date' and 'end_date', or on the start time of the first
    worker and end time of the last worker (as recorded in pipeline DB), it pulls the relevant data out
    of the 'worker' table for accurate timing.
    By default, the output is in CSV format, to allow extra analysis to be carried.</pre>
<pre>
    You can optionally ask the script to generate an image with Gnuplot.</pre>
<p>
</p>
<hr />
<h1><a name="usage_examples">USAGE EXAMPLES</a></h1>
<pre>
        # Just run it the usual way: only the top 20 analysis will be reported in CSV format
    generate_timeline.pl -url mysql://username:secret@hostname:port/database &gt; timeline.csv</pre>
<pre>
        # The same, but getting the analysis that fill 99.5% of the global activity in a PNG file
    generate_timeline.pl -url mysql://username:secret@hostname:port/database -top .995 -output timeline_top995.png</pre>
<pre>
        # Assuming you are only interested in a precise interval (in a PNG file)
    generate_timeline.pl -url mysql://username:secret@hostname:port/database -start_date 2013-06-15T10:34 -end_date 2013-06-15T16:58 -output timeline_June15.png</pre>
<pre>
        # Get the required memory instead of the number of workers
    generate_timeline.pl -url mysql://username:secret@hostname:port/database -mode memory -output timeline_memory.png</pre>
<p>
</p>
<hr />
<h1><a name="options">OPTIONS</a></h1>
<pre>
    -help                   : print this help
    -url &lt;url string&gt;       : url defining where hive database is located
    -reg_conf               : path to a Registry configuration file 
    -reg_type               : type of the registry entry ('hive', 'core', 'compara', etc - defaults to 'hive')
    -reg_alias              : species/alias name for the Hive DBAdaptor 
    -nosqlvc                : Do not restrict the usage of this script to the current version of eHive
                              Be aware that generate_timeline.pl uses raw SQL queries that may break on different schema versions
    -verbose                : Print some info about the data loaded from the database</pre>
<pre>
    -start_date &lt;date&gt;      : minimal start date of a worker (the format is ISO8601, e.g. '2012-01-25T13:46')
    -end_date &lt;date&gt;        : maximal end date of a worker (the format is ISO8601, e.g. '2012-01-25T13:46')
    -top &lt;float&gt;            : maximum number (&gt; 1) or fraction (&lt; 1) of analysis to report (default: 20)
    -output &lt;string&gt;        : output file: its extension must match one of the Gnuplot terminals. Otherwise, the CSV output is produced on stdout
    -mode &lt;string&gt;          : what should be displayed on the y-axis. Allowed values are 'workers' (default), 'memory', 'cores', 'pending_workers', or 'pending_time'
    -key                    : 'analysis' (default) or 'resource_class': how to bin the workers</pre>
<pre>
    -n_core &lt;int&gt;           : the default number of cores allocated to a worker (default: 1)
    -mem &lt;int&gt;              : the default memory allocated to a worker (default: 100Mb)</pre>
<p>
</p>
<hr />
<h1><a name="external_dependencies">EXTERNAL DEPENDENCIES</a></h1>
<pre>
    Chart::Gnuplot</pre>
<p>
</p>
<hr />
<h1><a name="license">LICENSE</a></h1>
<p>Copyright [1999-2015] Wellcome Trust Sanger Institute and the EMBL-European Bioinformatics Institute
<<<<<<< HEAD
Copyright [2016] EMBL-European Bioinformatics Institute</p>
<p>Licensed under the Apache License, Version 2.0 (the &quot;License&quot;); you may not use this file except in compliance with the License.
You may obtain a copy of the License at</p>
<pre>
    <a href="http://www.apache.org/licenses/LICENSE-2.0">http://www.apache.org/licenses/LICENSE-2.0</a></pre>
<p>Unless required by applicable law or agreed to in writing, software distributed under the License
is distributed on an &quot;AS IS&quot; BASIS, WITHOUT WARRANTIES OR CONDITIONS OF ANY KIND, either express or implied.
See the License for the specific language governing permissions and limitations under the License.</p>
<p>
</p>
<hr />
<h1><a name="contact">CONTACT</a></h1>
<p>Please subscribe to the Hive mailing list:  <a href="http://listserver.ebi.ac.uk/mailman/listinfo/ehive-users">http://listserver.ebi.ac.uk/mailman/listinfo/ehive-users</a>  to discuss Hive-related questions or to be notified of our updates</p>
=======
<p>Copyright [2016-2017] EMBL-European Bioinformatics Institute</p>

<p>Licensed under the Apache License, Version 2.0 (the &quot;License&quot;); you may not use this file except in compliance with the License. You may obtain a copy of the License at</p>

<pre><code>    http://www.apache.org/licenses/LICENSE-2.0</code></pre>

<p>Unless required by applicable law or agreed to in writing, software distributed under the License is distributed on an &quot;AS IS&quot; BASIS, WITHOUT WARRANTIES OR CONDITIONS OF ANY KIND, either express or implied. See the License for the specific language governing permissions and limitations under the License.</p>

<h1 id="CONTACT">CONTACT</h1>

<p>Please subscribe to the Hive mailing list: http://listserver.ebi.ac.uk/mailman/listinfo/ehive-users to discuss Hive-related questions or to be notified of our updates</p>

>>>>>>> a37df4dd

</body>

</html><|MERGE_RESOLUTION|>--- conflicted
+++ resolved
@@ -112,8 +112,7 @@
 <hr />
 <h1><a name="license">LICENSE</a></h1>
 <p>Copyright [1999-2015] Wellcome Trust Sanger Institute and the EMBL-European Bioinformatics Institute
-<<<<<<< HEAD
-Copyright [2016] EMBL-European Bioinformatics Institute</p>
+Copyright [2016-2017] EMBL-European Bioinformatics Institute</p>
 <p>Licensed under the Apache License, Version 2.0 (the &quot;License&quot;); you may not use this file except in compliance with the License.
 You may obtain a copy of the License at</p>
 <pre>
@@ -126,20 +125,6 @@
 <hr />
 <h1><a name="contact">CONTACT</a></h1>
 <p>Please subscribe to the Hive mailing list:  <a href="http://listserver.ebi.ac.uk/mailman/listinfo/ehive-users">http://listserver.ebi.ac.uk/mailman/listinfo/ehive-users</a>  to discuss Hive-related questions or to be notified of our updates</p>
-=======
-<p>Copyright [2016-2017] EMBL-European Bioinformatics Institute</p>
-
-<p>Licensed under the Apache License, Version 2.0 (the &quot;License&quot;); you may not use this file except in compliance with the License. You may obtain a copy of the License at</p>
-
-<pre><code>    http://www.apache.org/licenses/LICENSE-2.0</code></pre>
-
-<p>Unless required by applicable law or agreed to in writing, software distributed under the License is distributed on an &quot;AS IS&quot; BASIS, WITHOUT WARRANTIES OR CONDITIONS OF ANY KIND, either express or implied. See the License for the specific language governing permissions and limitations under the License.</p>
-
-<h1 id="CONTACT">CONTACT</h1>
-
-<p>Please subscribe to the Hive mailing list: http://listserver.ebi.ac.uk/mailman/listinfo/ehive-users to discuss Hive-related questions or to be notified of our updates</p>
-
->>>>>>> a37df4dd
 
 </body>
 

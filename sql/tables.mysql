/*
    This is MySQL version of EnsEMBL Hive database schema file.

    It has been annotated with @-tags.
    The following command is used to create HTML documentation:
        perl $ENSEMBL_CVS_ROOT_DIR/ensembl-production/scripts/sql2html.pl \
            -i $ENSEMBL_CVS_ROOT_DIR/ensembl-hive/sql/tables.mysql -d Hive -intro $ENSEMBL_CVS_ROOT_DIR/ensembl-hive/docs/hive_schema.inc \
            -sort_headers 0 -sort_tables 0 -o $ENSEMBL_CVS_ROOT_DIR/ensembl-hive/docs/hive_schema.html


    Adding the following line into the header of the previous output will make it look prettier:
        <link rel="stylesheet" type="text/css" media="all" href="ehive_doc.css" />


LICENSE

    Copyright [1999-2015] Wellcome Trust Sanger Institute and the EMBL-European Bioinformatics Institute

    Licensed under the Apache License, Version 2.0 (the "License"); you may not use this file except in compliance with the License.
    You may obtain a copy of the License at

         http://www.apache.org/licenses/LICENSE-2.0

    Unless required by applicable law or agreed to in writing, software distributed under the License
    is distributed on an "AS IS" BASIS, WITHOUT WARRANTIES OR CONDITIONS OF ANY KIND, either express or implied.
    See the License for the specific language governing permissions and limitations under the License.

CONTACT

    Please subscribe to the Hive mailing list:  http://listserver.ebi.ac.uk/mailman/listinfo/ehive-users  to discuss Hive-related questions or to be notified of our updates

*/


/**
@header Pipeline structure
@colour #C70C09
*/

/**
@table  hive_meta

@colour #000000

@desc This table keeps several important hive-specific pipeline-wide key-value pairs
        such as hive_sql_schema_version, hive_use_triggers and hive_pipeline_name.

@column meta_key        the KEY of KEY-VALUE pairs (primary key)
@column meta_value      the VALUE of KEY-VALUE pairs
*/

CREATE TABLE hive_meta (
    meta_key                VARCHAR(255) NOT NULL PRIMARY KEY,
    meta_value              MEDIUMTEXT

) COLLATE=latin1_swedish_ci ENGINE=InnoDB;


/**
@table  pipeline_wide_parameters

@colour #000000

@desc This table contains a simple hash between pipeline_wide_parameter names and their values.
      The same data used to live in 'meta' table until both the schema and the API were finally separated from Ensembl Core.

@column param_name      the KEY of KEY-VALUE pairs (primary key)
@column param_value     the VALUE of KEY-VALUE pairs
*/

CREATE TABLE pipeline_wide_parameters (
    param_name              VARCHAR(255) NOT NULL PRIMARY KEY,
    param_value             MEDIUMTEXT,

    KEY value_idx (param_name(255))
) COLLATE=latin1_swedish_ci ENGINE=InnoDB;


/**
@table  analysis_base

@colour #C70C09

@desc   Each Analysis is a node of the pipeline diagram.
        It acts both as a "class" to which Jobs belong (and inherit from it certain properties)
        and as a "container" for them (Jobs of an Analysis can be blocking all Jobs of another Analysis).

@column analysis_id             a unique ID that is also a foreign key to most of the other tables
@column logic_name              the name of the Analysis object
@column module                  the (Perl) module name that runs this Analysis
@column language                the language of the module, if not Perl
@column parameters              a stingified hash of parameters common to all jobs of the Analysis
@column resource_class_id       link to the resource_class table
@column failed_job_tolerance    % of tolerated failed Jobs
@column max_retry_count         how many times a job of this Analysis will be retried (unless there is no point)
@column can_be_empty            if TRUE, this Analysis will not be blocking if/while it doesn't have any jobs
@column priority                an Analysis with higher priority will be more likely chosen on Worker's specialization
@column meadow_type             if defined, forces this Analysis to be run only on the given Meadow
@column analysis_capacity       if defined, limits the number of Workers of this particular Analysis that are allowed to run in parallel
*/

CREATE TABLE analysis_base (
    analysis_id             INTEGER     NOT NULL PRIMARY KEY AUTO_INCREMENT,
    logic_name              VARCHAR(255) NOT NULL,
<<<<<<< HEAD
    module                  VARCHAR(255),
    language                VARCHAR(16),
    parameters              TEXT,
=======
    module                  VARCHAR(255) NOT NULL,
    parameters              MEDIUMTEXT,
>>>>>>> 5bdc510a
    resource_class_id       INTEGER     NOT NULL,
    failed_job_tolerance    INTEGER     NOT NULL DEFAULT 0,
    max_retry_count         INTEGER     NOT NULL DEFAULT 3,
    can_be_empty            SMALLINT    NOT NULL DEFAULT 0,
    priority                SMALLINT    NOT NULL DEFAULT 0,
    meadow_type             VARCHAR(255)         DEFAULT NULL,
    analysis_capacity       INTEGER              DEFAULT NULL,

    UNIQUE  KEY logic_name_idx (logic_name)
) COLLATE=latin1_swedish_ci ENGINE=InnoDB;


/**
@table  analysis_stats

@colour #C70C09

@desc   Parallel table to analysis_base which provides high level statistics on the
        state of an analysis and it's jobs.  Used to provide a fast overview, and to
        provide final approval of 'DONE' which is used by the blocking rules to determine
        when to unblock other analyses.  Also provides

@column analysis_id             foreign-keyed to the corresponding analysis_base entry
@column batch_size              how many jobs are claimed in one claiming operation before Worker starts executing them
@column hive_capacity           a reciprocal limiter on the number of Workers running at the same time (dependent on Workers of other Analyses)
@column status                  cached state of the Analysis

@column total_job_count         total number of Jobs of this Analysis
@column semaphored_job_count    number of Jobs of this Analysis that are in SEMAPHORED state
@column ready_job_count         number of Jobs of this Analysis that are in READY state
@column done_job_count          number of Jobs of this Analysis that are in DONE state
@column failed_job_count        number of Jobs of this Analysis that are in FAILED state

@column num_running_workers     number of running Workers of this Analysis
@column num_required_workers    extra number of Workers of this Analysis needed to execute all READY jobs

@column behaviour               whether hive_capacity is set or is dynamically calculated based on timers
@column input_capacity          used to compute hive_capacity in DYNAMIC mode
@column output_capacity         used to compute hive_capacity in DYNAMIC mode

@column avg_msec_per_job        weighted average used to compute DYNAMIC hive_capacity
@column avg_input_msec_per_job  weighted average used to compute DYNAMIC hive_capacity
@column avg_run_msec_per_job    weighted average used to compute DYNAMIC hive_capacity
@column avg_output_msec_per_job weighted average used to compute DYNAMIC hive_capacity

@column when_updated            when this entry was last updated
@column sync_lock               a binary lock flag to prevent simultaneous updates
*/

CREATE TABLE analysis_stats (
    analysis_id             INTEGER     NOT NULL,
    batch_size              INTEGER     NOT NULL DEFAULT 1,
    hive_capacity           INTEGER              DEFAULT NULL,
    status                  ENUM('BLOCKED', 'LOADING', 'SYNCHING', 'EMPTY', 'READY', 'WORKING', 'ALL_CLAIMED', 'DONE', 'FAILED') DEFAULT 'EMPTY' NOT NULL,

    total_job_count         INTEGER     NOT NULL DEFAULT 0,
    semaphored_job_count    INTEGER     NOT NULL DEFAULT 0,
    ready_job_count         INTEGER     NOT NULL DEFAULT 0,
    done_job_count          INTEGER     NOT NULL DEFAULT 0,
    failed_job_count        INTEGER     NOT NULL DEFAULT 0,
    num_running_workers     INTEGER     NOT NULL DEFAULT 0,
    num_required_workers    INTEGER     NOT NULL DEFAULT 0,

    behaviour               ENUM('STATIC', 'DYNAMIC') NOT NULL DEFAULT 'STATIC',
    input_capacity          INTEGER     NOT NULL DEFAULT 4,
    output_capacity         INTEGER     NOT NULL DEFAULT 4,

    avg_msec_per_job        INTEGER              DEFAULT NULL,
    avg_input_msec_per_job  INTEGER              DEFAULT NULL,
    avg_run_msec_per_job    INTEGER              DEFAULT NULL,
    avg_output_msec_per_job INTEGER              DEFAULT NULL,

    when_updated            TIMESTAMP                    NULL,  -- mysql's special for "TIMESTAMP DEFAULT NULL"
    sync_lock               SMALLINT    NOT NULL DEFAULT 0,

    PRIMARY KEY (analysis_id)
) COLLATE=latin1_swedish_ci ENGINE=InnoDB;


/**
@table  dataflow_rule

@colour #C70C09

@desc Extension of simple_rule design except that goal(to) is now in extended URL format e.g.
        mysql://ensadmin:<pass>@ecs2:3361/compara_hive_test?analysis.logic_name='blast_NCBI34'
        (full network address of an analysis).
        The only requirement is that there are rows in the job, analysis, dataflow_rule,
        and worker tables so that the following join works on the same database 
            WHERE analysis.analysis_id = dataflow_rule.from_analysis_id 
            AND   analysis.analysis_id = job.analysis_id
            AND   analysis.analysis_id = worker.analysis_id
        These are the rules used to create entries in the job table where the
        input_id (control data) is passed from one analysis to the next to define work.
        The analysis table will be extended so that it can specify different read and write
        databases, with the default being the database the analysis is on

@column dataflow_rule_id        internal ID
@column from_analysis_id        foreign key to analysis table analysis_id
@column branch_code             branch_code of the fan
@column funnel_dataflow_rule_id dataflow_rule_id of the semaphored funnel (is NULL by default, which means dataflow is not semaphored)
@column to_analysis_url         foreign key to net distributed analysis logic_name reference
@column input_id_template       a template for generating a new input_id (not necessarily a hashref) in this dataflow; if undefined is kept original
*/

CREATE TABLE dataflow_rule (
    dataflow_rule_id        INTEGER     NOT NULL PRIMARY KEY AUTO_INCREMENT,
    from_analysis_id        INTEGER     NOT NULL,
    branch_code             INTEGER     NOT NULL DEFAULT 1,
    funnel_dataflow_rule_id INTEGER              DEFAULT NULL,
    to_analysis_url         VARCHAR(255) NOT NULL DEFAULT '',
    input_id_template       MEDIUMTEXT            DEFAULT NULL,

    UNIQUE  KEY (from_analysis_id, branch_code, funnel_dataflow_rule_id, to_analysis_url, input_id_template(512))
) COLLATE=latin1_swedish_ci ENGINE=InnoDB;


/**
@table  analysis_ctrl_rule

@colour #C70C09

@desc   These rules define a higher level of control.
        These rules are used to turn whole anlysis nodes on/off (READY/BLOCKED).
        If any of the condition_analyses are not 'DONE' the ctrled_analysis is set to BLOCKED.
        When all conditions become 'DONE' then ctrled_analysis is set to READY
        The workers switch the analysis.status to 'WORKING' and 'DONE'.
        But any moment if a condition goes false, the analysis is reset to BLOCKED.

@column condition_analysis_url foreign key to net distributed analysis reference
@column ctrled_analysis_id     foreign key to analysis table analysis_id
*/

CREATE TABLE analysis_ctrl_rule (
    condition_analysis_url  VARCHAR(255) NOT NULL DEFAULT '',
    ctrled_analysis_id      INTEGER     NOT NULL,

    UNIQUE  KEY (condition_analysis_url, ctrled_analysis_id)
) COLLATE=latin1_swedish_ci ENGINE=InnoDB;


/**
@header Resources
@colour #FF7504
*/

/**
@table  resource_class

@colour #FF7504

@desc   Maps between resource_class numeric IDs and unique names.

@column resource_class_id   unique ID of the ResourceClass
@column name                unique name of the ResourceClass
*/

CREATE TABLE resource_class (
    resource_class_id       INTEGER      NOT NULL PRIMARY KEY AUTO_INCREMENT,
    name                    VARCHAR(255) NOT NULL,

    UNIQUE  KEY(name)
) COLLATE=latin1_swedish_ci ENGINE=InnoDB;


/**
@table  resource_description

@colour #FF7504

@desc   Maps (ResourceClass, MeadowType) pair to Meadow-specific resource lines.

@column resource_class_id   foreign-keyed to the ResourceClass entry
@column meadow_type         if the Worker is about to be executed on the given Meadow...
@column submission_cmd_args ... these are the resource arguments (queue, memory,...) to give to the submission command
@column worker_cmd_args     ... and these are the arguments that are given to the worker command being submitted
*/

CREATE TABLE resource_description (
    resource_class_id       INTEGER      NOT NULL,
    meadow_type             VARCHAR(255) NOT NULL,
    submission_cmd_args     VARCHAR(255) NOT NULL DEFAULT '',
    worker_cmd_args         VARCHAR(255) NOT NULL DEFAULT '',

    PRIMARY KEY(resource_class_id, meadow_type)
) COLLATE=latin1_swedish_ci ENGINE=InnoDB;


/**
@header Job-related
@colour #1D73DA
*/

/**
@table  job

@colour #1D73DA

@desc The job is the heart of this system.  It is the kiosk or blackboard
    where workers find things to do and then post work for other works to do.
    These jobs are created prior to work being done, are claimed by workers,
    are updated as the work is done, with a final update on completion.

@column job_id                  autoincrement id
@column prev_job_id             previous job which created this one
@column analysis_id             the analysis_id needed to accomplish this job.
@column input_id                input data passed into Analysis:RunnableDB to control the work
@column param_id_stack          a CSV of job_ids whose input_ids contribute to the stack of local variables for the job
@column accu_id_stack           a CSV of job_ids whose accu's contribute to the stack of local variables for the job
@column role_id                 links to the Role that claimed this job (NULL means it has never been claimed)
@column status                  state the job is in
@column retry_count             number times job had to be reset when worker failed to run it
@column when_completed          when the job was completed
@column runtime_msec            how long did it take to execute the job (or until the moment it failed)
@column query_count             how many SQL queries were run during this job
@column semaphore_count         if this count is >0, the job is conditionally blocked (until this count drops to 0 or below). Default=0 means "nothing is blocking me by default".
@column semaphored_job_id       the job_id of job S that is waiting for this job to decrease S's semaphore_count. Default=NULL means "I'm not blocking anything by default".
*/

CREATE TABLE job (
    job_id                  INTEGER     NOT NULL PRIMARY KEY AUTO_INCREMENT,
    prev_job_id             INTEGER              DEFAULT NULL,  -- the job that created this one using a dataflow rule
    analysis_id             INTEGER     NOT NULL,
    input_id                CHAR(255)   NOT NULL,
    param_id_stack          CHAR(64)    NOT NULL DEFAULT '',
    accu_id_stack           CHAR(64)    NOT NULL DEFAULT '',
    role_id                 INTEGER              DEFAULT NULL,
    status                  ENUM('SEMAPHORED','READY','CLAIMED','COMPILATION','PRE_CLEANUP','FETCH_INPUT','RUN','WRITE_OUTPUT','POST_CLEANUP','DONE','FAILED','PASSED_ON') DEFAULT 'READY' NOT NULL,
    retry_count             INTEGER     NOT NULL DEFAULT 0,
    when_completed          TIMESTAMP                    NULL,  -- mysql's special for "TIMESTAMP DEFAULT NULL"
    runtime_msec            INTEGER              DEFAULT NULL,
    query_count             INTEGER              DEFAULT NULL,

    semaphore_count         INTEGER     NOT NULL DEFAULT 0,
    semaphored_job_id       INTEGER              DEFAULT NULL,

    UNIQUE  KEY input_id_stacks_analysis    (input_id, param_id_stack, accu_id_stack, analysis_id), -- to avoid repeating tasks
            KEY analysis_status_retry       (analysis_id, status, retry_count),                     -- for claiming jobs
            KEY role_status                 (role_id, status)                                       -- for fetching and releasing claimed jobs
) COLLATE=latin1_swedish_ci ENGINE=InnoDB;


/**
@table  job_file

@colour #1D73DA

@desc   For testing/debugging purposes both STDOUT and STDERR streams of each Job
        can be redirected into a separate log file.
        This table holds filesystem paths to one or both of those files.
        There is max one entry per job_id and retry.

@column job_id             foreign key
@column retry              copy of retry_count of job as it was run
@column role_id            links to the Role that claimed this job
@column stdout_file        path to the job's STDOUT log
@column stderr_file        path to the job's STDERR log
*/

CREATE TABLE job_file (
    job_id                  INTEGER     NOT NULL,
    retry                   INTEGER     NOT NULL,
    role_id                 INTEGER     NOT NULL,
    stdout_file             VARCHAR(255),
    stderr_file             VARCHAR(255),

    PRIMARY KEY job_retry   (job_id, retry),
            KEY role        (role_id)
) COLLATE=latin1_swedish_ci ENGINE=InnoDB;


/**
@table  accu

@colour #1D73DA

@desc   Accumulator for funneled dataflow.

@column sending_job_id     semaphoring job in the "box"
@column receiving_job_id   semaphored job outside the "box"
@column struct_name        name of the structured parameter
@column key_signature      locates the part of the structured parameter
@column value              value of the part
*/

CREATE TABLE accu (
    sending_job_id          INTEGER,
    receiving_job_id        INTEGER     NOT NULL,
    struct_name             VARCHAR(255) NOT NULL,
    key_signature           VARCHAR(255) NOT NULL,
    value                   MEDIUMTEXT,

    KEY accu_sending_idx (sending_job_id),
    KEY accu_receiving_idx (receiving_job_id)
) COLLATE=latin1_swedish_ci ENGINE=InnoDB;


/**
@table  analysis_data

@colour #1D73DA

@desc   A generic blob-storage hash.
        Currently the only legitimate use of this table is "overflow" of job.input_ids:
        when they grow longer than 254 characters the real data is stored in analysis_data instead,
        and the input_id contains the corresponding analysis_data_id.

@column analysis_data_id    primary id
@column data                text blob which holds the data
*/

CREATE TABLE analysis_data (
    analysis_data_id        INTEGER     NOT NULL PRIMARY KEY AUTO_INCREMENT,
    data                    MEDIUMTEXT,

            KEY (data(100))
) COLLATE=latin1_swedish_ci ENGINE=InnoDB;


/**
@header execution tables
@colour #24DA06
*/

/**
@table  worker

@colour #24DA06

@desc Entries of this table correspond to Worker objects of the API.
        Workers are created by inserting into this table
        so that there is only one instance of a Worker object in the database.
        As Workers live and do work, they update this table, and when they die they update again.

@column worker_id           unique ID of the Worker
@column meadow_type         type of the Meadow it is running on
@column meadow_name         name of the Meadow it is running on (for meadow_type=='LOCAL' it is the same as meadow_host)
@column meadow_host         execution host name
@column meadow_user         scheduling/execution user name (within the Meadow)
@column process_id          identifies the Worker process on the Meadow (for 'LOCAL' is the OS PID)
@column resource_class_id   links to Worker's resource class
@column work_done           how many jobs the Worker has completed successfully
@column status              current status of the Worker
@column when_born           when the Worker process was started
@column when_checked_in     when the Worker last checked into the database
@column when_seen           when the Worker was last seen by the Meadow
@column when_died           if defined, when the Worker died (or its premature death was first detected by GC)
@column cause_of_death      if defined, why did the Worker exit (or why it was killed)
@column log_dir             if defined, a filesystem directory where this Worker's output is logged
*/

CREATE TABLE worker (
    worker_id               INTEGER     NOT NULL PRIMARY KEY AUTO_INCREMENT,
    meadow_type             VARCHAR(255) NOT NULL,
    meadow_name             VARCHAR(255) NOT NULL,
    meadow_host             VARCHAR(255) NOT NULL,
    meadow_user             VARCHAR(255)         DEFAULT NULL,
    process_id              VARCHAR(255) NOT NULL,
    resource_class_id       INTEGER              DEFAULT NULL,

    work_done               INTEGER     NOT NULL DEFAULT 0,
    status                  ENUM('SPECIALIZATION','COMPILATION','READY','PRE_CLEANUP','FETCH_INPUT','RUN','WRITE_OUTPUT','POST_CLEANUP','DEAD') DEFAULT 'READY' NOT NULL,
    when_born               TIMESTAMP   NOT NULL DEFAULT CURRENT_TIMESTAMP,
    when_checked_in         TIMESTAMP                    NULL,
    when_seen               TIMESTAMP                    NULL,
    when_died               TIMESTAMP                    NULL,  -- mysql's special for "TIMESTAMP DEFAULT NULL"
    cause_of_death          ENUM('NO_ROLE', 'NO_WORK', 'JOB_LIMIT', 'HIVE_OVERLOAD', 'LIFESPAN', 'CONTAMINATED', 'RELOCATED', 'KILLED_BY_USER', 'MEMLIMIT', 'RUNLIMIT', 'SEE_MSG', 'UNKNOWN') DEFAULT NULL,
    log_dir                 VARCHAR(255)         DEFAULT NULL,

    KEY meadow_process (meadow_type, meadow_name, process_id)   
) COLLATE=latin1_swedish_ci ENGINE=InnoDB;


/**
@table  role

@colour #24DA06

@desc Entries of this table correspond to Role objects of the API.
        When a Worker specializes, it acquires a Role,
        which is a temporary link between the Worker and a resource-compatible Analysis.

@column role_id             unique ID of the Role
@column worker_id           the specialized Worker
@column analysis_id         the Analysis into which the Worker specialized
@column when_started        when this Role started
@column when_finished       when this Role finished. NULL may either indicate it is still running or was killed by an external force.
@column attempted_jobs      counter of the number of attempts
@column done_jobs           counter of the number of successful attempts
*/

CREATE TABLE role (
    role_id                 INTEGER     NOT NULL PRIMARY KEY AUTO_INCREMENT,
    worker_id               INTEGER     NOT NULL,
    analysis_id             INTEGER     NOT NULL,
    when_started            TIMESTAMP   NOT NULL DEFAULT CURRENT_TIMESTAMP,
    when_finished           TIMESTAMP                    NULL,  -- mysql's special for "TIMESTAMP DEFAULT NULL"
    attempted_jobs          INTEGER     NOT NULL DEFAULT 0,
    done_jobs               INTEGER     NOT NULL DEFAULT 0,

    KEY worker   (worker_id),
    KEY analysis (analysis_id)
) COLLATE=latin1_swedish_ci ENGINE=InnoDB;


/**
@header Logging and monitoring
@colour #F4D20C
*/

/**
@table  worker_resource_usage

@colour #F4D20C

@desc   A table with post-mortem resource usage statistics of a Worker.

@column          worker_id  links to the worker table
@column        exit_status  meadow-dependent, in case of LSF it's usually 'done' (normal) or 'exit' (abnormal)
@column           mem_megs  how much memory the Worker process used
@column          swap_megs  how much swap the Worker process used
@column        pending_sec  time spent by the process in the queue before it became a Worker
@column            cpu_sec  cpu time used by the Worker process
@column       lifespan_sec  walltime used by the Worker process
@column   exception_status  meadow-specific flags, in case of LSF it can be 'underrun', 'overrun' or 'idle'
*/

CREATE TABLE worker_resource_usage (
    worker_id               INTEGER         NOT NULL,
    exit_status             VARCHAR(255)    DEFAULT NULL,
    mem_megs                FLOAT           DEFAULT NULL,
    swap_megs               FLOAT           DEFAULT NULL,
    pending_sec             FLOAT           DEFAULT NULL,
    cpu_sec                 FLOAT           DEFAULT NULL,
    lifespan_sec            FLOAT           DEFAULT NULL,
    exception_status        VARCHAR(255)    DEFAULT NULL,

    PRIMARY KEY (worker_id)
) COLLATE=latin1_swedish_ci ENGINE=InnoDB;


/**
@table  log_message

@colour #F4D20C

@desc   When a Job or a job-less Worker (job_id=NULL) throws a "die" message
        for any reason, the message is recorded in this table.
        It may or may not indicate that the job was unsuccessful via is_error flag.
        Also $self->warning("...") messages are recorded with is_error=0.

@column log_message_id  an autoincremented primary id of the message
@column         job_id  the id of the job that threw the message (or NULL if it was outside of a message)
@column        role_id  the 'current' role
@column      worker_id  the 'current' worker
@column    when_logged  when the message was thrown
@column          retry  retry_count of the job when the message was thrown (or NULL if no job)
@column         status  of the job or worker when the message was thrown
@column            msg  string that contains the message
@column       is_error  binary flag
*/

CREATE TABLE log_message (
    log_message_id          INTEGER     NOT NULL PRIMARY KEY AUTO_INCREMENT,
    job_id                  INTEGER              DEFAULT NULL,
    role_id                 INTEGER              DEFAULT NULL,
    worker_id               INTEGER              DEFAULT NULL,
    when_logged             TIMESTAMP   NOT NULL DEFAULT CURRENT_TIMESTAMP,
    retry                   INTEGER              DEFAULT NULL,
    status                  ENUM('UNKNOWN','SPECIALIZATION','COMPILATION','CLAIMED','READY','PRE_CLEANUP','FETCH_INPUT','RUN','WRITE_OUTPUT','POST_CLEANUP','PASSED_ON') DEFAULT 'UNKNOWN',
    msg                     MEDIUMTEXT,
    is_error                SMALLINT,

            KEY worker_id     (worker_id),
            KEY job_id        (job_id)
) COLLATE=latin1_swedish_ci ENGINE=InnoDB;


/**
@table  analysis_stats_monitor

@colour #F4D20C

@desc   A regular timestamped snapshot of the analysis_stats table.

@column when_logged             when this snapshot was taken

@column analysis_id             foreign-keyed to the corresponding analysis_base entry
@column batch_size              how many jobs are claimed in one claiming operation before Worker starts executing them
@column hive_capacity           a reciprocal limiter on the number of Workers running at the same time (dependent on Workers of other Analyses)
@column status                  cached state of the Analysis

@column total_job_count         total number of Jobs of this Analysis
@column semaphored_job_count    number of Jobs of this Analysis that are in SEMAPHORED state
@column ready_job_count         number of Jobs of this Analysis that are in READY state
@column done_job_count          number of Jobs of this Analysis that are in DONE state
@column failed_job_count        number of Jobs of this Analysis that are in FAILED state

@column num_running_workers     number of running Workers of this Analysis
@column num_required_workers    extra number of Workers of this Analysis needed to execute all READY jobs

@column behaviour               whether hive_capacity is set or is dynamically calculated based on timers
@column input_capacity          used to compute hive_capacity in DYNAMIC mode
@column output_capacity         used to compute hive_capacity in DYNAMIC mode

@column avg_msec_per_job        weighted average used to compute DYNAMIC hive_capacity
@column avg_input_msec_per_job  weighted average used to compute DYNAMIC hive_capacity
@column avg_run_msec_per_job    weighted average used to compute DYNAMIC hive_capacity
@column avg_output_msec_per_job weighted average used to compute DYNAMIC hive_capacity

@column when_updated            when this entry was last updated
@column sync_lock               a binary lock flag to prevent simultaneous updates
*/

CREATE TABLE analysis_stats_monitor (
    when_logged             TIMESTAMP   NOT NULL DEFAULT CURRENT_TIMESTAMP,

    analysis_id             INTEGER     NOT NULL,
    batch_size              INTEGER     NOT NULL DEFAULT 1,
    hive_capacity           INTEGER              DEFAULT NULL,
    status                  ENUM('BLOCKED', 'LOADING', 'SYNCHING', 'EMPTY', 'READY', 'WORKING', 'ALL_CLAIMED', 'DONE', 'FAILED') DEFAULT 'EMPTY' NOT NULL,

    total_job_count         INTEGER     NOT NULL DEFAULT 0,
    semaphored_job_count    INTEGER     NOT NULL DEFAULT 0,
    ready_job_count         INTEGER     NOT NULL DEFAULT 0,
    done_job_count          INTEGER     NOT NULL DEFAULT 0,
    failed_job_count        INTEGER     NOT NULL DEFAULT 0,
    num_running_workers     INTEGER     NOT NULL DEFAULT 0,
    num_required_workers    INTEGER     NOT NULL DEFAULT 0,

    behaviour               ENUM('STATIC', 'DYNAMIC') NOT NULL DEFAULT 'STATIC',
    input_capacity          INTEGER     NOT NULL DEFAULT 4,
    output_capacity         INTEGER     NOT NULL DEFAULT 4,

    avg_msec_per_job        INTEGER              DEFAULT NULL,
    avg_input_msec_per_job  INTEGER              DEFAULT NULL,
    avg_run_msec_per_job    INTEGER              DEFAULT NULL,
    avg_output_msec_per_job INTEGER              DEFAULT NULL,

    when_updated            TIMESTAMP                    NULL,  -- mysql's special for "TIMESTAMP DEFAULT NULL"
    sync_lock               SMALLINT    NOT NULL DEFAULT 0

) COLLATE=latin1_swedish_ci ENGINE=InnoDB;
<|MERGE_RESOLUTION|>--- conflicted
+++ resolved
@@ -102,14 +102,9 @@
 CREATE TABLE analysis_base (
     analysis_id             INTEGER     NOT NULL PRIMARY KEY AUTO_INCREMENT,
     logic_name              VARCHAR(255) NOT NULL,
-<<<<<<< HEAD
-    module                  VARCHAR(255),
+    module                  VARCHAR(255) NOT NULL,
     language                VARCHAR(16),
-    parameters              TEXT,
-=======
-    module                  VARCHAR(255) NOT NULL,
     parameters              MEDIUMTEXT,
->>>>>>> 5bdc510a
     resource_class_id       INTEGER     NOT NULL,
     failed_job_tolerance    INTEGER     NOT NULL DEFAULT 0,
     max_retry_count         INTEGER     NOT NULL DEFAULT 3,

--- conflicted
+++ resolved
@@ -36,13 +36,10 @@
         self.warning("Fetch the world !")
         print("alpha is", self.param_required('alpha'))
         print("beta is", self.param_required('beta'))
-<<<<<<< HEAD
         self.temp_dir = self.worker_temp_directory()
         print("my directory name is", self.temp_dir)
-=======
         print("gamma is", self.param_required('gamma'))
         print("delta is", self.param_required('delta'))
->>>>>>> b6e8c945
 
     def run(self):
         self.warning("Run the world !")

--- conflicted
+++ resolved
@@ -60,18 +60,14 @@
 Both are extensively used by the Ensembl project and are regularly updated. The LSF meadow supports workloads reaching thousands of parallel jobs.
 
 External users have contributed other meadows:
-<<<<<<< HEAD
-* **SGE**. A meadow that supports Sun Grid Engine (now known as Oracle Grid Engine). Available for download on GitHub at [Ensembl/ensembl-hive-sge](Ensembl/ensembl-hive-sge).
-* **HTCondor**. A meadow that supports [HTCondor](https://research.cs.wisc.edu/htcondor/). Available for download on GitHub at [muffato/ensembl-hive-htcondor](muffato/ensembl-hive-htcondor).
+* **SGE**. A meadow that supports Sun Grid Engine (now known as Oracle Grid Engine). Available for download on GitHub at [Ensembl/ensembl-hive-sge](https://github.com/Ensembl/ensembl-hive-sge).
+* **HTCondor**. A meadow that supports [HTCondor](https://research.cs.wisc.edu/htcondor/). Available for download on GitHub at [muffato/ensembl-hive-htcondor](https://github.com/muffato/ensembl-hive-htcondor).
 
 These two have a more limited support since we can only test them via
 single-machine Docker installations.  They may be at times out of sync with
 the latest version of eHive but both are automatically tested on Travis CI
 on a daily basis. You can check the badge on the repositories' home page to
 verify they are still compatible.
-=======
-* **SGE**. A meadow that supports Sun Grid Engine (now known as Oracle Grid Engine). Available for download on GitHub at [Ensembl/ensembl-hive-sge](https://github.com/Ensembl/ensembl-hive-sge).
->>>>>>> 22d013b4
 
 The table below lists the capabilities of each meadow, and whether they are available and implemented:
 

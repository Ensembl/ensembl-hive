--- conflicted
+++ resolved
@@ -23,18 +23,7 @@
     - python3
 
 before_install:
-<<<<<<< HEAD
     - git clone --branch v1.6.x --depth 1 https://github.com/bioperl/bioperl-live
-    - echo -e '#!/bin/bash\n\nperl '`which psql`' "$@"' > psql
-    - chmod +x psql
-    - export PATH=$PWD:$PATH
-    - mkdir deps
-    - ln -s /usr/share/perl5/PgCommon.pm deps/
-
-=======
-    - wget https://github.com/bioperl/bioperl-live/archive/bioperl-release-1-2-3.zip
-    - unzip bioperl-release-1-2-3.zip
->>>>>>> 355cd4b2
 
 install:
     - cpanm -v --installdeps --notest .

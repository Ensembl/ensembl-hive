dist: trusty

language: "perl"

perl:
<<<<<<< HEAD
  - "5.14"      # The other Ensembl components must be compatible with 5.14
  #- "5.16"      # EOL but default in RHEL7
  #- "5.18"      # EOL but default in Ubuntu 14.04 LTS
  #- "5.22"      # EOL but default in Ubuntu 16.04 LTS
  #- "5.24"      # Maintained
  - "5.26"      # Maintained -- Latest

git:
  depth: false
=======
  - "5.14"
  - "5.30"
>>>>>>> 4d0f889f

services:
  - mysql
  - postgresql

env:
  - EHIVE_TEST_PIPELINE_URLS='mysql://travis@127.0.0.1/'
  - EHIVE_TEST_PIPELINE_URLS='pgsql://postgres@127.0.0.1/'
  - EHIVE_TEST_PIPELINE_URLS='sqlite:///'

sudo: false

addons:
  apt:
    packages:
    - python3
    - maven
    - graphviz

before_install:
    - git clone --branch v1.6.x --depth 1 https://github.com/bioperl/bioperl-live
    - mysql -u root -h localhost -e 'GRANT ALL PRIVILEGES ON *.* TO "travis"@"%"'
    - mysql -hlocalhost -utravis -e "SET GLOBAL sql_mode = 'TRADITIONAL'"
    - export PATH=$PWD:$PATH
    - export EHIVE_HOME=$PWD
    - cd ../
    - wget https://download.java.net/java/GA/jdk12.0.1/69cfe15208a647278a19ef0990eea691/12/GPL/openjdk-12.0.1_linux-x64_bin.tar.gz
    - tar xvzf openjdk-12.0.1_linux-x64_bin.tar.gz
    - export JAVA_HOME=$PWD/jdk-12.0.1
    - export PATH=$JAVA_HOME/bin:$PATH
    - cd $EHIVE_HOME
    - ls $JAVA_HOME
    - java -version
    - javac -version
    - mvn -version
    - mysql --version
    - sqlite3 --version
    - env
    - cd wrappers/java
    - mvn clean
    - mvn package
    - cd ../..

install:
    - cpanm -v --installdeps --with-recommends --notest .
    - cpanm -n Devel::Cover::Report::Coveralls
    - cpanm -n Devel::Cover::Report::Codecov

script: "./scripts/dev/travis_run_tests.sh"

notifications:
  email:
    on_success: always
    on_failure: always
  slack:
    rooms:
      # coregithub
      - secure: gL6s4PRts/S293qOTVDFub8i7DWxqXVpDz5il8Vx7LxSYgOiA9AJcbT1zuXxhfONA5RwXJ62gRze0LllDcAS9TiUl199SSq7x+hBMBKzGxWV5I0P6m5aPMRi2vdC4yiATMQYF97PaH3zWobEDiGEHRAS+mkGNBExXY1hwZSasy8=
      # ehive-commits
      - secure: XUShBwss607RlWDQyn4tkVDX390+aIXv1ntaUzr9MtsXMpCNm5X/7PPle7Cq6FZ57vHzkIOM0+FM3kIou7vbc3ediwHEv9/o8PwDah7xH46/ukjCsI+labR6jxoX8YX9SRvUUm4FV9Vo2gkWi0IYM+k+VI6AyDFyhEzyJOIGHEY=
<<<<<<< HEAD
    on_failure: change
=======
    on_failure: change

# Get the matrix to only build coveralls support when on 5.14
matrix:
  exclude:
    - perl: "5.14"
      env: COVERALLS=true
    - perl: "5.30"
      env: COVERALLS=false
>>>>>>> 4d0f889f
<|MERGE_RESOLUTION|>--- conflicted
+++ resolved
@@ -3,20 +3,11 @@
 language: "perl"
 
 perl:
-<<<<<<< HEAD
   - "5.14"      # The other Ensembl components must be compatible with 5.14
-  #- "5.16"      # EOL but default in RHEL7
-  #- "5.18"      # EOL but default in Ubuntu 14.04 LTS
-  #- "5.22"      # EOL but default in Ubuntu 16.04 LTS
-  #- "5.24"      # Maintained
-  - "5.26"      # Maintained -- Latest
+  - "5.30"      # Maintained -- Latest
 
 git:
   depth: false
-=======
-  - "5.14"
-  - "5.30"
->>>>>>> 4d0f889f
 
 services:
   - mysql
@@ -77,16 +68,4 @@
       - secure: gL6s4PRts/S293qOTVDFub8i7DWxqXVpDz5il8Vx7LxSYgOiA9AJcbT1zuXxhfONA5RwXJ62gRze0LllDcAS9TiUl199SSq7x+hBMBKzGxWV5I0P6m5aPMRi2vdC4yiATMQYF97PaH3zWobEDiGEHRAS+mkGNBExXY1hwZSasy8=
       # ehive-commits
       - secure: XUShBwss607RlWDQyn4tkVDX390+aIXv1ntaUzr9MtsXMpCNm5X/7PPle7Cq6FZ57vHzkIOM0+FM3kIou7vbc3ediwHEv9/o8PwDah7xH46/ukjCsI+labR6jxoX8YX9SRvUUm4FV9Vo2gkWi0IYM+k+VI6AyDFyhEzyJOIGHEY=
-<<<<<<< HEAD
-    on_failure: change
-=======
-    on_failure: change
-
-# Get the matrix to only build coveralls support when on 5.14
-matrix:
-  exclude:
-    - perl: "5.14"
-      env: COVERALLS=true
-    - perl: "5.30"
-      env: COVERALLS=false
->>>>>>> 4d0f889f
+    on_failure: change